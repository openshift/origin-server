--- conflicted
+++ resolved
@@ -47,69 +47,11 @@
 @import "console/breadcrumbs";
 @import "console/ribbon";
 @import "console/buttons";
-<<<<<<< HEAD
 @import "bootstrap/dropdowns";
 @import "console/dropdowns";
 @import "console/tile";
 @import "console/application";
-=======
-
-
-
-#utility-nav .dropdown-menu {
-	background-color: #444;
-  background-color:rgba(70, 70, 70, 0.5);
-  @include box-shadow(0 0 1px rgba(255, 255, 255, 0.25) inset);
-  position: relative;
-  min-width: 1px;
-  width:100%;
-  float: none;
-  border:none;
-  @include border-radius($radius: 0 0 3px 3px);
-}
-@media (max-width:767px) {
-	#utility-nav .dropdown-menu {position:absolute;}
-}
-
-#utility-nav .dropdown-menu a {
-  color: #cacbcc;
-  padding: 3px 15px;
-}
-#utility-nav .dropdown-menu > li {
-	display: block;
-  float: none;
-  margin: 0;
-}
-#utility-nav .dropdown-menu > li > a:hover {
-  border-radius: 0px;
-  background-color: #5a5b5c;
-}
-#utility-nav .dropdown.open .dropdown-toggle {
-  color: #CACBCC;
-	background-color: #444;
-  background:rgba(70, 70, 70, 0.5) url("../images/console/arrow-down.png") 95% 1em no-repeat;
-  @include border-radius($radius: 0);
-  
-  &:hover, &:active {
-  	color: #fff;
-  }
-}
-#utility-nav .dropdown-toggle {
-	background-color: #444;
-  background:rgba(70, 70, 70, 0.25) url("../images/console/arrow-down.png") 95% 1em no-repeat;
-  padding: 0 25px 3px 10px;
-  color: #CACBCC;
-  text-decoration: none !important;
-  display: inline-block;
-  @include box-shadow(0 1px rgba(255, 255, 255, 0.05) inset, 0 -1px rgba(255, 255, 255, 0.15) inset, 0 10px 20px rgba(255, 255, 255, 0.125) inset, 0 3px 1px rgba(0, 0, 0, 0.5) inset);
-  @include border-radius($radius: 0 0 3px 3px);
-  
-  &:hover, &:active {
-  	color: #fff;
-  }
-}
-
->>>>>>> 806eeda3
+
 
 .alert {
   word-wrap: break-word;
@@ -358,27 +300,15 @@
 .section-header {
 	background: #262626;
 	border-bottom: 3px solid #2f2f2f;
-<<<<<<< HEAD
-  margin: 5px 0 3px;
-
-  margin-left: 5px;
+  margin: 5px 0 3px 5px;
   position: relative;
 
   > nav {
     position: relative;
     left: -5px;
     margin-right: -10px;
-
     padding-top: 15px;
   }
-
-=======
-	padding: 15px 0 10px 0;
-	margin: 0 -25px 0 5px;
-	}
-.console-head:first-child {
-  margin-top: 0 0 8px;
->>>>>>> 806eeda3
 }
 
 #footer-nav {
@@ -423,18 +353,6 @@
     @include expand_for_phone();
   }
 }
-
-<<<<<<< HEAD
-=======
-.app-block {
-	//background: #131313; none until left margin fixed
-	margin-bottom: 3px;
-	position: relative;
-	}
-	.app-block:hover  {
-		background: #000;
-	}
->>>>>>> 806eeda3
 
 .digest-bg {
   background-color: #212121;
