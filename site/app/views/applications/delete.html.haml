--- conflicted
+++ resolved
@@ -9,11 +9,6 @@
   -#= f.inputs do
     -#= f.input :cartridge, :as => :hidden, :value => @application.framework
   = f.buttons do
-<<<<<<< HEAD
-    = f.commit_button :label => "Delete"
+    = f.commit_button :label => "Delete", :button_html => {:class => 'btn-danger'}
     = link_to 'Cancel', @referer || application_path(@application), :class => 'btn'
-=======
-    = f.commit_button :label => "Delete", :button_html => {:class => 'btn-danger'}
-    = link_to 'Cancel', application_path(@application), :class => 'btn'
-    = f.loading
->>>>>>> b4466c60
+    = f.loading