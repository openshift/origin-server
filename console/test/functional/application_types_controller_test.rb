--- conflicted
+++ resolved
@@ -167,24 +167,12 @@
   end
 
   def owned_domain(name="owned")
-<<<<<<< HEAD
-    Domain.new(
-=======
     Domain.new({
->>>>>>> 9b2e853b
       :name => name, 
       :api_identity_id => 'me',
       :members => [
         Member.new(:owner => true, :role => 'admin', :id => 'me')
       ],
-<<<<<<< HEAD
-      :as => @controller.current_user
-    )
-  end
-
-  def writeable_domain(name="shared")
-    Domain.new(
-=======
       :as => @controller.current_user,
       :gear_counts => {},
       :allowed_gear_sizes => [:small],
@@ -194,21 +182,12 @@
 
   def writeable_domain(name="shared")
     Domain.new({
->>>>>>> 9b2e853b
       :name => name, 
       :api_identity_id => 'me',
       :members => [
         Member.new(:owner => true,  :role => 'admin', :id => 'you'),
         Member.new(:owner => false, :role => 'admin', :id => 'me')
       ],
-<<<<<<< HEAD
-      :as => @controller.current_user
-    )
-  end
-
-  def readable_domain(name="readable")
-    Domain.new(
-=======
       :as => @controller.current_user,
       :gear_counts => {},
       :allowed_gear_sizes => [:small],
@@ -218,23 +197,17 @@
 
   def readable_domain(name="readable")
     Domain.new({
->>>>>>> 9b2e853b
       :name => name, 
       :api_identity_id => 'me',
       :members => [
         Member.new(:owner => true,  :role => 'admin', :id => 'you'),
         Member.new(:owner => false, :role => 'read',  :id => 'me')
       ],
-<<<<<<< HEAD
-      :as => @controller.current_user
-    )
-=======
       :as => @controller.current_user,
       :gear_counts => {},
       :allowed_gear_sizes => [:small],
       :available_gears => 3
     }, true)
->>>>>>> 9b2e853b
   end
 
   test "should show type page for cartridge" do
@@ -270,11 +243,7 @@
     assert_select '.alert.alert-error', /No cartridges are defined for this type/i
     assert_select 'h3 > span.text-warning', 'None'
     assert_select '.btn-primary[disabled=disabled]'
-<<<<<<< HEAD
-    assert_select "input[name='application[initial_git_url]']", 0
-=======
     assert_select "input[name='application[initial_git_url]']"
->>>>>>> 9b2e853b
     assert_select ".indicator-gear-increase", "+1"
   end
 
