require File.expand_path('../../test_helper', __FILE__)

class ApplicationsControllerTest < ActionController::TestCase

  test "should create and delete app" do
    # in applications_controller_sanity_test
  end

  test 'should redirect new to types' do
    with_configured_user
    get :new
    assert_redirected_to application_types_path
  end

  test 'index does not look up domains' do
    with_unique_domain
    ApplicationsController.any_instance.expects(:user_domains).returns([])
    Domain.expects(:find).never
    get :index
  end

  test "should assign domain errors on empty name" do
    with_unique_user
    app_params = get_post_form
    post(:create, {:application => app_params})

    assert_template 'application_types/show'
    assert app = assigns(:application)
    assert !app.errors.empty?
    assert app.errors[:domain_name].present?, app.errors.inspect
    assert !app.errors[:domain_name].nil?
    assert app.errors[:domain_name].find {|msg| msg['is required'] }
  end

  test "should assign errors on empty name" do
    with_domain
    app_params = get_post_form
    app_params[:name] = ''
    post(:create, {:application => app_params})

    assert_template 'application_types/show'
    assert app = assigns(:application)
    assert !app.errors.empty?
    assert app.errors[:name].present?, app.errors.inspect
    assert_equal 1, app.errors[:name].length
  end

  test "should assign errors when advanced form" do
    with_domain
    app_params = get_post_form
    app_params[:name] = ''
    post(:create, {:application => app_params, :application_type => 'custom', :advanced => true})

    assert_template 'application_types/show'
    assert app = assigns(:application)
    assert !app.errors.empty?
    assert app.errors[:name].present?, app.errors.to_hash.inspect
    assert_equal 1, app.errors[:name].length

    assert_select '.alert.alert-error', /No cartridges are defined for this type/i
    assert_select 'h3 > span.text-warning', 'None'
    assert_select '.btn-primary[disabled=disabled]'
    assert_select "select[name='application[scale]']"
    assert_select "input[name='application[initial_git_url]']" do |inputs|
      assert_nil inputs.first['value']
    end
    #assert_select "input[name='application[initial_git_branch]']" do |inputs|
    #  assert_nil inputs.first['value']
    #end
  end

  test "should assign errors when advanced form with carts" do
    with_domain
    app_params = get_post_form
    app_type = {
      :id => 'custom',
      :cartridges => ['ruby-'],
      :initial_git_url => 'http://foo.com',
      :initial_git_branch => 'bar',
    }
    app_params[:name] = ''
    app_params[:cartridges] = ['ruby-1.8']
    app_params[:scale] = 'true'
    post(:create, {:application => app_params, :application_type => app_type, :advanced => true})

    assert_template 'application_types/show'
    assert app = assigns(:application)
    assert !app.errors.empty?
    assert app.errors[:name].present?, app.errors.inspect
    assert_equal 1, app.errors[:name].length

    assert_select '.error .help-inline', /Application name is required/i
    assert_select "select[name='application[scale]'] > option[selected]", 'Scale with web traffic'
    assert_select "input[name='application[initial_git_url]'][value=http://foo.com]"
    #assert_select "input[name='application[initial_git_branch]'][value=bar]"
    assert_select "select[name='application[cartridges][]'] > option[selected]", 'Ruby 1.8'
  end

  test "should assign errors when advanced form with url carts" do
    with_domain
    app_params = get_post_form
    app_type = {
      :id => 'custom',
      :cartridges => ['https://foo.bar'],
    }
    app_params[:name] = ''
    app_params[:cartridges] = ['https://foo.bar']
    post(:create, {:application => app_params, :application_type => app_type, :advanced => true})

    assert_template 'application_types/show'
    assert app = assigns(:application)
    assert !app.errors.empty?
    assert app.errors[:name].present?, app.errors.inspect
    assert_equal 1, app.errors[:name].length

    assert_select '.error .help-inline', /Application name is required/i
    assert_select 'h3 > a', 'https://foo.bar'
    assert_select '.text-warning', /Downloaded cartridges do not receive updates automatically/
    assert_select "input[type=hidden][name='application[cartridges][][url]'][value=https://foo.bar]"
  end

  test "should send URL to server" do
    with_domain
    app_params = get_post_form
    app_type = {
      :id => 'custom',
      :cartridges => ['https://foo.bar'],
    }
    app_params[:name] = ''
    app_params[:cartridges] = [{:url => 'https://foo.bar'}]
    Application.any_instance.expects(:save).returns(true)

    post(:create, {:application => app_params, :application_type => app_type, :advanced => true})
    
    assert app = assigns(:application)
    assert_equal [{'url' => 'https://foo.bar'}], app.cartridges
  end

  test "should send app type URL to server" do
    with_domain
    app_params = get_post_form
    app_type = {
      :id => 'custom',
      :cartridges => 'https://foo.bar',
    }
    app_params[:name] = ''
    Application.any_instance.expects(:save).returns(true)

    post(:create, {:application => app_params, :application_type => app_type, :advanced => true})
    
    assert app = assigns(:application)
    assert_equal [CartridgeType.for_url('https://foo.bar')], app.attributes['cartridges']
  end

  test "should assign errors on long name" do
    with_domain
    app_params = get_post_form
    app_params[:name] = 'aoeu'*30
    post(:create, {:application => app_params})

    assert_template 'application_types/show'
    assert app = assigns(:application)
    #assert assigns(:domain)
    assert !app.errors.empty?
    assert app.errors[:name].present?, app.errors.inspect
    assert_equal 1, app.errors[:name].length, app.errors.inspect
  end

  test "should assign errors on invalid characters" do
    with_domain
    app_params = get_post_form
    app_params[:name] = '@@ @@'
    post(:create, {:application => app_params})

    assert_template 'application_types/show'
    assert app = assigns(:application)
    #assert assigns(:domain)
    assert !app.errors.empty?
    assert app.errors[:name].present?, app.errors.inspect
    assert_equal 1, app.errors[:name].length, app.errors.inspect
  end

  test "should assign errors on invalid gear size" do
    with_domain
    app_params = get_post_form
    app_params[:gear_profile] = 'foobar'
    post(:create, {:application => app_params})

    assert_template 'application_types/show'
    assert app = assigns(:application)
    assert !app.persisted?
    assert !app.errors.empty?
    assert app.errors[:gear_profile].present?, app.errors.to_hash.inspect
    assert_equal 1, app.errors[:gear_profile].length, app.errors.to_hash.inspect
    assert app.errors[:gear_profile][0].include? "'foobar' is not valid"
  end

  test "should retrieve application list" do
    app = with_app

    # get full version of the list
    get(:index)
    apps = assigns(:applications)
    caps = assigns(:capabilities)
    assert apps
    assert apps.length > 0
    assert apps.any?{ |a| a.name == app.name }
    assert_response :success
    assert_select 'h2 > a', /#{app.name}/
    assert_select 'h1 > .right', /#{caps.consumed_gears}\sof #{caps.max_gears}/m
  end

  test "should retrieve application details" do
<<<<<<< HEAD
=======
    with_app.aliases.each{ |a| a.destroy }
>>>>>>> 9b2e853b
    get :show, :id => with_app.to_param
    assert_response :success
    assert app = assigns(:application)
    assert_equal with_app.name, app.name
    assert groups = assigns(:gear_groups)
    assert_equal 1, groups.length, groups.inspect
    assert (groups[0].cartridges.map(&:name) - with_app.cartridges.map(&:name)).empty?
    assert groups[0].cartridges[0].display_name
    #assert domain = assigns(:domain)
    assert !assigns(:has_keys)

    assert_select 'h1', /#{with_app.name}/
    assert_select '.section-header a', /#{with_app.domain_id}/
<<<<<<< HEAD
    assert_select 'h1 a.url-alter', /\bchange\b/
=======
    assert_select 'h1 a.link-alter', /\bchange\b/
>>>>>>> 9b2e853b
    with_app.cartridges.map(&:display_name).each do |name|
      assert_select 'h2', /#{name}/
    end
  end

  test "should retrieve application details with one alias" do
    Application.any_instance.stubs(:aliases).returns([
      Alias.new({:id => "www.#{with_app.domain_id}.com", :application => with_app},true),
    ]);

    get :show, :id => with_app.to_param
    assert_response :success

    assert_select 'h1', /#{with_app.name}/
    assert css_select('h1') !=~ /#{with_app.domain_id}/
    assert_select 'h1 a', with_app.aliases.first.name
<<<<<<< HEAD
    assert_select 'h1 a.url-alter', /\bchange alias\b/
=======
    assert_select 'h1 a.link-alter', /\bchange alias\b/
>>>>>>> 9b2e853b
    with_app.cartridges.map(&:display_name).each do |name|
      assert_select 'h2', /#{name}/
    end
  end

  test "should retrieve application details with two aliases" do
    Application.any_instance.stubs(:aliases).returns([
      Alias.new({:id => "www.#{with_app.domain_id}.com", :application => with_app},true),
      Alias.new({:id => "www.#{with_app.domain_id}-2.com", :application => with_app},true),
    ]);

    get :show, :id => with_app.to_param
    assert_response :success

    assert_select 'h1', /#{with_app.name}/
    assert css_select('h1') !=~ /#{with_app.domain_id}/
    assert_select 'h1 a', with_app.aliases.first.name
<<<<<<< HEAD
    assert_select 'h1 a.url-alter', / 1 other alias\b/
=======
    assert_select 'h1 a.link-alter', / 1 other alias\b/
>>>>>>> 9b2e853b
    with_app.cartridges.map(&:display_name).each do |name|
      assert_select 'h2', /#{name}/
    end
  end

  test "should retrieve downloaded application details" do
    cart = with_downloaded_app.reload.cartridges.first

    get :show, :id => with_downloaded_app.to_param
    assert_response :success
    assert app = assigns(:application)
    assert groups = assigns(:gear_groups)

    assert_select 'h1', /#{with_downloaded_app.name}/
    assert_select 'p', /Created from/ do |p|
      assert_select 'a', :href => cart.url
    end
    assert_select 'h2', /#{cart.name}/
  end

  test "should retrieve application details with has_sshkey cache set" do
    session[:has_sshkey] = true
    get :show, :id => with_app.to_param
    assert_response :success
    assert app = assigns(:application)
    assert has_keys = assigns(:has_keys)
  end

  test "should retrieve scalable application details" do
    get :show, :id => with_scalable_app.to_param
    assert_response :success
    assert app = assigns(:application)
    assert_equal with_scalable_app.name, app.name
    assert groups = assigns(:gear_groups)
    assert_equal 1, groups.length, groups.pretty_inspect
    assert (groups[0].cartridges.map(&:name) - with_scalable_app.cartridges.map(&:name)).empty?
    #assert domain = assigns(:domain)
  end

  test "should retrieve application get started page" do
    get :get_started, :id => with_app.to_param
    assert_response :success
    assert app = assigns(:application)
    assert_equal with_app.name, app.name
  end

  test "should retrieve application delete confirm page" do
    get :delete, :id => with_app.to_param
    assert_response :success
    assert app = assigns(:application)
    assert_equal with_app.name, app.name
  end

  test "should result in a not found error when retrieving an application that does not exist" do
    with_app
    with_rescue_from{ get :show, :id => 'idontexist' }
    assert_response :success
    assert_select 'h1', /Application 'idontexist' does not exist/
    #assert_select 'a', "Application #{with_app.name}" # has not established a domain
  end

  test "should result in a not found when retrieving a domain that does not exist" do
    with_unique_user
    with_rescue_from{ get :show, :id => 'idontexist' }
    assert_response :success
    assert_select 'h1', /Application 'idontexist' does not exist/
  end

  test "should result in a not found when retrieving an application that does not exist" do
    with_domain
    get :show, :id => 'idontexist'
    assert_response :success
    assert_select 'h1', /Application 'idontexist' does not exist/
  end

  test "should result in error message when app creation times out" do
    with_domain
    Application.any_instance.expects(:save).raises(ActiveResource::TimeoutError.new('Timeout'))
    post(:create, {:application => get_post_form})
    assert app = assigns(:application)
    assert !app.persisted?
    assert !flash[:error].empty?
    assert_match /Application creation is taking longer than expected./i, flash[:error]
    assert_redirected_to applications_path
  end

  test 'invalid destroy should render page' do
    Application.any_instance.expects(:destroy).returns(false)
    delete :destroy, :id => with_app.to_param
    assert_response :success
    assert_template :delete
  end

  test 'application destroy should clear session and succeed' do
    with_domain
    app = Application.create(:name => 'delete1', :cartridge => 'php-5.3', :domain => @domain)
    assert app.persisted?
    delete :destroy, {:id => app.to_param}, user_to_session(@user, :caps => [3])
    assert_redirected_to applications_path
    assert_nil session[:caps]
  end

  test 'should support the creation of scalable apps with medium gears for privileged users' do
    with_user_with_multiple_gear_sizes
    find_or_create_domain

    user = User.find(:one, :as => @controller.current_user)
    @domain.applications.each(&:destroy) unless user.gears_free >= 2

    medium_gear_app = {
      :name => uuid,
      :application_type => 'cart!php-5.3',
      :gear_profile => 'medium',
      :scale => 'true',
      :domain_name => @domain.name
    }

    # Make the request
    post(:create, {:application => medium_gear_app})

    # Confirm app attributes
    assert app = assigns(:application)
    assert app.errors.empty?, app.errors.inspect
    assert_equal 'medium', app.gear_profile
    assert_equal 'true', app.scale.to_s
    assert app.persisted?

    assert_redirected_to get_started_application_path(app, :wizard => true)

    app.destroy
  end

  test 'should not allow medium gears for non-privileged users' do
    with_unique_domain
    medium_gear_app_form = {
      :name => uuid,
      :application_type => 'cart!php-5.3',
      :gear_profile => 'medium',
      :domain_name => @domain.name
    }

    post(:create, {:application => medium_gear_app_form})

    assert_response :success
    assert app = assigns(:application)
    assert app.errors.messages[:gear_profile][0].include? "'medium' is not valid"
  end

  test 'should prevent scaled apps when not enough gears are available' do
    # This space intentionally left blank;
    # Testing this end-to-end would be relatively time consuming right now.
  end

  def get_post_form(name = 'cart!diy-0.1')
    {:name => 'test1', :application_type => name, :domain_name => (@domain.name if @domain)}
  end

end<|MERGE_RESOLUTION|>--- conflicted
+++ resolved
@@ -211,10 +211,7 @@
   end
 
   test "should retrieve application details" do
-<<<<<<< HEAD
-=======
     with_app.aliases.each{ |a| a.destroy }
->>>>>>> 9b2e853b
     get :show, :id => with_app.to_param
     assert_response :success
     assert app = assigns(:application)
@@ -228,11 +225,7 @@
 
     assert_select 'h1', /#{with_app.name}/
     assert_select '.section-header a', /#{with_app.domain_id}/
-<<<<<<< HEAD
-    assert_select 'h1 a.url-alter', /\bchange\b/
-=======
     assert_select 'h1 a.link-alter', /\bchange\b/
->>>>>>> 9b2e853b
     with_app.cartridges.map(&:display_name).each do |name|
       assert_select 'h2', /#{name}/
     end
@@ -249,11 +242,7 @@
     assert_select 'h1', /#{with_app.name}/
     assert css_select('h1') !=~ /#{with_app.domain_id}/
     assert_select 'h1 a', with_app.aliases.first.name
-<<<<<<< HEAD
-    assert_select 'h1 a.url-alter', /\bchange alias\b/
-=======
     assert_select 'h1 a.link-alter', /\bchange alias\b/
->>>>>>> 9b2e853b
     with_app.cartridges.map(&:display_name).each do |name|
       assert_select 'h2', /#{name}/
     end
@@ -271,11 +260,7 @@
     assert_select 'h1', /#{with_app.name}/
     assert css_select('h1') !=~ /#{with_app.domain_id}/
     assert_select 'h1 a', with_app.aliases.first.name
-<<<<<<< HEAD
-    assert_select 'h1 a.url-alter', / 1 other alias\b/
-=======
     assert_select 'h1 a.link-alter', / 1 other alias\b/
->>>>>>> 9b2e853b
     with_app.cartridges.map(&:display_name).each do |name|
       assert_select 'h2', /#{name}/
     end
