require File.expand_path('../../test_helper', __FILE__)

class BuildingControllerTest < ActionController::TestCase

  uses_http_mock

  def user
    {:id => 'test', :consumed_gears => 3, :max_gears => 16}
  end
  def domain
    {:id => 'test'}
  end
  def app_without_builds
    {:id => 'testid', :name => 'test', :framework => 'php-5.3', :domain_id => 'test'}
  end
  def app_can_build
    {:id => 'testid', :name => 'test', :framework => 'php-5.3', :domain_id => 'test', :building_app => 'jenkins'}
  end
  def app_with_builds
    {:id => 'testid', :name => 'test', :framework => 'php-5.3', :domain_id => 'test', :building_with => 'jenkins-client-1', :build_job_url => 'Job URL: http://foo/builds', :building_app => 'jenkins'}
  end
  def jenkins_app
    {:id => 'jenkinsid', :name => 'jenkins', :framework => 'jenkins-1', :domain_id => 'test'}
  end

  def with_app(other_app=nil, app=app_without_builds)
    with_unique_user

    ActiveResource::HttpMock.respond_to(false) do |mock|
      mock.delete '/broker/rest/domain/test/application/test/cartridge/jenkins-client-1.json', json_header, {}.to_json
      mock.delete '/broker/rest/application/testid/cartridge/jenkins-client-1.json', json_header, {}.to_json

      mock.get '/broker/rest/cartridges.json', anonymous_json_header, [
        {:name => 'jenkins-client-1', :tags => ['ci_builder']},
        {:name => 'jenkins-1', :tags => ['ci']},
      ].to_json

      mock.get '/broker/rest/user.json', json_header, user.to_json
<<<<<<< HEAD
      mock.get '/broker/rest/domain/test.json', json_header, domain.to_json
=======
      mock.get '/broker/rest/domain/test.json?include=application_info', json_header, domain.to_json
>>>>>>> 9b2e853b

      mock.get '/broker/rest/domain/test/application/test.json', json_header, app.to_json
      mock.get '/broker/rest/application/testid.json', json_header, app.to_json

      mock.get '/broker/rest/domain/test/application/jenkins.json', json_header, other_app.to_json if other_app
      mock.get '/broker/rest/application/jenkinsid.json', json_header, other_app.to_json if other_app

      mock.get '/broker/rest/domain/test/applications.json', json_header, [app, other_app].compact.to_json
      mock.get '/broker/rest/domain/test/application/test/gear_groups.json', json_header, [
        {:name => '@@app/comp-web/php-5.3', :gears => [
          {:id => 1, :state => 'started'}
        ], :cartridges => [
          {:name => 'php-5.3'},
        ]},
        {:name => '@@app/comp-proxy/php-5.3', :gears => [
          {:id => 2, :state => 'started'},
        ], :cartridges => [
          {:name => 'php-5.3'},
          {:name => 'haproxy-1.4'},
        ]},
        {:name => '@@app/comp-mysql/mysql-5.0', :gears => [
          {:id => 3, :state => 'started'},
        ], :cartridges => [
          {:name => 'my-sql-5.0'},
        ]},
      ].to_json
    end
    {:application_id => 'testid'}
  end

  def with_jenkins_and_app
    with_unique_user
    with_app(jenkins_app, app_can_build)
  end

  def with_builds
    with_unique_user
    with_app(jenkins_app, app_with_builds)
  end

  test "should get redirected from show without jenkins client" do
    get :show, with_app
    assert app = assigns(:application)
    assert_redirected_to new_application_building_path(app)
  end

  test "should get redirected from delete without jenkins client" do
    get :delete, with_app
    assert app = assigns(:application)
    assert_redirected_to new_application_building_path(app)
  end

  test "should destroy" do
    delete :destroy, with_app
    assert app = assigns(:application)
    assert_redirected_to application_path(app)
  end

  test "should redraw if destroy fails" do
    args = with_builds
    ActiveResource::HttpMock.respond_to(false) do |mock|
      mock.delete '/broker/rest/application/testid/cartridge/jenkins-client-1.json', json_header, {:messages => [{:text => 'unable to delete'}]}.to_json, 422
    end

    delete :destroy, args
    assert assigns(:application)
    assert_response :success
    assert_template :delete
    assert_select '.alert-error', 'unable to delete'
  end

  test "should see new page without a jenkins app" do
    get :new, with_app
    assert app = assigns(:application)
    assert jenk = assigns(:jenkins_server)
    assert !jenk.persisted?
    assert cart = assigns(:cartridge)
    assert !cart.persisted?
    assert_response :success
  end

  test "should see new page and load jenkins app" do
    get :new, with_jenkins_and_app
    assert app = assigns(:application)
    assert jenk = assigns(:jenkins_server)
    assert jenk.persisted?
    assert cart = assigns(:cartridge)
    assert !cart.persisted?
    assert_response :success
  end

  test "should tell the user when the Jenkins app isn't yet registered w/ DNS" do
    # Don't actually sleep for 10 seconds at a go within this test.
    BuildingController.any_instance.expects(:sleep).at_least_once

    # Set up the cartridge save attempt to fail
    Cartridge.any_instance.expects(:save).at_least_once.returns(false)
    Cartridge.any_instance.expects(:has_exit_code?).at_least_once.returns(true)

    # Build the REST environment
    args = with_app(jenkins_app, app_can_build)

    ActiveResource::HttpMock.respond_to(false) do |mock|
      mock.post '/broker/rest/application/testid/cartridges.json', json_header(true), { :name => 'jenkins-client-1' }.to_json, 422
    end

    # Simulate the POST
    post :create, args

    # Check that the flash text matches our desired message
    assert_match /^The Jenkins server is not yet registered with DNS/, flash[:info_pre]
  end

  test "should create a jenkins server if it does not exist" do
    args = with_app(nil, app_without_builds)

    ActiveResource::HttpMock.respond_to(false) do |mock|
      mock.post '/broker/rest/application/testid/cartridges.json', json_header(true), { :name => 'jenkins-client-1' }.to_json, 201
      mock.post '/broker/rest/domain/test/applications.json', json_header(true), { :name => 'jenkins2', :framework => 'jenkins-1', :messages => [{:severity => 'result', :text => 'App remote message'}] }.to_json, 201
    end

    post :create, args.merge({:application => {:name => 'jenkins2'}})

    assert_redirected_to application_building_path("testid-test")
    assert flash[:info_pre].include? 'App remote message'
  end

  test "should stop if server creation fails" do
    args = with_app(nil, app_without_builds)

    ActiveResource::HttpMock.respond_to(false) do |mock|
      mock.post '/broker/rest/domain/test/applications.json', json_header(true), { :name => 'jenkins2', :framework => 'jenkins-1', :messages => [{:field => 'base', :text => 'App remote error'}] }.to_json, 422
    end

    post :create, args.merge({:application => {:name => 'jenkins2'}})

    assert_response :success
    assert_template :new
    assert_select '.alert-error', 'App remote error'
  end

  test "should create a jenkins server and redraw if cart fails" do
    args = with_app(nil, app_without_builds)

    ActiveResource::HttpMock.respond_to(false) do |mock|
      mock.post '/broker/rest/application/testid/cartridges.json', json_header(true), { :name => 'jenkins-client-1' }.to_json, 422
      mock.post '/broker/rest/domain/test/applications.json', json_header(true), { :id => 'jenkinsid2', :name => 'jenkins2', :framework => 'jenkins-1', :messages => [{:severity => 'result', :text => 'App remote message'}] }.to_json, 201
    end

    post :create, args.merge({:application => {:name => 'jenkins2', :domain_name => 'test'}})

    body = mock_body_for{ |r| /applications.json/ =~ r.path }
    assert_equal 'jenkins-1', body['cartridge']
    assert_equal 'jenkins2', body['name']

    assert_response :success
    assert_template :new
    assert flash[:info_pre].include? 'App remote message'
  end

  test "should show if all components exist" do
    get :show, with_builds
    assert app = assigns(:application)
    assert app.builds?, app.build_job_url
    assert app.building_with
    assert_response :success
  end
end<|MERGE_RESOLUTION|>--- conflicted
+++ resolved
@@ -36,11 +36,7 @@
       ].to_json
 
       mock.get '/broker/rest/user.json', json_header, user.to_json
-<<<<<<< HEAD
-      mock.get '/broker/rest/domain/test.json', json_header, domain.to_json
-=======
       mock.get '/broker/rest/domain/test.json?include=application_info', json_header, domain.to_json
->>>>>>> 9b2e853b
 
       mock.get '/broker/rest/domain/test/application/test.json', json_header, app.to_json
       mock.get '/broker/rest/application/testid.json', json_header, app.to_json
