--- conflicted
+++ resolved
@@ -101,13 +101,6 @@
           
         .span6
           %p Want to build your own cartridge? Get started with the DIY cart.
-<<<<<<< HEAD
           - excluded_tags = common_tags_for(@custom_types)
           - @custom_types.sort!.each do |type|
-            = render :partial => 'tile', :locals => {:type => type, :excluded_tags => excluded_tags}
-=======
-          .tile-dark
-            - excluded_tags = common_tags_for(@custom_types)
-            - @custom_types.sort!.each do |type|
-              = render :partial => 'tile', :locals => {:type => type, :excluded_tags => excluded_tags}
->>>>>>> 9b2e853b
+            = render :partial => 'tile', :locals => {:type => type, :excluded_tags => excluded_tags}