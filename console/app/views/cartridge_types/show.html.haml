- content_for :page_title, 'Add a Cartridge'
- content_for :section_console_presentation, 'section-console-blank'

%h1.invisible Configure New Application
= cartridge_wizard_steps_create 1

= render :partial => @cartridge_type, :locals => {:hide_link => true, :extra_info => true, :application => @application}

= render :partial => 'cartridge_types/cartridge_type_notifications', :locals => { :type => @cartridge_type }

= semantic_form_for @cartridge, :url => application_cartridges_path(@application), :html => {:class => 'form'} do |f|
  = f.hidden_field :name, :value => @cartridge_type.name
  = f.hidden_field :url, :value => @cartridge_type.url
  = f.semantic_errors
  %p
    Do you want to add the
    %strong
      - if @cartridge_type.custom?
        = link_to @cartridge_type.display_name, @cartridge_type.url
      - else 
        = @cartridge_type.display_name
    cartridge to your application?
  = f.buttons do
    = link_to "Back", application_cartridge_types_path(@application), :class => 'btn'
    = f.commit_button("Add Cartridge")
    %span#gear_increase
<<<<<<< HEAD
      = gear_increase_indicator({'1' => [@cartridge_type]}, @application.scales?, @application.gear_profile, true, @capabilities)
=======
      = gear_increase_indicator({'1' => [@cartridge_type]}, @application.scales?, @application.gear_profile, true, @application.domain.capabilities, @application.owner?)
>>>>>>> 9b2e853b
    = f.loading<|MERGE_RESOLUTION|>--- conflicted
+++ resolved
@@ -24,9 +24,5 @@
     = link_to "Back", application_cartridge_types_path(@application), :class => 'btn'
     = f.commit_button("Add Cartridge")
     %span#gear_increase
-<<<<<<< HEAD
-      = gear_increase_indicator({'1' => [@cartridge_type]}, @application.scales?, @application.gear_profile, true, @capabilities)
-=======
       = gear_increase_indicator({'1' => [@cartridge_type]}, @application.scales?, @application.gear_profile, true, @application.domain.capabilities, @application.owner?)
->>>>>>> 9b2e853b
     = f.loading