--- conflicted
+++ resolved
@@ -1,19 +1,33 @@
-<<<<<<< HEAD
 - content_for :page_style, 'highlight'
-=======
-- content_for :full_layout, true
-- content_for :dark_layout, true
->>>>>>> 9b2e853b
 - content_for :footer do
   = render :partial => 'applications/footer'
 
 - content_for :top do
   .grid-wrapper.section-header
-<<<<<<< HEAD
     %nav.span12.applications
       %h1.tile
         = render :partial => 'account_state', :locals => {:capabilities => @capabilities}
         Applications
+
+:css
+  @media (max-width: 767px) {    
+    .popover {
+      bottom: 50% !important;
+      top: auto !important;
+      left: auto !important;
+      right: 25% !important;
+    }
+
+    .popover .arrow {
+      display: none;
+    }
+  }
+
+  @media (max-width: 590px) {
+    .popover {
+      right: 5px !important;
+    }
+  }
 
 %section#app-list
   %section
@@ -38,57 +52,6 @@
           Add
           %strong Application
           %i.icon-add
-=======
-    %nav.span12.span-flush-right.applications
-      %h1.flow
-        Applications
-        = render :partial => 'account_state', :locals => {:capabilities => @capabilities}
-
-:css
-  @media (max-width: 767px) {    
-    .popover {
-      bottom: 50% !important;
-      top: auto !important;
-      left: auto !important;
-      right: 25% !important;
-    }
-
-    .popover .arrow {
-      display: none;
-    }
-  }
-
-  @media (max-width: 590px) {
-    .popover {
-      right: 5px !important;
-    }
-  }
-
-%section#app-list.span12
-  %section{style: 'margin-bottom: 20px;'}
-
-  .row
-    .span8
-      .tile-dark
-        - groups = @applications.sort_by{ |a| [a.owner? ? 0 : 1, a.creation_time] }.group_by{ |a| a.domain_id }
-        - groups.each_pair do |domain_id, apps|
-          %h4.domain
-            - if groups.length == 1
-              Applications in domain 
-            = link_to domain_id, domain_path(domain_id)
-            - if apps.first.owner?
-            - elsif owner = apps.first.members.find(&:owner)
-              (#{owner.name})
-
-          - apps.each do |application|
-            = render :partial => 'application2', :locals => {:application => application}
-
-        .btn-toolbar.base
-          = link_to application_types_path, :class => 'btn btn-primary btn-large' do
-            Add
-            %strong Application
-            %i.icon-add
->>>>>>> 9b2e853b
 
     .span4.application-suggestions
       %h5 You may want to...
@@ -96,11 +59,7 @@
       %ul.unstyled
         - unless @has_key
           %li
-<<<<<<< HEAD
-            #{link_to "Set a SSH key", new_key_path} to
-=======
             #{link_to "Set an SSH key", new_key_path} to
->>>>>>> 9b2e853b
             %ul
               %li
                 %a{href: 'javascript:;', title: 'Set your first key', 'data-content' => "<p>OpenShift uses the Secure Shell protocol to protect direct access to your application.  In order to upload or download source code from Git or to remotely access the gears in your app, you'll need to create and upload a public SSH key.</p>"} 
@@ -174,10 +133,6 @@
   :javascript
     var popups = '.application-suggestions [data-content]'
     $(popups).popover({placement:'left', html: true, trigger: 'manual'}).click(function(e) {
-<<<<<<< HEAD
-      $(popups).not(this).popover('hide');
-      $(this).popover('toggle', e);
-=======
       e.stopPropagation();
       $(popups).not(this).popover('hide');
       $(this).popover('show', e);
@@ -185,5 +140,4 @@
     $('html').click(function(e) {
       if (!$(e.target).is('.popover *'))
         $(popups).popover('hide');
->>>>>>> 9b2e853b
     });