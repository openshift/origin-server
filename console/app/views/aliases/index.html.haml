- content_for :page_title, "Aliases for #{@application.name}"

%h1 Aliases for #{link_to @application.name, application_path(@application)}

=flashes

%p
  Aliases allow you to use your own domain names for your applications on OpenShift.

- if @application.aliases.empty?
  %p.larger No aliases exist. #{link_to "Add your first alias now", new_application_alias_path(@application)}

- else
  - alias_scheme = @application.web_url.split(':').first
  %table.table{style: 'width: auto;'}
    %thead
      %tr
        %th
        %th{style: 'min-width: 200px;'} Name
        %th{colspan: 2} 
        %th
    %tbody
      - web_uri = @application.web_uri('http')
      %tr
        %td
          %span.icon-lock{'aria-hidden' => true, :title => 'Uses the .rhcloud.com SSL certificate', style: 'opacity: 0.5'}
        %td= web_uri.hostname
        %td{colspan: 2} 
        %td
          = link_to web_uri.to_s, title: "Go to the application's web page", target: "_blank", class: 'url' do
            %span.url-icon{'aria-hidden'=>"true", 'data-icon' => "\ue002"} 


      - @application.aliases.sort.each do |a|
        %tr
          %td
            - if a.has_private_ssl_certificate?
              %span.icon-lock{'aria-hidden' => true, :title => 'SSL certificate attached'}
            - else
              %span.icon-unlock{'aria-hidden' => true, :title => 'No SSL certificate'}
          %td= link_to a.name, edit_application_alias_path(@application, a.name)
          %td
            = link_to edit_application_alias_path(@application, a.name) do
              edit
          %td
            = link_to delete_application_alias_path(@application, a.name) do
              delete
          %td
            = link_to a.web_uri(a.has_private_ssl_certificate? ? 'https' : 'http').to_s, title: "Go to the application's web page", target: "_blank", class: 'url' do
              %span.url-icon{'aria-hidden'=>"true", 'data-icon' => "\ue002"} 

<<<<<<< HEAD
=======
    %tfoot
>>>>>>> 49d67c4d
      %tr
        %td
        %td= link_to "Add alias", new_application_alias_path(@application)
        %td{colspan: 2} 
        %td

  %p

%p Note: In order to route traffic on your domain to OpenShift, you must #{link_to("set up a CNAME record with your DNS provider", alias_docs_url)}.<|MERGE_RESOLUTION|>--- conflicted
+++ resolved
@@ -17,7 +17,7 @@
       %tr
         %th
         %th{style: 'min-width: 200px;'} Name
-        %th{colspan: 2} 
+        %th{colspan: 2}
         %th
     %tbody
       - web_uri = @application.web_uri('http')
@@ -25,10 +25,10 @@
         %td
           %span.icon-lock{'aria-hidden' => true, :title => 'Uses the .rhcloud.com SSL certificate', style: 'opacity: 0.5'}
         %td= web_uri.hostname
-        %td{colspan: 2} 
+        %td{colspan: 2}
         %td
           = link_to web_uri.to_s, title: "Go to the application's web page", target: "_blank", class: 'url' do
-            %span.url-icon{'aria-hidden'=>"true", 'data-icon' => "\ue002"} 
+            %span.url-icon{'aria-hidden'=>"true", 'data-icon' => "\ue002"}
 
 
       - @application.aliases.sort.each do |a|
@@ -47,16 +47,13 @@
               delete
           %td
             = link_to a.web_uri(a.has_private_ssl_certificate? ? 'https' : 'http').to_s, title: "Go to the application's web page", target: "_blank", class: 'url' do
-              %span.url-icon{'aria-hidden'=>"true", 'data-icon' => "\ue002"} 
+              %span.url-icon{'aria-hidden'=>"true", 'data-icon' => "\ue002"}
 
-<<<<<<< HEAD
-=======
     %tfoot
->>>>>>> 49d67c4d
       %tr
         %td
         %td= link_to "Add alias", new_application_alias_path(@application)
-        %td{colspan: 2} 
+        %td{colspan: 2}
         %td
 
   %p
