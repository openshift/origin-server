--- conflicted
+++ resolved
@@ -6,18 +6,12 @@
 - url = application_alias_path(@alias, :application_id => @application.id)
 = semantic_form_for @application, :url => url, :html => {:method => :delete, :class => 'form'} do |f|
 
-<<<<<<< HEAD
-  %p If you delete the alias <code>#{@alias}</code>, your app will not be accessible from this URL. Deleting this alias will also delete the certificate.
-
-  %p Are you sure you wish to delete the alias?
-=======
   %p If you delete the alias <code>#{@alias.name}</code>, your app will not be accessible from this URL. Deleting this alias will also delete the certificate.
 
   %p Are you sure you wish to delete the alias?
 
   = f.inputs :for => @alias do |a|
     = a.semantic_errors
->>>>>>> ccec1090
 
   = f.buttons do
     = link_to 'Cancel', @referer || application_path(@application), :class => 'btn'
