--- conflicted
+++ resolved
@@ -14,41 +14,6 @@
 
     %a.skip-navigation{:href => '#content', :accesskey => '2'} Skip to main content
 
-<<<<<<< HEAD
-    %header
-      = render 'layouts/console/header'
-
-    .section-console#content{:class => content_for?(:dark_layout) ? '' : 'section-console-light', :role => 'main'}
-      .container
-        .row-console
-          - if content_for? :full_layout
-            .row.row-flush-right
-              .grid-wrapper.banner-ribbon
-                .span12.span-flush-right
-                  - if content_for? :breadcrumbs
-                    %nav
-                      = yield :breadcrumbs
-              = yield :top
-              .grid-wrapper.section-body
-                .span12
-                  = flashes unless @noflash
-                = yield
-
-          - else
-            .row.row-flush-right
-              .grid-wrapper.banner-ribbon
-                .span12.span-flush-right
-                  - if content_for? :breadcrumbs
-                    %nav
-                      = yield :breadcrumbs
-                  - else
-                    &nbsp;
-              = yield :top
-              .column-content.grid-wrapper
-                .span12
-                  = flashes unless @noflash
-                  = yield
-=======
     #wrap
 
       %header
@@ -67,7 +32,7 @@
                 = yield :top
                 .grid-wrapper.section-body
                   .span12
-                    = flashes
+                    = flashes unless @noflash
                     = yield
 
             - else
@@ -82,9 +47,8 @@
                 = yield :top
                 .column-content.grid-wrapper
                   .span12
-                    = flashes
+                    = flashes unless @noflash
                     = yield
->>>>>>> d12f34a9
 
     %footer
       = yield :footer
