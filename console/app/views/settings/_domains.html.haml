%h2 Domains
%p
  See the #{link_to 'User Guide', add_domains_user_guide_topic_url, :class => 'external'}
  for information about adding your own domain names to an application.

<<<<<<< HEAD
.well
  http://applicationname&ndash;<strong class="namespace">#{@domain.name}</strong>.#{RestApi.application_domain_suffix}
.btn-toolbar
=======
%table.table
  - @domains.first(3).each do |d|
    %tr
      %td= link_to d.name, domain_path(d)
      %td= pluralize(d.application_count, 'application')
      %td
        - if d.members.count > 1
          = pluralize(d.members.count - 1, 'other member')

- if @domains.length > 3
  %p= link_to "See other domains", domains_path
- elsif @domains.length == 1
  - if @capabilities.max_domains > 1
    %p= link_to "Create another domain", new_domain_path

-#.btn-toolbar
>>>>>>> 9b2e853b
  = link_to "Change your namespace...", edit_domain_path(@domain), :class => 'btn btn-small'<|MERGE_RESOLUTION|>--- conflicted
+++ resolved
@@ -3,11 +3,6 @@
   See the #{link_to 'User Guide', add_domains_user_guide_topic_url, :class => 'external'}
   for information about adding your own domain names to an application.
 
-<<<<<<< HEAD
-.well
-  http://applicationname&ndash;<strong class="namespace">#{@domain.name}</strong>.#{RestApi.application_domain_suffix}
-.btn-toolbar
-=======
 %table.table
   - @domains.first(3).each do |d|
     %tr
@@ -24,5 +19,4 @@
     %p= link_to "Create another domain", new_domain_path
 
 -#.btn-toolbar
->>>>>>> 9b2e853b
   = link_to "Change your namespace...", edit_domain_path(@domain), :class => 'btn btn-small'