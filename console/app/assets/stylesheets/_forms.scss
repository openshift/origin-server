--- conflicted
+++ resolved
@@ -783,11 +783,7 @@
   .control-label { margin-left: 15px; text-align: left; color: #666; }
   .error > .control-label { color: $errorBackground; }
 
-<<<<<<< HEAD
-  .help-block { color: #949494 !important; max-width: 500px; -moz-transition: 0.2s; overflow: hidden; text-overflow: ellipsis; }
-=======
-  .help-block { color: #949494; max-width: 500px; -moz-transition: 0.2s; overflow: hidden; text-overflow: ellipsis; font-size: $smallFontSize;}
->>>>>>> d12f34a9
+  .help-block { color: #949494 !important; max-width: 500px; -moz-transition: 0.2s; overflow: hidden; text-overflow: ellipsis; font-size: $smallFontSize;}
   .alert { max-width: 500px; }
 
   h3 .font-icon {margin-left: 25px}
