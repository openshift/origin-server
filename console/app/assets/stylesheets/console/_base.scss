//
// MANAGEMENT CONSOLE
// ----------------------------------

/*
Color palette
--------------------------------------------
  0   0   0    000000     Black
177 229 242    b1e5f2			Primary Blue
 54  53  52    363634     Primary Dark Gray
 77  79  83    4d4f53     Cool Gray 11
154 155 156    9a9b9c     Cool Gray 7
188 189 188    bcbdbc     Cool Gray 4
224 225 221    e0e1dd     Cool Gray 1
255 255 255    ffffff     White
234   0  17    ea0011     Bright Red
205  32  44    cd202c     Primary Red
161   0  12    a1000c     Dark Red
*/

html {
  background: white;
  @include console_background;
  height: 100%;
}

body {
		font-weight: normal;
    height: 100%;
		position: relative;
		background-color: transparent;
    }

dl {
  dt {
    font-size: $baseFontSize + 1;
    margin-bottom: $baseLineHeight / 3;
  }
  dd {
    margin: 0 0 $baseLineHeight + 7 $baseLineHeight; 
    font-size: $baseFontSize - 1;
    a {
      color: inherit;
      font-style: italic;
    }
  }
}

<<<<<<< HEAD
h1,h2,h3,h4,h5,h6 {color: $consoleHeaderColor;}
h1 {
  font-size: $h1FontSize * 0.8;
  line-height: $baseLineHeight * 1.75;
  margin-bottom: $baseLineHeight / 3.5;
}


// Tables
// ----------------------------------

.table {
  th,
  td {
    border-color: $consoleTableBorderColor;
  }
  // Account for multiple tbody instances
  tbody + tbody {
    border-color: $consoleTableBorderColor;
  }
}

.table-bordered {
  border-color: $consoleTableBorderColor;
  th + th,
  td + td,
  th + td,
  td + th {
    border-color: $consoleTableBorderColor;
  }
}


.table-striped {
  tbody {
    tr:nth-child(odd) td,
    tr:nth-child(odd) th {
      background-color: $consoleTableStriped;
    }
  }
}
.table {
  tbody tr:hover td,
  tbody tr:hover th {
    background-color: transparent;
  }
}


// Forms
// ----------------------------------------

input,
select, 
textarea,
.uneditable-input {
  box-shadow: 0 1px 0 rgba(0, 0, 0, 0.075) inset;
  background: #aaa;
  border: 1px solid #222;
  color: #222222;
	}
  input:focus, select:focus, textarea:focus {
    background: #eee; color: #000;
    box-shadow: none;
    }

input:-moz-placeholder,
textarea:-moz-placeholder {
  color: $grayMedium;
  background-color: $grayLight;
  &:focus {
    color: $grayLight;
    background-color: $grayLighter;
  }
}

input:-ms-input-placeholder,
textarea:-ms-input-placeholder {
  color: $grayMedium;
  background-color: $grayLight;
  &:focus {
    color: $grayLight;
    background-color: $grayLighter;
  }
}

input::-webkit-input-placeholder,
textarea::-webkit-input-placeholder {
  color: $grayMedium;
  //background-color: $grayLight;
  &:focus {
    color: $grayLight;
    //background-color: $grayLighter;
  }
}

=======
>>>>>>> d12f34a9
label {color: inherit;}

::-moz-selection {background: #f0f392;color: black;}
::-selection {background: #f0f392;color: black;}


// Code
// ----------------------------------------

code, pre {
	background-color: $consolePreBackground;
  }<|MERGE_RESOLUTION|>--- conflicted
+++ resolved
@@ -46,105 +46,6 @@
   }
 }
 
-<<<<<<< HEAD
-h1,h2,h3,h4,h5,h6 {color: $consoleHeaderColor;}
-h1 {
-  font-size: $h1FontSize * 0.8;
-  line-height: $baseLineHeight * 1.75;
-  margin-bottom: $baseLineHeight / 3.5;
-}
-
-
-// Tables
-// ----------------------------------
-
-.table {
-  th,
-  td {
-    border-color: $consoleTableBorderColor;
-  }
-  // Account for multiple tbody instances
-  tbody + tbody {
-    border-color: $consoleTableBorderColor;
-  }
-}
-
-.table-bordered {
-  border-color: $consoleTableBorderColor;
-  th + th,
-  td + td,
-  th + td,
-  td + th {
-    border-color: $consoleTableBorderColor;
-  }
-}
-
-
-.table-striped {
-  tbody {
-    tr:nth-child(odd) td,
-    tr:nth-child(odd) th {
-      background-color: $consoleTableStriped;
-    }
-  }
-}
-.table {
-  tbody tr:hover td,
-  tbody tr:hover th {
-    background-color: transparent;
-  }
-}
-
-
-// Forms
-// ----------------------------------------
-
-input,
-select, 
-textarea,
-.uneditable-input {
-  box-shadow: 0 1px 0 rgba(0, 0, 0, 0.075) inset;
-  background: #aaa;
-  border: 1px solid #222;
-  color: #222222;
-	}
-  input:focus, select:focus, textarea:focus {
-    background: #eee; color: #000;
-    box-shadow: none;
-    }
-
-input:-moz-placeholder,
-textarea:-moz-placeholder {
-  color: $grayMedium;
-  background-color: $grayLight;
-  &:focus {
-    color: $grayLight;
-    background-color: $grayLighter;
-  }
-}
-
-input:-ms-input-placeholder,
-textarea:-ms-input-placeholder {
-  color: $grayMedium;
-  background-color: $grayLight;
-  &:focus {
-    color: $grayLight;
-    background-color: $grayLighter;
-  }
-}
-
-input::-webkit-input-placeholder,
-textarea::-webkit-input-placeholder {
-  color: $grayMedium;
-  //background-color: $grayLight;
-  &:focus {
-    color: $grayLight;
-    //background-color: $grayLighter;
-  }
-}
-
-=======
->>>>>>> d12f34a9
 label {color: inherit;}
 
 ::-moz-selection {background: #f0f392;color: black;}
