--- conflicted
+++ resolved
@@ -56,7 +56,6 @@
     margin-right: 5px;
   }
 
-<<<<<<< HEAD
   .cartridges { margin-top: -10px; }
 
   .domain { position: absolute; top: 1px; }
@@ -87,16 +86,9 @@
         position: relative;
         bottom: -4px;
       }
-=======
-  .url {
-    display: inline-block;
-    vertical-align: text-bottom;
-    white-space: nowrap;
-    vertical-align: middle;
-    font-size: $smallFontSize;
-    a {
-      color: #333;
->>>>>>> d12f34a9
+      a {
+        color: #333;
+      }
     }
   }
 
@@ -157,20 +149,6 @@
 	}
 }
 
-<<<<<<< HEAD
-.tile-dark .application {
-  left: -5px;
-  margin-right: -10px;
-  padding-top: 10px;
-  padding-bottom: 15px;
-
-  > .url {
-    // line-height: 34px; chosen to match h2
-  }
-}
-
-=======
->>>>>>> d12f34a9
 .application_type.tile {
   margin-bottom: 10px;
 }
