/***********************************************************
* Application standard layouts
*/

.application {
	position: relative;
  &.warning {
  	border-left: 2px solid #bb161c;
	}
  > h1 {
    .name {
      display: inline-block;
    }
    .url-default .name {
      display: inline;
    }
    .url-alias {
      margin-left: 10px;
    }
    .url-alter {
      font-size: $tinyFontSize;
      margin-left: 10px;
    }
  }
  .cartridges {
    font-size: $tinyFontSize;
  }
  .flow-block {
    #app-list & {
      .count {
        font-weight: 300;
        position: relative;
        margin-right: 10px;
        .gear-icon {
          font-size: 16px;
        }
      }
    }
  }
	.gear-numbers {
		color: #bcbdbc;
	}
}

.application, #app-cartridges {
  .flow-block {
    .font-icon-link {
      &:visited, &:link {
        color: inherit;
      }
      &:hover, &:active {
        color: $openshiftBrightRed;
        text-decoration: none;
      }
    }
    .url + a {
      font-weight: 300;
      margin-left: 15px;
    }
    .url-icon {
      bottom: -5px;
      font-size: 20px;
      position: relative;
      top: auto;
    }
  }
}

.applications, .domains {
  .section-body .row {
    .span4 {
<<<<<<< HEAD
      font-size: $tinyFontSize;
=======
>>>>>>> 7a7293cc
      > h2 {
        font-size: $h6FontSize;
        font-weight: 400;
        line-height: $h6LineHeight;
        margin-bottom: 5px;
      }
      label, p {
        font-size: $tinyFontSize;
      }
    }
    .span8 {
      > h2 {
        font-size: $h4FontSize;
        font-weight: normal;
        line-height: $h4LineHeight;
        margin-bottom: $h4MarginBottom;
        .flow-block.right {
          color: #666;
          font-weight: 300;
          font-size: $smallFontSize;
          padding-right: 5px;
          .gear-icon {
            font-size: 12px;
            color: #aaa;
          }
        }
      }
      .span4 > h3, .span5 > h3 {
        font-size: $h5FontSize;
        line-height: $h5LineHeight;
        margin-bottom: $h5MarginBottom;
      }
      .tile h3 {
        font-size: $h2FontSize;
        line-height: $h2LineHeight;
        margin-bottom: -5px;
      }
    }
  }
}

.application-suggestions {
  font-size: $tinyFontSize;
}

#app-cartridges {
  .cartridge-block {
    position: relative;
    &.cartridge-embedded {
      border-top: 1px dashed $consolePanelBorderColor;
    }
    .cartridge-inset {
      padding: 15px 20px;
    }
    .flow-block.right > span {
      font-weight: 300;
      strong {
        font-weight: 400;
      }
    }
    h3, h4 {
      line-height: 1;
      margin-bottom: 0;
    }
    h3 {
      font-size: $h4FontSize;
      .font-icon {
        color: #bbb;
        font-size: 13px;
        margin-right: 4px;
      }
    }
    h4 {
      font-size: $h6FontSize;
      font-weight: 300;
      margin-bottom: 3px;
    }
    input {
      border: 1px dotted #444;
      @include border-radius(0);
      color: #BABBBC;
      background-color: inherit;
      cursor: inherit;
      @include box-sizing(border-box);
      width: 100%;
      height: 28px; 
    }
    p {
      margin-top: $baseLineHeight*0.25;
      margin-bottom: 0;
      &.created {
        font-size: $tinyFontSize;
      }
    }
    ul.inline > li {
      margin-bottom: 0;
      padding-left: 15px;
      padding-right: 0;
    }
    .warning {
      color: #EB0011;
    }
  }
  .gear-group { /* mimic tile */
    background: $consolePanelColor;
    @include panel_default_boxshadow();
    color: $consoleTextColorDefault;
    margin-bottom: 20px;
    .cartridge-block.cartridge-error .cartridge-border:before {
      position: absolute;
      border-left: 6px solid $openshiftBrightRed;
      height: 100%;
      top: 0;
      left: 0;
      content: "";
    }
  }
}

#aliases li > a {
  @include truncate();
  max-width: 65%;
  //display: inline-block; // makes empty array unbalanced
}

.domain {
  .flow .flow-block.right {
    font-weight: 300;
  }
  &.tile-click {
    .flow .flow-block.right {
      font-size: $baseFontSize;
      font-weight: 300;
      span {
        margin-left: 20px;
      }
    }
  }
}

.form-search {
  .btn:first-child {
    border-radius: 0;
  }
  span.dropdown { 
    display: inline-block; 
  }
  .btn .caret {
    border-top-color: white;
  }
  .dropdown-toggle {
    @include box-shadow;
  }
  &.open .dropdown-menu { 
    border-radius: 0; 
  }
}

.gauge-vertical {
  line-height: 5px;
  position: absolute;
  top: -6px;
  right: -5px;
  font-size: 36px;
  width: 1px;
  white-space: normal;
  > .empty { 
    opacity: 0.3;
  }
  > .fill  { 
    opacity: 1.0;
  }
}

.indicator-gear-increase {
  display: inline-block;
  font-weight: 600;
  padding: 3px 6px;
  cursor: default;
  [data-icon] {
    font-size: 12px;
    color: #999;
  }
}

#new_application {
  .application_type {
    margin-bottom: 0;
  }
  .controls {
    select.domain_name {
      height: 38px;
      vertical-align: middle;
    }
  }
  ol.spaced-items > li {
    line-height: 28px; // match SELECT
    margin-bottom: 3px;
  }
  .tile-align {
    margin-bottom: 5px;
  }
  select {
    vertical-align: baseline;
    margin-bottom: auto;
    width: auto;
    max-width: -moz-available;
  } // refactor me to a marker class
}

@media (max-width: 479px) {
  #new_application .controls {
    .add-on, .add-on {
      clear: left;
      display: block;
      padding: 8px 0;
      width: 100% !important;
    }
    .add-on.middle {display: none;}
    .input-prepend, .input-append,
    .input-prepend input, .input-append input,
    .input-prepend input, .input-append input {
      display: block;
      margin: 0 -1px;
      padding-left: 0;
      padding-right: 0;
      text-align: center;
      vertical-align: bottom;
      width: 100%;
    }
  }
}<|MERGE_RESOLUTION|>--- conflicted
+++ resolved
@@ -69,10 +69,7 @@
 .applications, .domains {
   .section-body .row {
     .span4 {
-<<<<<<< HEAD
       font-size: $tinyFontSize;
-=======
->>>>>>> 7a7293cc
       > h2 {
         font-size: $h6FontSize;
         font-weight: 400;
