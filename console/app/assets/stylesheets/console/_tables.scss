//
// Tables.scss
// Tables for, you guessed it, tabular data
// ----------------------------------------


// BASE TABLES
// -----------------

table {
  max-width: 100%;
  border-collapse: collapse;
  border-spacing: 0;
}

// BASELINE STYLES
// ---------------

.table {
  width: 100%;
  margin-bottom: $baseLineHeight;
  &.table-tile {
    background-color: $consolePanelColor;
    border: 1px solid #fff;
    @include panel_default_boxshadow();
    th,
    td { 
      border-color: lighten($consoleTableBorderColor, 8%);
    }
  }
  // Cells
  th,
  td {
    padding: 8px 13px;
    line-height: $baseLineHeight;
    text-align: left;
    vertical-align: top;
    border-top: 1px solid $consoleTableBorderColor;
    border-right: 1px solid inherit;
  }
  th {
<<<<<<< HEAD
    font-weight: bold;
    border-bottom: 1px solid $consoleTableBorderColor;
=======
    font-weight: 600;
>>>>>>> 38ebdaf2
  }
  // Bottom align for column headings
  thead th {
    vertical-align: bottom;
  }
  // Remove top border from thead by default
  thead:first-child tr th,
  thead:first-child tr td {
    border-top: 0;
  }
  // Account for multiple tbody instances
  tbody + tbody {
    border-top: 2px solid $consoleTableBorderColor;
  }
}



// CONDENSED TABLE W/ HALF PADDING
// -------------------------------

.table-condensed {
  th,
  td {
    padding: 3px 5px;
    font-size: $baseFontSize - 1;
  }
}


// BORDERED VERSION
// ----------------

.table-bordered {
  border: 1px solid $consoleTableBorderColor;
  border-collapse: separate; // Done so we can round those corners!
  *border-collapse: collapsed; // IE7 can't round corners anyway
  //@include border-radius(4px);
  th + th,
  td + td,
  th + td,
  td + th {
    border-left: 1px solid $consoleTableBorderColor;
  }
  // Prevent a double border
  thead:first-child tr:first-child th,
  tbody:first-child tr:first-child th,
  tbody:first-child tr:first-child td {
    border-top: 0;
  }
}


// ZEBRA-STRIPING
// --------------

// Default zebra-stripe styles (alternating gray and transparent backgrounds)
.table-striped {
  tbody {
    tr:nth-child(odd) td,
    tr:nth-child(odd) th {
      background-color: lighten($consoleBody, 3%);
    }
  }
  &.table-tile {
    tr:nth-child(odd) td {
      background-color: lighten($consoleBody, 2%);
    }
  }
}


// HOVER EFFECT
// ------------
// Placed here since it has to come after the potential zebra striping
.table.table-hover {
  border-collapse: separate;
}
.table.table-hover {
  tr {
    &:hover {
      td {
        background-color: #fdfdfd;
      }
    }
    td {
      border-top:1px solid $consoleTableBorderColor;
    }
  }
  &.table-tile {
    td {
      border-top: 0;
    }
    tr:hover {
      background-color: darken($consolePanelColor, 3%);
    }
  }
}



// TABLE CELL SIZING
// -----------------

// Change the columns
@mixin tableColumns($columnSpan: 1) {
  float: none;
  width: (($gridColumnWidth) * $columnSpan) + ($gridGutterWidth * ($columnSpan - 1)) - 16;
  margin-left: 0;
}
table {
  .span1     { @include tableColumns(1); }
  .span2     { @include tableColumns(2); }
  .span3     { @include tableColumns(3); }
  .span4     { @include tableColumns(4); }
  .span5     { @include tableColumns(5); }
  .span6     { @include tableColumns(6); }
  .span7     { @include tableColumns(7); }
  .span8     { @include tableColumns(8); }
  .span9     { @include tableColumns(9); }
  .span10    { @include tableColumns(10); }
  .span11    { @include tableColumns(11); }
  .span12    { @include tableColumns(12); }
}<|MERGE_RESOLUTION|>--- conflicted
+++ resolved
@@ -39,12 +39,8 @@
     border-right: 1px solid inherit;
   }
   th {
-<<<<<<< HEAD
-    font-weight: bold;
+    font-weight: 600;
     border-bottom: 1px solid $consoleTableBorderColor;
-=======
-    font-weight: 600;
->>>>>>> 38ebdaf2
   }
   // Bottom align for column headings
   thead th {
