require 'enumerator'

module Console::LayoutHelper

  def in_columns_of(count, arr)
    arr.enum_for(:each_with_index).inject(Array.new(count) {[]}){ |a, (item,i)| a[i % count] << item; a }
  end

  def in_balanced_columns_of(count, groups)
    columns = Array.new(count){ [] }
    counts = Array.new(count,0)
    groups.each do |group|
      column = counts.index(counts.min)
      columns[column] << group
      counts[column] += group[1].size
    end
    columns
  end

  def navigation_tabs(options={}, &block)
    content = capture(&block)
    content_tag(:ul, content, :class => 'nav')
  end

  def navigation_tab(name, options={})
    action = options[:action]
    active = active_tab == name || (name.to_s == controller_name) && (action.nil? || action.to_s == controller.action_name)
    content_tag(
      :li,
      link_to(
        options[:name] || ActiveSupport::Inflector.humanize(name),
        url_for({
          :action => action || :index,
          :controller => name
        })
      ),
      active ? {:class => 'active'} : nil)
  end

  #
  # Renders the flash only once.  In normal rails flow templates are rendered first
  # and so the flash will be displayed in the template - otherwise the layout has
  # an opportunity to render it.
  #
  def flashes
    return if @flashed_once || flash.nil?; @flashed_once = true
    tags = []
    flash.each do |key, value|
      (value.kind_of?(Array) ? value : [value]).each do |value|
        next if value.blank?
        tags << content_tag(flash_element_for(key), value, :class => alert_class_for(key))
      end
    end
    content_tag(:div, tags.join.html_safe, :id => 'flash') unless tags.empty?
  end

  def flash_element_for(key)
    case key
    when :info_pre
      :pre
    else
      :div
    end
  end

  def control_group(*args, &block)
    opts = args.extract_options!
    classes = ['control-group']
    classes << 'control-group-important' if opts[:important]
    data = if opts[:errors] || args.first == true
        classes << 'error'
        {:server_error => true}    
      end
    content_tag(:div, capture_haml{ yield }.html_safe, :class => classes.join(' '), :data => data)
  end

  def alert_class_for(key)
    case key
    when :success
      'alert alert-success'
    when :notice
      'alert alert-info'
    when :error
      'alert alert-error'
    when :info
      'alert alert-info'
    when :info_pre
      'cli'
    else
      Rails.logger.debug "Handling alert key #{key.inspect}"
      'alert'
    end
  end

  def render_thumbnails( collection, options )
    unless collection.empty?
      content_tag(
        :ul,
        collection.collect { |o|
          content_tag(
            :li,
            render(options.merge(:object => o)).html_safe,
            :class => options[:grid] || 'span3'
          )
        }.join.html_safe,
        :class => 'thumbnails'
      )
    end
  end

  AppWizardStepsCreate = [
    {
      :name => 'Choose a type of application',
      :link => 'application_types_path'
    },
    {
      :name => 'Configure the application'
    },
    {
      :name => 'Next steps'
    }
  ]

  def app_wizard_steps_create(active, options={})
    wizard_steps(AppWizardStepsCreate, active, options)
  end

  CartridgeWizardStepsCreate = [
    {
      :name => 'Choose a cartridge type',
      :link => 'application_cartridge_types_path'
    },
    {
      :name => 'Configure the cartridge'
    },
    {
      :name => 'Next steps'
    }
  ]

  def cartridge_wizard_steps_create(active, options={})
    wizard_steps(CartridgeWizardStepsCreate, active, options)
  end

  def show_description(description, opts={})
    simple_format(truncate(description, {:length => opts[:length] || 550, :separator => "\n\n", :omission => ""}.reverse_merge!(opts)), opts)
  end

  def wizard_steps(items, active, options={})
    content_tag(
      :ol,
      (items + [options[:and]].compact).each_with_index.map do |item, index|
        name = item[:name]
        content = if item[:link] and ((index < active and !options[:completed]) or options[:active])
          link_to(name, send("#{item[:link]}")).html_safe
        else
          name
        end

        content = content_tag(:span, [
          content_tag(:i, index+1),
          content].join.html_safe)

        classes = if index < active
          'completed'
        elsif index == active
          'active'
        end
        content_tag(:li, content, :class => classes)
      end.join.html_safe,
      :class => 'wizard'
    )
  end

<<<<<<< HEAD
=======
  def breadcrumbs_for_each(items)
    last_index = items.length - 1
    content_for :breadcrumbs, content_tag(
      :ul,
      items.each_with_index.map do |crumb, index|
        content = crumb
        active_tag = ""
        if index == last_index
          active_tag = "active"
        else
          content += breadcrumb_divider
        end

        content_tag(:li, content, :class => active_tag)
      end.join.html_safe,
      :class => 'breadcrumb')
  end

  def breadcrumb_for_application(application, *args)
    breadcrumbs_for_each [
      link_to('My Applications', :applications, :action => :index),
      link_to(application.name, application),
    ] + args
  end

  def breadcrumb_for_domain(domain, *args)
    breadcrumbs_for_each [
      link_to('Domains', :domains, :action => :index),
      link_to(domain.name, domain),
    ] + args
  end

  def breadcrumb_for_create_application(*args)
    breadcrumbs_for_each [
      link_to('Create an application', application_types_path), 
    ] + args
  end

  def breadcrumb_for_account(*args)
    breadcrumbs_for_each [
      link_to('My Account', account_path),
    ] + args
  end

  def breadcrumb_for_settings(*args)
    breadcrumbs_for_each [
      link_to('Settings', settings_path),
    ] + args
  end

>>>>>>> 9b2e853b
  def take_action(link, text, *args)
    options = args.extract_options!
    link_to link, {:class => (['action-call'] << options[:class]).join(' ')}.reverse_merge!(options) do
      ([content_tag(:div, text.html_safe)] <<
        args.collect { |text| content_tag(:div, text, :class => 'highlight') } <<
        content_tag(:div, '>', :class => 'highlight-arrow')).join.html_safe
    end
  end

  def greetings_for_select
    [ 'Mr.', 'Mrs.', 'Ms.', 'Miss', 'Dr.', 'Hr.', 'Sr.' ]
  end

  def map_to_sentence(items, &block)
    items.map{ |c| capture_haml{ yield c }.strip }.to_sentence.html_safe
  end

  HIDDEN_TAGS = [:featured, :framework, :web_framework, :experimental, :in_development, :cartridge, :service, :domain_scope]
  IMPORTANT_TAGS = [:new, :premium]

  def application_type_tags(tags)
    (tags - HIDDEN_TAGS).uniq.sort!.partition{ |t| IMPORTANT_TAGS.include?(t) }.flatten.map do |tag| 
      link_to tag.to_s.humanize, application_types_path(:tag => tag), :class => "label label-#{tag}"
    end.join.html_safe
  end

  def us_states_for_select
    [
      ['Alabama', 'AL'],
      ['Alaska', 'AK'],
      ['Arizona', 'AZ'],
      ['Arkansas', 'AR'],
      ['California', 'CA'],
      ['Colorado', 'CO'],
      ['Connecticut', 'CT'],
      ['Delaware', 'DE'],
      ['District of Columbia', 'DC'],
      ['Florida', 'FL'],
      ['Georgia', 'GA'],
      ['Hawaii', 'HI'],
      ['Idaho', 'ID'],
      ['Illinois', 'IL'],
      ['Indiana', 'IN'],
      ['Iowa', 'IA'],
      ['Kansas', 'KS'],
      ['Kentucky', 'KY'],
      ['Louisiana', 'LA'],
      ['Maine', 'ME'],
      ['Maryland', 'MD'],
      ['Massachusetts', 'MA'],
      ['Michigan', 'MI'],
      ['Minnesota', 'MN'],
      ['Mississippi', 'MS'],
      ['Missouri', 'MO'],
      ['Montana', 'MT'],
      ['Nebraska', 'NE'],
      ['Nevada', 'NV'],
      ['New Hampshire', 'NH'],
      ['New Jersey', 'NJ'],
      ['New Mexico', 'NM'],
      ['New York', 'NY'],
      ['North Carolina', 'NC'],
      ['North Dakota', 'ND'],
      ['Ohio', 'OH'],
      ['Oklahoma', 'OK'],
      ['Oregon', 'OR'],
      ['Pennsylvania', 'PA'],
      ['Puerto Rico', 'PR'],
      ['Rhode Island', 'RI'],
      ['South Carolina', 'SC'],
      ['South Dakota', 'SD'],
      ['Tennessee', 'TN'],
      ['Texas', 'TX'],
      ['Utah', 'UT'],
      ['Vermont', 'VT'],
      ['Virginia', 'VA'],
      ['Washington', 'WA'],
      ['West Virginia', 'WV'],
      ['Wisconsin', 'WI'],
      ['Wyoming', 'WY']
    ]
  end

  #
  # Only use in content that will be generated to asset form, significant
  # performance penalties will apply in production environments.
  #
  def asset_data_uri(path)
    a = asset(path)
    base64 = Base64.encode64(a.to_s).gsub(/\s+/, "")
    "data:#{a.content_type};base64,#{Rack::Utils.escape(base64)}"
  end 
  #
  # Only use in content that will be generated to asset form, significant
  # performance penalties will apply in production environments.
  #
  def asset(path)
    Rails.application.assets.find_asset(path)
  end
end<|MERGE_RESOLUTION|>--- conflicted
+++ resolved
@@ -172,8 +172,6 @@
     )
   end
 
-<<<<<<< HEAD
-=======
   def breadcrumbs_for_each(items)
     last_index = items.length - 1
     content_for :breadcrumbs, content_tag(
@@ -224,7 +222,6 @@
     ] + args
   end
 
->>>>>>> 9b2e853b
   def take_action(link, text, *args)
     options = args.extract_options!
     link_to link, {:class => (['action-call'] << options[:class]).join(' ')}.reverse_merge!(options) do
