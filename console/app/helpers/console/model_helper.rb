module Console::ModelHelper
<<<<<<< HEAD

=======
>>>>>>> 9b2e853b
  def cartridge_info(cartridge, application)
    case
    when cartridge.jenkins_client?
      [
        link_to('See Jenkins Build jobs', application.build_job_url, :title => 'Jenkins is currently running builds for your application'),
        link_to('(configure)', application_building_path(application), :title => 'Remove or change your Jenkins configuration'),
      ].join(' ').html_safe
    when cartridge.haproxy_balancer?
      link_to "See HAProxy status page", application.scale_status_url
    when cartridge.database?
      name, _ = cartridge.data(:database_name)
      if name
        user, _ = cartridge.data(:username)
        password, _ = cartridge.data(:password)
        content_tag(:span,
          if user && password
            (@info_id ||= 0)
            link_id = "db_link_#{@info_id += 1}"
            span_id = "db_link_#{@info_id += 1}"
            "Database: <strong>#{h name}</strong> (user <strong>#{h user}</strong>, <a href=\"javascript:;\" id=\"#{link_id}\" data-unhide=\"##{span_id}\" data-hide-parent=\"##{link_id}\">show password</a><span id=\"#{span_id}\" class=\"hidden\">password <strong>#{h password}</strong></span>)".html_safe
          else
            "Database: <strong>#{name}</strong>"
          end
        )
      end
    else
      url, name = cartridge.data(:connection_url)
      if url
        link_to name, url, :target => '_blank'
      end
    end
  end

  def gear_group_state(states)
    css_class = if states.all? {|s| s == :started}
        'state_started'
      elsif states.none? {|s| s == :started}
        'state_stopped'
      end

    content_tag(:span, gear_group_states(states), :class => css_class)
  end

  def gear_group_count(gears)
    types = gears.inject({}){ |h,g| h[g.gear_profile.to_s] ||= 0; h[g.gear_profile.to_s] += 1; h }
    return 'None' if types.empty?
    types.keys.sort.map do |k|
      "#{types[k]} #{k.humanize.downcase}"
    end.to_sentence
  end

  def available_gears_warning(writeable_domains)
    if writeable_domains.present?
      if !writeable_domains.find(&:allows_gears?)
        has_shared = writeable_domains.find {|d| !d.owner? }
        if has_shared
          "The owners of the available domains have disabled all gear sizes from being created."
        else
          "You have disabled all gear sizes from being created."
        end
      elsif !writeable_domains.find(&:has_available_gears?)
        "There are not enough free gears available to create a new application. You will either need to scale down or delete existing applications to free up resources."
      end
    end
  end

  def new_application_gear_sizes(writeable_domains, user_capabilities)
    gear_sizes = user_capabilities.allowed_gear_sizes
    if writeable_domains.present?
      gear_sizes = writeable_domains.map(&:capabilities).map(&:allowed_gear_sizes).flatten.uniq
    end
    gear_sizes
  end

  def estimate_domain_capabilities(selected_domain_name, writeable_domains, can_create, user_capabilities)
    if (selected_domain = writeable_domains.find {|d| d.name == selected_domain_name})
      [selected_domain.capabilities, selected_domain.owner?]
    elsif writeable_domains.length == 1
      [writeable_domains.first.capabilities, writeable_domains.first.owner?]
    elsif can_create and writeable_domains.length == 0
      [user_capabilities, true]
    else
      [nil, nil]
    end
  end

  def domains_for_select(domains)
    domains.sort_by(&:name).map do |d|
      capabilities = d.capabilities
      if capabilities
        [d.name, d.name, {
          "data-gear-sizes" => capabilities.allowed_gear_sizes.join(','),
          "data-gears-free" => capabilities.gears_free
        }]
      else
        [d.name, d.name]
      end
    end
  end

  def web_cartridge_scale_title(cartridge)
    if cartridge.current_scale == cartridge.scales_from
      'Your web cartridge is running on the minimum amount of gears and will scale up if needed'
    elsif cartridge.current_scale == cartridge.scales_to
      'Your web cartridge is running on the maximum amount of gears and cannot scale up any further'
    else
      'Your web cartridge is running multiple copies to handle increased web traffic'
    end
  end

  def web_cartridge_scale_label(cartridge)
    suffix = case
      when cartridge.scales_from == cartridge.scales_to
      when cartridge.current_scale == cartridge.scales_from
        " (max #{cartridge.scales_to})"
      when cartridge.current_scale == cartridge.scales_to
        " (min #{cartridge.scales_from})"
      else
        " (min #{cartridge.scales_to}, max #{cartridge.scales_to})"
      end
    "Routing to #{pluralize(cartridge.current_scale, 'web gear')}#{suffix}"
  end

  def application_gear_count(application)
    return 'None' if application.gear_count == 0
    "#{application.gear_count} #{application.gear_profile.to_s.humanize.downcase}"
  end

  def cartridge_gear_group_count(group)
    return 'None' if group.gears.empty?
    "#{group.gears.length} #{group.gear_profile.to_s.humanize.downcase}"
  end

  def gear_group_count_title(total_gears)
    "OpenShift runs each cartridge inside one or more gears on a server and is allocated a fixed portion of CPU time and memory use."
  end

  def cartridge_storage(cart)
    storage_string(cart.total_storage)
  end

  def scaled_cartridge_storage(cart)
    storage_string(cart.total_storage, cart.current_scale)
  end

  def storage_string(quota,multiplier = 0)
    parts = []
    if multiplier > 1
      parts << "#{multiplier} x"
    end
    parts << "%s GB" % quota
    parts.join(' ').strip
  end

  def scaling_max(*args)
    args.unshift(1)
    args.select{ |i| i != nil && i != -1 }.max
  end
  def scaling_min(*args)
    args.unshift(1)
    args.select{ |i| i != nil && i != -1 }.min
  end

  def scale_range(from, to, max, max_choices)
    limit = to == -1 ? max : to
    return if limit > max_choices
    (from .. limit).map{ |i| [i.to_s, i] }
  end
  def scale_from_options(obj, max, max_choices=20)
    if range = scale_range(obj.supported_scales_from, obj.supported_scales_to, max, max_choices)
      {:as => :select, :collection => range, :include_blank => false}
    else
      {:as => :string}
    end
  end
  def scale_to_options(obj, max, max_choices=20)
    if range = scale_range(obj.supported_scales_from, obj.supported_scales_to, max, max_choices)
      range << ['All available', -1] if obj.supported_scales_to == -1
      {:as => :select, :collection => range, :include_blank => false}
    else
      {:as => :string, :hint => 'Use -1 to scale to your current account limits'}
    end
  end

  def storage_options(min,max)
    {:as => :select, :collection => (min..max), :include_blank => false}
  end

  def scale_options
    [['No scaling',false],['Scale with web traffic',true]]
  end

  def can_scale_application_type(type, capabilities=nil)
    type.scalable?
  end

  def cannot_scale_title(type, capabilities=nil)
    unless can_scale_application_type(type, capabilities)
      "This application shares filesystem resources and can't be scaled."
    end
  end

  def warn_may_not_scale(type, capabilities=nil)
    if type.may_not_scale?
      "This application may require additional work to scale. Please see the application's documentation for more information."
    end
  end

<<<<<<< HEAD
  def gear_increase_indicator(cartridges, scales, gear_type, existing, capabilities)
    range = scales ? gear_estimate_for_scaled_app(cartridges) : (existing ? 0..0 : 1..1)
    min = range.begin
    max = range.end
    increasing = (min > 0 || max > 0)

    cost, title = 
      if gear_increase_cost(min, capabilities)
        [true, "This will add #{pluralize(min, 'gear')} to your account and will result in additional charges."]
      elsif gear_increase_cost(max, capabilities)
        [true, "This will add at least #{pluralize(min, 'gear')} to your account and may result in additional charges."]
      elsif !increasing
        [false, "No gears will be added to your account."]
      else
        [false, "This will add #{pluralize(min, 'gear')} to your account."]
      end
    if cartridges_premium(cartridges)
      cost = true
      title = "#{title} Additional charges may be accrued for premium cartridges."
    end
    if increasing && gear_types_with_cost.include?(gear_type)
      cost = true
      title = "#{title} The selected gear type will have additional hourly charges."
    end

    content_tag(:span, 
      [
        (if max == Float::INFINITY
          "+#{min}-?"
        elsif max != min
          "+#{min}-#{max}"
        else
          "+#{min}"
        end),
        "<span data-icon=\"\ue014\" aria-hidden=\"true\"> </span>",
        ("<span class=\"label label-premium\">#{user_currency_symbol}</span>" if cost),
      ].compact.join(' ').html_safe, 
      :class => 'indicator-gear-increase',
      :title => title,
    )
  end

  def cartridges_premium(cartridges)
    false
  end
  def gear_increase_cost(count, capabilities)
    false
  end
  def gear_types_with_cost
    []
  end
  def gear_estimate_for_scaled_app(cartridges)
    min = 0
    max = 0
    if cartridges.present?
      cartridges.each_pair do |_, carts|
        any = false
        all = true
        variable = false
        carts.each do |cart|
          if cart.service? || cart.web_framework?
            any = true
          elsif cart.custom?
            variable = any = true
          else
            all = false
            break if any
          end
        end
        max += 1 if any
        min += 1 if all && !variable
      end
    else
      min = 1
      max = Float::INFINITY
    end
    Range.new(min,max)
  end

  def user_currency_symbol
    "$"
  end

  def usage_rate_indicator
    content_tag :span, user_currency_symbol, :class => "label label-premium", :title => 'May include additional usage fees at certain levels, see plan for details.'
  end

=======
>>>>>>> 9b2e853b
  def in_groups_by_tag(ary, tags)
    groups = {}
    other = ary.reject do |t|
      tags.any? do |tag|
        (groups[tag] ||= []) << t if t.tags.include?(tag)
      end
    end
    groups = tags.map do |tag|
      types = groups[tag]
      if types
        if types.length < 2
          other.concat(types)
          nil
        else
          [tag, types]
        end
      end
    end.compact
    [groups, other]
  end

  def common_tags_for(ary)
    ary.length < 2 ? [] : ary.inject(nil){ |tags, a| tags ? (a.tags & tags) : a.tags } || []
  end

  def class_for_cartridge(cart)
    %w{jboss jbossews ruby php perl nodejs python mongodb mysql postgresql zend diy jenkins}.each do |c|
      return "icon-#{c}" if cart.name.match(c)
    end
    return "icon-cartridge"
  end
end<|MERGE_RESOLUTION|>--- conflicted
+++ resolved
@@ -1,8 +1,4 @@
 module Console::ModelHelper
-<<<<<<< HEAD
-
-=======
->>>>>>> 9b2e853b
   def cartridge_info(cartridge, application)
     case
     when cartridge.jenkins_client?
@@ -211,96 +207,6 @@
     end
   end
 
-<<<<<<< HEAD
-  def gear_increase_indicator(cartridges, scales, gear_type, existing, capabilities)
-    range = scales ? gear_estimate_for_scaled_app(cartridges) : (existing ? 0..0 : 1..1)
-    min = range.begin
-    max = range.end
-    increasing = (min > 0 || max > 0)
-
-    cost, title = 
-      if gear_increase_cost(min, capabilities)
-        [true, "This will add #{pluralize(min, 'gear')} to your account and will result in additional charges."]
-      elsif gear_increase_cost(max, capabilities)
-        [true, "This will add at least #{pluralize(min, 'gear')} to your account and may result in additional charges."]
-      elsif !increasing
-        [false, "No gears will be added to your account."]
-      else
-        [false, "This will add #{pluralize(min, 'gear')} to your account."]
-      end
-    if cartridges_premium(cartridges)
-      cost = true
-      title = "#{title} Additional charges may be accrued for premium cartridges."
-    end
-    if increasing && gear_types_with_cost.include?(gear_type)
-      cost = true
-      title = "#{title} The selected gear type will have additional hourly charges."
-    end
-
-    content_tag(:span, 
-      [
-        (if max == Float::INFINITY
-          "+#{min}-?"
-        elsif max != min
-          "+#{min}-#{max}"
-        else
-          "+#{min}"
-        end),
-        "<span data-icon=\"\ue014\" aria-hidden=\"true\"> </span>",
-        ("<span class=\"label label-premium\">#{user_currency_symbol}</span>" if cost),
-      ].compact.join(' ').html_safe, 
-      :class => 'indicator-gear-increase',
-      :title => title,
-    )
-  end
-
-  def cartridges_premium(cartridges)
-    false
-  end
-  def gear_increase_cost(count, capabilities)
-    false
-  end
-  def gear_types_with_cost
-    []
-  end
-  def gear_estimate_for_scaled_app(cartridges)
-    min = 0
-    max = 0
-    if cartridges.present?
-      cartridges.each_pair do |_, carts|
-        any = false
-        all = true
-        variable = false
-        carts.each do |cart|
-          if cart.service? || cart.web_framework?
-            any = true
-          elsif cart.custom?
-            variable = any = true
-          else
-            all = false
-            break if any
-          end
-        end
-        max += 1 if any
-        min += 1 if all && !variable
-      end
-    else
-      min = 1
-      max = Float::INFINITY
-    end
-    Range.new(min,max)
-  end
-
-  def user_currency_symbol
-    "$"
-  end
-
-  def usage_rate_indicator
-    content_tag :span, user_currency_symbol, :class => "label label-premium", :title => 'May include additional usage fees at certain levels, see plan for details.'
-  end
-
-=======
->>>>>>> 9b2e853b
   def in_groups_by_tag(ary, tags)
     groups = {}
     other = ary.reject do |t|
