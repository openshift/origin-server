--- conflicted
+++ resolved
@@ -9,13 +9,6 @@
   [Domain, Member] if Rails.env.development?
 
   def domains_cache_key
-<<<<<<< HEAD
-    [current_user.login, :domains]
-  end
-
-  def user_domains
-    @domains ||= Rails.cache.fetch(domains_cache_key, :expires_in => 5.minutes) do
-=======
     # Put something in the session so that logging out and back in will give a different cache key
     session_key_component = (session[:domain_cache_key_component] ||= Time.new.to_f.to_s)
     [current_user.login, session_key_component, :domains]
@@ -25,22 +18,10 @@
     key = domains_cache_key
     Rails.cache.delete(key) if opts and (opts[:refresh] or opts[:clear])
     @domains ||= Rails.cache.fetch(key, :expires_in => 5.minutes) do
->>>>>>> 9b2e853b
       Domain.find(:all, :as => current_user, :params => {:include => :application_info})
     end
   end
 
-<<<<<<< HEAD
-  def user_writeable_domains
-    user_domains.select(&:editor?)
-  end
-
-  def user_owned_domains
-    user_domains.select(&:owner?)
-  end
-
-  def user_default_domain
-=======
   def user_writeable_domains(opts={})
     user_domains(opts).select(&:editor?)
   end
@@ -50,7 +31,6 @@
   end
 
   def user_default_domain(opts={})
->>>>>>> 9b2e853b
     @domain ||= user_domains.first.tap do |d|
       raise RestApi::ResourceNotFound.new(Domain.model_name, nil) unless d.present? and d.owner?
     end
