class ApplicationsFilter
  extend ActiveModel::Naming
  include ActiveModel::Serialization
  include ActiveModel::Conversion

  attr_accessor :name, 'type', :type_options
  def initialize(attributes={})
    attributes.each { |key,value| send("#{key}=", value) } unless attributes.nil?
  end

  def persisted?
    false
  end

  def active?
    @filtered
  end

  def blank?
    name.blank? and type.blank?
  end

  def apply(applications)
    @filtered = !applications.empty?
    @type_options = [['All','']]

    types = {}
    applications.select do |application|
      type = application.framework
      unless types.has_key? type
        @type_options << [application.framework_name, type]
        types[type] = true
      end

      ApplicationsFilter.wildcard_match?(@name, application.name) &&
        (@type.nil? or @type.blank? or @type == type)
    end
  end

  def self.wildcard_match?(search_str, value)
    return true if search_str.nil? || search_str.blank?

    if !(search_str =~ /\*/)
      search_str = "*" + search_str + "*"
    end

    # make the regexp safe
    wildcard_parse = search_str.split('*')
    wildcard_re = ""
    for element in wildcard_parse
      if element == ""
        wildcard_re += ".*"
      else
        wildcard_re += Regexp.escape(element)
      end
    end

    # check for wildcard as last char
    if search_str.ends_with? '*'
      wildcard_re += ".*"
    end

    wildcard_re = "^" + wildcard_re + "$"
    /#{wildcard_re}/.match(value)
  end

end

class ApplicationsController < ConsoleController
  include AsyncAware

  # trigger synchronous module load 
  [GearGroup, Cartridge, Key, Application] if Rails.env.development?

  def index
    if params[:test]
      @applications_filter = ApplicationsFilter.new params[:applications_filter]
      @applications = Fixtures::Applications.list
      return
    end

<<<<<<< HEAD
    user_default_domain rescue nil

=======
    @applications = Application.find :all, :as => current_user
    #return redirect_to application_types_path, :notice => 'Create your first application now!' unless @applications.present?
>>>>>>> 22c52dd4
    @applications_filter = ApplicationsFilter.new params[:applications_filter]
    @applications = @applications_filter.apply(@applications)

    if @applications.empty? && @applications_filter.blank?
      render :first_steps
    end
  end

  def destroy
    @application = Application.find(params[:id], :as => current_user)
    if @application.destroy
      redirect_to applications_path, :flash => {:success => "The application '#{@application.name}' has been deleted"}
    else
      render :delete
    end
  end

  def delete
    @application = Application.find(params[:id], :as => current_user)

    @referer = application_path(@application)
  end

  def new
    redirect_to application_types_path
  end

  def create
    app_params = params[:application] || params
    @advanced = to_boolean(params[:advanced])
    @unlock_cartridges = to_boolean(params[:unlock])

    type = params[:application_type] || app_params[:application_type]
    domain_name = app_params[:domain_name].presence || app_params[:domain_id].presence

    @application_type = (type == 'custom' || !type.is_a?(String)) ?
      ApplicationType.custom(type) :
      ApplicationType.find(type)

    @capabilities = user_capabilities :refresh => true

    @application = (@application_type >> Application.new(:as => current_user)).assign_attributes(app_params)
    @application.domain_name = domain_name

    unless @unlock_cartridges
      begin
        @cartridges, @missing_cartridges = @application_type.matching_cartridges
        flash.now[:error] = "No cartridges are defined for this type - all applications require at least one web cartridge" unless @cartridges.present?
      rescue ApplicationType::CartridgeSpecInvalid
        logger.debug $!
        flash.now[:error] = "The cartridges defined for this type are not valid.  The #{@application_type.source} may not be correct."
      end
      @disabled = @missing_cartridges.present? || @cartridges.blank?
    end

    @user_default_domain = user_default_domain rescue nil
    @user_writeable_domains = user_writeable_domains

    flash.now[:error] = "You have no free gears.  You'll need to scale down or delete another application first." unless @capabilities.gears_free?
    # opened bug 789763 to track simplifying this block - with domain_name submission we would
    # only need to check that domain_name is set (which it should be by the show form)
    if (valid = @application.valid?) # set any errors on the application object
      begin
        @domain = Domain.find domain_name, :as => current_user
        if @domain.editor?
          @application.domain = @domain
        else
          @application.errors.add(:domain_name, "You cannot create applications in the '#{domain_name}' namespace")
          valid = false
        end
      rescue RestApi::ResourceNotFound
        @domain = Domain.create :name => domain_name, :as => current_user
        if @domain.persisted?
          @application.domain = @domain
        else
          logger.debug "Unable to create domain, #{@domain.errors.to_hash.inspect}"
          #FIXME: Ideally this should be inferred via associations between @domain and @application
          @domain.errors.values.flatten.uniq.each {|e| @application.errors.add(:domain_name, e) }

          return render 'application_types/show'
        end
      end
    end


    begin
      if valid and @application.save
        messages = @application.remote_results
        redirect_to get_started_application_path(@application, :wizard => true), :flash => {:info_pre => messages}
      else
        logger.debug @application.errors.inspect
        render 'application_types/show'
      end
    rescue ActiveResource::TimeoutError
      redirect_to applications_path, :flash => {:error => "Application creation is taking longer than expected. Please wait a few minutes, then refresh this page."}
    end
  end

  def show
    @capabilities = user_capabilities

    if params[:test]
      @capabilities.send(:max_gears=, params[:test_gears].to_i) if params[:test_gears]
      @application = Fixtures::Applications.send(params[:test])
      @domain = Domain.new({:name => @application.domain_id}, true)
      @gear_groups = @application.cartridge_gear_groups
      @gear_groups_with_state = @application.gear_groups
      @gear_groups.each{ |g| g.merge_gears(@gear_groups_with_state) }
      return
    end

    @domain = user_default_domain
    app_id = params[:id].to_s

    async{ @application = Application.find(app_id, :as => current_user, :params => {:include => :cartridges}) }
    async{ @gear_groups_with_state = GearGroup.all(:as => current_user, :params => {:application_id => app_id}) }
    async{ sshkey_uploaded? }

    join!(30)

    @gear_groups = @application.cartridge_gear_groups
    @gear_groups.each{ |g| g.merge_gears(@gear_groups_with_state) }
  end

  def get_started
    @application = Application.find(params[:id], :as => current_user)
    @wizard = params[:wizard].present?

    if !sshkey_uploaded? && !params[:ssh]
      @noflash = true; flash.keep
      @key = Key.new
      render :upload_key and return
    end
  end

  def upload_key
    @application = Application.find(params[:id], :as => current_user)
    @noflash = true; flash.keep
    @wizard = params[:wizard].present?

    @key ||= Key.new params[:key]
    @key.as = current_user

    if @key.save
      redirect_to get_started_application_path(@application, :ssh => 'no', :wizard => @wizard)
    else
      render :upload_key
    end
  end
end<|MERGE_RESOLUTION|>--- conflicted
+++ resolved
@@ -79,13 +79,7 @@
       return
     end
 
-<<<<<<< HEAD
-    user_default_domain rescue nil
-
-=======
     @applications = Application.find :all, :as => current_user
-    #return redirect_to application_types_path, :notice => 'Create your first application now!' unless @applications.present?
->>>>>>> 22c52dd4
     @applications_filter = ApplicationsFilter.new params[:applications_filter]
     @applications = @applications_filter.apply(@applications)
 
