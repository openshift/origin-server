--- conflicted
+++ resolved
@@ -140,13 +140,6 @@
       @disabled = @missing_cartridges.present? || @cartridges.blank?
     end
 
-<<<<<<< HEAD
-    @user_default_domain = user_default_domain rescue nil
-    @user_writeable_domains = user_writeable_domains
-    @can_create = current_api_user.max_domains > user_owned_domains.length
-
-    flash.now[:error] = "You have no free gears.  You'll need to scale down or delete another application first." unless @capabilities.gears_free?
-=======
     @user_writeable_domains = user_writeable_domains :refresh => true
     @user_default_domain = user_default_domain rescue nil
     @can_create = current_api_user.max_domains > user_owned_domains.length
@@ -156,7 +149,6 @@
     @gear_sizes = new_application_gear_sizes(@user_writeable_domains, @capabilities)
 
     flash.now[:error] = "You have no free gears.  You'll need to scale down or delete another application first." unless @capabilities.gears_free? or @user_writeable_domains.find(&:can_create_application?)
->>>>>>> 9b2e853b
     # opened bug 789763 to track simplifying this block - with domain_name submission we would
     # only need to check that domain_name is set (which it should be by the show form)
     if (valid = @application.valid?) # set any errors on the application object
