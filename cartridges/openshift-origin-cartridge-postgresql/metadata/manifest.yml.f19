--- conflicted
+++ resolved
@@ -2,28 +2,16 @@
 Name: postgresql
 Architecture: noarch
 Cartridge-Short-Name: POSTGRESQL
-<<<<<<< HEAD
-Cartridge-Version:    '0.3.1'
-Compatible-Versions:   [0.3.0]
-Cartridge-Vendor:     redhat
-Display-Name: PostgreSQL 9.2
-Description: "PostgreSQL is an advanced Object-Relational database management system"
-Version:   '9.2'
-Versions:  [9.2]
-License:   ASL 2.0
-Vendor:    Red Hat
-=======
 Cartridge-Version: 0.3.2
 Compatible-Versions: []
 Cartridge-Vendor: redhat
-Display-Name: PostgreSQL Database 9.2
+Display-Name: PostgreSQL 9.2
 Description: PostgreSQL is an advanced Object-Relational database management system
 Version: '9.2'
 Versions:
 - '9.2'
 License: ASL 2.0
 Vendor: Red Hat
->>>>>>> 7b984095
 Website: http://www.postgresql.org
 Categories:
 - service
