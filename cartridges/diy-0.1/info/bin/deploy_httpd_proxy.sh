--- conflicted
+++ resolved
@@ -51,8 +51,6 @@
   RequestHeader append X-Forwarded-Proto "http"
 
   Include /etc/httpd/conf.d/stickshift/${uuid}_${namespace}_${application}/*.conf
-<<<<<<< HEAD
-=======
 
   Alias /health $CART_INFO_DIR/configuration/health.html
   Alias /errors $CART_INFO_DIR/configuration
@@ -63,7 +61,6 @@
   ProxyPassReverse / http://$IP:8080/
   ProxyErrorOverride On
   ErrorDocument 503 /errors/503.html
->>>>>>> 35471d5d
 </VirtualHost>
 
 <VirtualHost *:443>
@@ -72,8 +69,6 @@
 $(/bin/cat $CART_INFO_DIR/configuration/node_ssl_template.conf)
 
   Include /etc/httpd/conf.d/stickshift/${uuid}_${namespace}_${application}/*.conf
-<<<<<<< HEAD
-=======
 
   Alias /health $CART_INFO_DIR/configuration/health.html
   Alias /errors $CART_INFO_DIR/configuration
@@ -84,6 +79,5 @@
   ProxyPassReverse / http://$IP:8080/
   ProxyErrorOverride On
   ErrorDocument 503 /errors/503.html
->>>>>>> 35471d5d
 </VirtualHost>
 EOF