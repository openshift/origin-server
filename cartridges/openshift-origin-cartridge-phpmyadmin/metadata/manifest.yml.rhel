--- conflicted
+++ resolved
@@ -10,12 +10,8 @@
 Cartridge-Vendor: redhat
 Website: http://www.phpmyadmin.net/
 Categories:
-<<<<<<< HEAD
-  - embedded
-  - service
-=======
 - embedded
->>>>>>> 7b984095
+- service
 Cart-Data:
 - Key: connection_url
   Type: cart_data
