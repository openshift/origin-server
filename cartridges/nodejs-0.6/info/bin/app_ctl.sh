#!/bin/bash

source "/etc/stickshift/stickshift-node.conf"
STOPTIMEOUT=10
FMT="%a %b %d %Y %H:%M:%S GMT%z (%Z)"

function _is_node_service_running() {
    if [ -f $OPENSHIFT_GEAR_DIR/run/node.pid ]; then
        node_pid=$( cat $OPENSHIFT_GEAR_DIR/run/node.pid 2> /dev/null )
        myid=$( id -u )
        if `ps --pid $node_pid 2>&1 | grep node > /dev/null 2>&1`  ||  \
           `pgrep -x node -u $myid > /dev/null 2>&1`; then
            return 0
        fi
    fi

    return 1

}  #  End of function  _is_node_running.


function _status_node_service() {
    if _is_node_service_running; then
        app_state="running"
    else
        app_state="either stopped or inaccessible"
    fi

    echo "Application '$OPENSHIFT_GEAR_NAME' is $app_state" 1>&2

}  #  End of function  _status_node_service.


function _start_node_service() {
    if [ -f $OPENSHIFT_GEAR_DIR/run/stop_lock ]; then
        echo "Application is explicitly stopped!  Use 'rhc app start -a ${OPENSHIFT_GEAR_NAME}' to start back up." 1>&2
        return 0
    else
        # Check if service is running.
        if _is_node_service_running; then
            echo "Application '$OPENSHIFT_GEAR_NAME' is already running" 1>&2
            return 0
        fi
    fi

    #  Got here - it means that we need to start up Node.

    src_user_hook pre_start_${CARTRIDGE_TYPE}

    envf="$OPENSHIFT_GEAR_DIR/conf/node.env"
    logf="$OPENSHIFT_LOG_DIR/node.log"

    #  Source environment if it exists.
    [ -f "$envf" ]  &&  source "$envf"

    #  Ensure we have script file.
    node_app=${node_app:-"server.js"}

    pushd "$OPENSHIFT_REPO_DIR" > /dev/null
    {
       echo "`date +"$FMT"`: Starting application '$OPENSHIFT_GEAR_NAME' ..."
       echo "    Script       = $node_app"
       echo "    Script Args  = $node_app_args"
       echo "    Node Options = $node_opts"
    } >> $logf

    node $node_opts $node_app $node_app_args >> $logf 2>&1 &
    ret=$?
    npid=$!
    popd > /dev/null
    if [ $ret -eq 0 ]; then
        echo "$npid" > "$OPENSHIFT_GEAR_DIR/run/node.pid"
        run_user_hook post_start_${CARTRIDGE_TYPE}
    else
        echo "Application '$OPENSHIFT_GEAR_NAME' failed to start - $ret" 1>&2
    fi

}  #  End of function  _start_node_service.


function _stop_node_service() {
    if [ -f $OPENSHIFT_GEAR_DIR/run/node.pid ]; then
        node_pid=$( cat $OPENSHIFT_GEAR_DIR/run/node.pid 2> /dev/null )
    fi

    if [ -n "$node_pid" ]; then
<<<<<<< HEAD
        logf="$OPENSHIFT_LOG_DIR/node.log"
=======
        src_user_hook pre_stop_${CARTRIDGE_TYPE}

        logf="$OPENSHIFT_GEAR_DIR/logs/node.log"
>>>>>>> ed3922e6
        echo "`date +"$FMT"`: Stopping application '$OPENSHIFT_GEAR_NAME' ..." >> $logf
        /bin/kill $node_pid
        ret=$?
        if [ $ret -eq 0 ]; then
            TIMEOUT="$STOPTIMEOUT"
            while [ $TIMEOUT -gt 0 ]  &&  _is_node_service_running ; do
                /bin/kill -0 "$node_pid" >/dev/null 2>&1 || break
                sleep 1
                let TIMEOUT=${TIMEOUT}-1
            done
        fi

        # Make Node go down forcefully if it is still running.
        if _is_node_service_running ; then
           /bin/kill -9 $node_pid
        fi

        echo "`date +"$FMT"`: Stopped Node application '$OPENSHIFT_GEAR_NAME'" >> $logf
        rm -f $OPENSHIFT_GEAR_DIR/run/node.pid

        run_user_hook post_stop_${CARTRIDGE_TYPE}
    else
        if `pgrep -x node -u $(id -u)  > /dev/null 2>&1`; then
            echo "Warning: Application '$OPENSHIFT_GEAR_NAME' Node server exists without a pid file.  Use force-stop to kill." 1>&2
        fi
    fi

}  #  End of function  _stop_node_service.


function _restart_node_service() {
    _stop_node_service
    _start_node_service

}  #  End of function  _restart_node_service.



#
#  main():
#

# Ensure arguments.
if ! [ $# -eq 1 ]; then
    echo "Usage: $0 [start|restart|graceful|graceful-stop|stop|status]"
    exit 1
fi

# Source utility functions.
source ${CARTRIDGE_BASE_PATH}/abstract/info/lib/util

# Import Environment Variables
for f in ~/.env/*; do
    . $f
done

translate_env_vars

validate_run_as_user

# Handle commands.
case "$1" in
    start)               _start_node_service    ;;
    restart|graceful)    _restart_node_service  ;;
    graceful-stop|stop)  _stop_node_service     ;;
    status)              _status_node_service   ;;
esac
<|MERGE_RESOLUTION|>--- conflicted
+++ resolved
@@ -84,13 +84,9 @@
     fi
 
     if [ -n "$node_pid" ]; then
-<<<<<<< HEAD
-        logf="$OPENSHIFT_LOG_DIR/node.log"
-=======
         src_user_hook pre_stop_${CARTRIDGE_TYPE}
 
-        logf="$OPENSHIFT_GEAR_DIR/logs/node.log"
->>>>>>> ed3922e6
+        logf="$OPENSHIFT_LOG_DIR/node.log"
         echo "`date +"$FMT"`: Stopping application '$OPENSHIFT_GEAR_NAME' ..." >> $logf
         /bin/kill $node_pid
         ret=$?
