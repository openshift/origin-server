--- conflicted
+++ resolved
@@ -105,15 +105,9 @@
     if [ -n "$node_pid" ]; then
         src_user_hook pre_stop_${CARTRIDGE_TYPE}
 
-<<<<<<< HEAD
         logf="$OPENSHIFT_LOG_DIR/node.log"
         echo "`date +"$FMT"`: Stopping application '$OPENSHIFT_GEAR_NAME' ..." >> $logf
         /bin/kill $node_pid
-=======
-        logf="$OPENSHIFT_GEAR_DIR/logs/node.log"
-        echo "`date +"$FMT"`: Stopping application '$OPENSHIFT_APP_NAME' ..." >> $logf
-        /bin/kill $node_pid $(ps -opid --no-heading --ppid $node_pid)
->>>>>>> 53b7817a
         ret=$?
         if [ $ret -eq 0 ]; then
             TIMEOUT="$STOPTIMEOUT"
