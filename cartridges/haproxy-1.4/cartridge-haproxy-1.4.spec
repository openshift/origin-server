--- conflicted
+++ resolved
@@ -3,11 +3,7 @@
 
 Summary:   Provides embedded haproxy-1.4 support
 Name:      cartridge-haproxy-1.4
-<<<<<<< HEAD
-Version: 0.10.9
-=======
 Version: 0.12.9
->>>>>>> 0d1f1bc2
 Release:   1%{?dist}
 Group:     Network/Daemons
 License:   ASL 2.0
@@ -102,11 +98,6 @@
 
 
 %changelog
-<<<<<<< HEAD
-* Tue Jun 05 2012 Adam Miller <admiller@redhat.com> 0.10.9-1
-- fixing gearup bug (mmcgrath@redhat.com)
-
-=======
 * Wed Jul 11 2012 Adam Miller <admiller@redhat.com> 0.12.9-1
 - BZ 835529: The regexp was capturing gear names that contain the gear name
   being looked for (ex: gear name 012345-foobar also matches if checking for
@@ -176,7 +167,6 @@
 * Fri Jun 01 2012 Adam Miller <admiller@redhat.com> 0.11.1-1
 - bumping spec versions (admiller@redhat.com)
 
->>>>>>> 0d1f1bc2
 * Wed May 30 2012 Adam Miller <admiller@redhat.com> 0.10.8-1
 - Bug 825354 (dmcphers@redhat.com)
 - Fix for bz 816171 (mpatel@redhat.com)
