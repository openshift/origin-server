---
Name: mysql
Cartridge-Short-Name: MYSQL
Architecture: noarch
<<<<<<< HEAD
Display-Name: MySQL 5.1
Description: "MySQL is a multi-user, multi-threaded SQL database server."
=======
Display-Name: MySQL Database 5.1
Description: MySQL is a multi-user, multi-threaded SQL database server.
>>>>>>> 7b984095
Version: '5.1'
Versions:
- '5.1'
Cartridge-Version: 0.2.2
Compatible-Versions:
- 0.2.0
- 0.2.1
Cartridge-Vendor: redhat
License: GPL
Vendor: Oracle
Categories:
- service
- database
- embedded
Website: http://www.mysql.com
Help-Topics:
  Building with MySQL: http://docs.redhat.com/docs/en-US/OpenShift/2.0/html/User_Guide/sect-User_Guide-Working_With_Database_Cartridges.html
Cart-Data:
- Key: username
  Type: cart_data
  Description: Root user on mysql database
- Key: password
  Type: cart_data
  Description: Password for root user on mysql database
- Key: database_name
  Type: cart_data
  Description: MySQL DB name
- Key: connection_url
  Type: cart_data
  Description: MySQL DB connection URL
Suggests:
- phpmyadmin-4
Provides:
<<<<<<< HEAD
  - mysql-5.1
  - mysql
  - mysql-singleton-master
=======
- mysql-5.1
- mysql
- mysql-singleton-master
>>>>>>> 7b984095
Conflicts:
- postgresql-8.4
Publishes:
  publish-db-connection-info:
    Type: ENV:NET_TCP:db:connection-info
Scaling:
  Min: 1
  Max: 1
Endpoints:
- Private-IP-Name: DB_HOST
  Private-Port-Name: DB_PORT
  Private-Port: 3306
  Public-Port-Name: DB_PROXY_PORT<|MERGE_RESOLUTION|>--- conflicted
+++ resolved
@@ -2,13 +2,8 @@
 Name: mysql
 Cartridge-Short-Name: MYSQL
 Architecture: noarch
-<<<<<<< HEAD
 Display-Name: MySQL 5.1
-Description: "MySQL is a multi-user, multi-threaded SQL database server."
-=======
-Display-Name: MySQL Database 5.1
 Description: MySQL is a multi-user, multi-threaded SQL database server.
->>>>>>> 7b984095
 Version: '5.1'
 Versions:
 - '5.1'
@@ -42,15 +37,9 @@
 Suggests:
 - phpmyadmin-4
 Provides:
-<<<<<<< HEAD
-  - mysql-5.1
-  - mysql
-  - mysql-singleton-master
-=======
 - mysql-5.1
 - mysql
 - mysql-singleton-master
->>>>>>> 7b984095
 Conflicts:
 - postgresql-8.4
 Publishes:
