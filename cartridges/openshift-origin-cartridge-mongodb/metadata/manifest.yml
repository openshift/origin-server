---
Name: mongodb
Cartridge-Short-Name: MONGODB
Architecture: noarch
<<<<<<< HEAD
Display-Name: MongoDB 2.2 
Description: "MongoDB is a scalable, high-performance, open source NoSQL database."
=======
Display-Name: MongoDB NoSQL Database 2.2
Description: MongoDB is a scalable, high-performance, open source NoSQL database.
>>>>>>> 7b984095
Version: '2.2'
Versions:
- '2.2'
Cartridge-Version: 0.2.2
Compatible-Versions: []
Cartridge-Vendor: redhat
License: ASL 2.0
Vendor: 10gen
Categories:
- service
- database
- nosql
- embedded
Website: http://www.10gen.com
Help-Topics:
  Building with MongoDB: https://www.openshift.com/developers/mongodb
Cart-Data:
- Key: username
  Type: cart_data
  Description: Root user on mongo database
- Key: password
  Type: cart_data
  Description: Password for root user on mongo database
- Key: database_name
  Type: cart_data
  Description: Mongo DB name
- Key: connection_url
  Type: cart_data
  Description: Mongo DB connection URL
Suggests:
- 10gen-mms-agent-0.1
- rockmongo
Provides:
- mongodb-2.2
- mongodb
- mongodb-basic-mode
Publishes:
  publish-nosql-db-connection-info:
    Type: ENV:NET_TCP:nosqldb:connection-info
Scaling:
  Min: 1
  Max: 1
Endpoints:
- Private-IP-Name: DB_HOST
  Private-Port-Name: DB_PORT
  Private-Port: 27017
  Public-Port-Name: DB_PROXY_PORT<|MERGE_RESOLUTION|>--- conflicted
+++ resolved
@@ -2,13 +2,8 @@
 Name: mongodb
 Cartridge-Short-Name: MONGODB
 Architecture: noarch
-<<<<<<< HEAD
 Display-Name: MongoDB 2.2 
-Description: "MongoDB is a scalable, high-performance, open source NoSQL database."
-=======
-Display-Name: MongoDB NoSQL Database 2.2
 Description: MongoDB is a scalable, high-performance, open source NoSQL database.
->>>>>>> 7b984095
 Version: '2.2'
 Versions:
 - '2.2'
