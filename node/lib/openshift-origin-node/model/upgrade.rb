require 'rubygems'
require 'etc'
require 'fileutils'
require 'socket'
require 'parseconfig'
require 'pp'

require 'openshift-origin-node/model/cartridge_repository'
require 'openshift-origin-node/model/application_repository'
require 'openshift-origin-node/utils/sdk'
require 'openshift-origin-node/utils/cgroups'
require 'openshift-origin-node/utils/application_state'
require 'openshift-origin-node/utils/environ'
require 'openshift-origin-node/utils/upgrade_progress'
require 'openshift-origin-node/utils/upgrade_itinerary'
require 'openshift-origin-node/utils/hourglass'
require 'openshift-origin-common'
require 'net/http'
require 'uri'
require 'json'

module OpenShift
  module Runtime
    class V2UpgradeCartridgeModel < V2CartridgeModel
      def gear_status
        output = ''
        problem = false

        each_cartridge do |cartridge|
          cart_status = do_control('status', cartridge)

          cart_status_msg = "[OK]"
          if cart_status !~ /running|enabled|Tail of JBoss|status output from the mock cartridge/i
            problem = true
            cart_status_msg = "[PROBLEM]"
          end

          output << "Cart status for #{cartridge.name} #{cart_status_msg}: #{cart_status}\n"
        end

        return [problem, output]
      end
    end
  end
end

module OpenShift::Runtime::Utils
  class UpgradeApplicationState < ApplicationState
    def initialize(container, state_file = '.state')
      @container = container
      @uuid = container.uuid

      config      = OpenShift::Config.new
      @state_file = File.join(config.get("GEAR_BASE_DIR"), uuid, "app-root", "runtime", state_file)
    end
  end
end

module OpenShift
  module Runtime
    class Upgrader
      PREUPGRADE_STATE = '.preupgrade_state'

      @@gear_extension_present = false
      gear_extension_path = OpenShift::Config.new.get('GEAR_UPGRADE_EXTENSION')
      if gear_extension_path && File.exists?("#{gear_extension_path}.rb")
        @@gear_extension_present = require gear_extension_path
        raise "#{gear_extension_path} exists and failed to load" unless @@gear_extension_present
      end

<<<<<<< HEAD
      attr_reader :uuid, :application_uuid, :namespace, :version, :hostname, :ignore_cartridge_version, :gear_home, :gear_env, :progress, :container, :gear_extension, :config

      def initialize(uuid, application_uuid, namespace, version, hostname, ignore_cartridge_version)
=======
      attr_reader :uuid, :namespace, :version, :hostname, :ignore_cartridge_version,
                  :gear_home, :gear_env, :progress, :container, :gear_extension, :config, :hourglass

      def initialize(uuid, namespace, version, hostname, ignore_cartridge_version, hourglass = nil)
>>>>>>> ff7b824b
        @uuid = uuid
        @application_uuid = application_uuid
        @namespace = namespace
        @version = version
        @hostname = hostname
        @ignore_cartridge_version = ignore_cartridge_version
        @config = OpenShift::Config.new
        @hourglass = hourglass || OpenShift::Runtime::Utils::Hourglass.new(235)

        gear_base_dir = @config.get('GEAR_BASE_DIR')
        @gear_home = PathUtils.join(gear_base_dir, uuid)
        @gear_env = Utils::Environ.for_gear(gear_home)
        @progress = Utils::UpgradeProgress.new(gear_base_dir, gear_home, uuid)
        @container = ApplicationContainer.from_uuid(uuid, @hourglass)
        @gear_extension = nil
      end

      def reload_gear_env
        @gear_env = Utils::Environ.for_gear(@gear_home)
      end

      #
      # This method implements the version-to-version upgrade for cartridges.
      #
      # Note: The upgrade method must be reentrant, meaning it should be able to
      # be called multiple times on the same gears.  Each time having failed
      # at any point and continue to pick up where it left off or make
      # harmless changes the 2-n times around.
      #
      def execute
        result = {
          gear_uuid: @uuid,
          hostname: @hostname,
          steps: [],
          upgrade_complete: false,
          errors: [],
          warnings: [],
          itinerary: {},
          times: {},
          log: nil
        }

        if !File.directory?(gear_home) || File.symlink?(gear_home)
          result[:errors] << "Application not found to upgrade: #{gear_home}"
          return result
        end

        gear_env = OpenShift::Runtime::Utils::Environ.for_gear(gear_home)
        unless gear_env.key?('OPENSHIFT_GEAR_NAME') && gear_env.key?('OPENSHIFT_APP_NAME')
          result[:warnings] << "Missing OPENSHIFT_GEAR_NAME and OPENSHIFT_APP_NAME variables"
          result[:upgrade_complete] = true
          return result
        end

        begin
          load_gear_extension
        rescue => e
          result[:errors] << e.message
          return result
        end

        begin
          initialize_metadata_store
        rescue => e
          result[:errors] << "Error initializing metadata store: #{e.message}"
          return result
        end

        begin
          start_time = timestamp
          restart_time = 0

          progress.log "Beginning #{version} upgrade for #{uuid}"

          inspect_gear_state
          gear_pre_upgrade

          itinerary = compute_itinerary
          result[:itinerary] = itinerary.entries

          restart_time = upgrade_cartridges(itinerary)
          result[:times][:restart] = restart_time

          gear_post_upgrade

          if itinerary.has_incompatible_upgrade?
            validate_gear

            if progress.complete? 'validate_gear'
              cleanup
            end
          else
            cleanup
          end

          result[:upgrade_complete] = true
        rescue OpenShift::Runtime::Utils::ShellExecutionException => e
          progress.log "Caught an exception during upgrade: #{e.message}"
          result[:errors] << {
            :rc => e.rc,
            :stdout => e.stdout,
            :stderr => e.stderr,
            :message => e.message,
            :backtrace => e.backtrace.join("\n")
          }
        rescue Exception => e
          progress.log "Caught an exception during upgrade: #{e.message}"
          result[:errors] << {
            :message => e.message,
            :backtrace => e.backtrace.join("\n")
          }
        ensure
          total_time = timestamp - start_time
          progress.log "Total upgrade time on node (ms): #{total_time}"
          result[:times][:upgrade_on_node_measured_from_node] = total_time
        end

        result[:steps] = progress.steps
        result[:log] = progress.buffer

        result
      end

      def load_gear_extension
        return unless @@gear_extension_present

        begin
          if !OpenShift::GearUpgradeExtension.respond_to?(:version)
            raise "Gear upgrade extension must respond to version"
          end

          extension_version = OpenShift::GearUpgradeExtension.version

          if version != extension_version
            progress.log "Version mismatch between supplied release version (#{version}) and extension version (#{extension_version})"
            return  
          end
        rescue NameError => e
          raise "Unable to resolve OpenShift::GearUpgradeExtension: #{e.message}"
        end

        begin
          @gear_extension = OpenShift::GearUpgradeExtension.new(self)
        rescue Exception => e
          raise "Unable to instantiate gear upgrade extension: #{e.message}\n#{e.backtrace}"
        end
      end

      #
      # Initialize the metadata store for this gear, if it does not exist.
      #
      def initialize_metadata_store
        runtime_dir = File.join(gear_home, %w(app-root runtime))

        if !File.exists?(runtime_dir)
          log "Creating runtime directory #{runtime_dir} for #{gear_home} because it does not exist"
          FileUtils.mkpath(runtime_dir)
          FileUtils.chmod_R(0o750, runtime_dir)
          PathUtils.oo_chown_R(uuid, uuid, runtime_dir)
          mcs_label = OpenShift::Runtime::Utils::SELinux::get_mcs_label(uuid)
          OpenShift::Runtime::Utils::SELinux.set_mcs_label_R(mcs_label, runtime_dir)
        end
      end

      #
      # Execute the gear extension's 'pre_upgrade' method, if defined.
      #
      def gear_pre_upgrade
        if !gear_extension.nil? && gear_extension.respond_to?(:pre_upgrade)
          progress.step 'pre_upgrade' do
            gear_extension.pre_upgrade(progress)
          end
        end
      end

      #
      # Execute the gear extension's 'post_upgrade' method, if defined.
      #
      def gear_post_upgrade
        if !gear_extension.nil? && gear_extension.respond_to?(:post_upgrade)
          progress.step 'post_upgrade' do
            gear_extension.post_upgrade(progress) 
          end
        end
      end

      #
      # Map IDENT info from old manifest values to new manifest values
      #
      def gear_map_ident(ident)
        if !gear_extension.nil? && gear_extension.respond_to?(:map_ident)
          gear_extension.map_ident(progress, ident)
        else
          OpenShift::Runtime::Manifest.parse_ident(ident)
        end
      end

      #
      # Compute the upgrade itinerary for the gear
      #
      def compute_itinerary
        progress.step "compute_itinerary" do |context, errors|
          itinerary            = OpenShift::Runtime::UpgradeItinerary.new(gear_home)
          state                = OpenShift::Runtime::Utils::ApplicationState.new(container)
          cartridge_model      = OpenShift::Runtime::V2UpgradeCartridgeModel.new(config, container, state, hourglass)
          cartridge_repository = OpenShift::Runtime::CartridgeRepository.instance

          cartridge_model.each_cartridge do |manifest|
            cartridge_path = File.join(gear_home, manifest.directory)

            if !File.directory?(cartridge_path)
              progress.log "Skipping upgrade for #{manifest.name}: cartridge manifest does not match gear layout: #{cartridge_path} is not a directory"
              next
            end

            ident_path                               = Dir.glob(File.join(cartridge_path, 'env', 'OPENSHIFT_*_IDENT')).first
            ident                                    = IO.read(ident_path)
            vendor, name, version, cartridge_version = gear_map_ident(ident)

            unless vendor == 'redhat'
              progress.log "No upgrade available for cartridge #{ident}, #{vendor} not supported."
              next
            end

            next_manifest = cartridge_repository.select(name, version)
            unless next_manifest
              progress.log "No upgrade available for cartridge #{ident}, cartridge not found in repository."
              next
            end

            unless next_manifest.versions.include?(version)
              progress.log "No upgrade available for cartridge #{ident}, version #{version} not in #{next_manifest.versions}"
              next
            end

            if next_manifest.cartridge_version == cartridge_version
              if ignore_cartridge_version
                progress.log "Refreshing cartridge #{ident}, ignoring cartridge version."
              else
                progress.log "No upgrade required for cartridge #{ident}, already at latest version #{cartridge_version}."
                next
              end
            end

            upgrade_type = UpgradeType::INCOMPATIBLE

            if next_manifest.compatible_versions.include?(cartridge_version)
              upgrade_type = UpgradeType::COMPATIBLE
            end

            progress.log "Creating itinerary entry for #{upgrade_type.downcase} upgrade of #{ident}"
            itinerary.create_entry("#{name}-#{version}", upgrade_type)
          end

          itinerary.persist
        end

        UpgradeItinerary.for_gear(gear_home)
      end

      #
      # Gear-level upgrade script:
      #
      # 1. For each cartridge in the upgrade itinerary:
      #   1. Upgrade the cartridge to the new version
      #   2. Rebuild the cartridge ident, if applicable
      #
      def upgrade_cartridges(itinerary)
        progress.log "Migrating gear at #{gear_home}"

        state                = OpenShift::Runtime::Utils::ApplicationState.new(container)
        cartridge_model      = OpenShift::Runtime::V2UpgradeCartridgeModel.new(config, container, state, hourglass)
        cartridge_repository = OpenShift::Runtime::CartridgeRepository.instance
        restart_required     = false
        restart_time         = 0

        reset_quota, reset_block_quota, reset_inode_quota = relax_quota

        begin
          if itinerary.has_incompatible_upgrade?
            stop_gear
          end

          OpenShift::Runtime::Utils::Cgroups.new(uuid).boost do
          Dir.chdir(container.container_dir) do
            itinerary.each_cartridge do |cartridge_name, upgrade_type|
              manifest = cartridge_model.get_cartridge(cartridge_name)
              cartridge_path = File.join(gear_home, manifest.directory)

              if !File.directory?(cartridge_path)
                progress.log "Skipping upgrade for #{manifest.name}: cartridge manifest does not match gear layout: #{cartridge_path} is not a directory"
                next
              end

              ident_path                               = Dir.glob(File.join(cartridge_path, 'env', 'OPENSHIFT_*_IDENT')).first
              ident                                    = IO.read(ident_path)
              vendor, name, version, cartridge_version = gear_map_ident(ident)
              next_manifest                            = cartridge_repository.select(name, version)

              progress.step "#{name}_upgrade_cart" do |context, errors|
                context[:cartridge] = name.downcase

                if upgrade_type == UpgradeType::COMPATIBLE
                  progress.log "Compatible upgrade of cartridge #{ident}"
                  context[:compatible] = true
                  compatible_upgrade(cartridge_model, cartridge_version, next_manifest, cartridge_path)
                else
                  progress.log "Incompatible upgrade of cartridge #{ident}"
                  context[:compatible] = false
                  incompatible_upgrade(cartridge_model, cartridge_version, next_manifest, version, cartridge_path)
                end
              end

              progress.step "#{name}_rebuild_ident" do |context, errors|
                context[:cartridge] = name.downcase
                next_ident = OpenShift::Runtime::Manifest.build_ident(next_manifest.cartridge_vendor,
                                                                      next_manifest.name,
                                                                      next_manifest.version,
                                                                      next_manifest.cartridge_version)
                IO.write(ident_path, next_ident, 0, mode: 'w', perms: 0666)
              end
            end
          end
          end

          if itinerary.has_incompatible_upgrade?
            restart_start_time = timestamp
            start_gear
            restart_time = timestamp - restart_start_time
            progress.log "Gear restart time (ms): #{restart_time}"
          end
        ensure
          if reset_quota
            begin
              progress.log "Resetting quota blocks: #{reset_block_quota}  inodes: #{reset_inode_quota}"
              OpenShift::Runtime::Node.set_quota(uuid, reset_block_quota, reset_inode_quota)
            rescue NodeCommandException => e
              progress.log e.message
            end
          end
        end

        restart_time
      end

      def timestamp
        (Time.new.to_f * 1000).to_i
      end

      #
      # Double the block and/or inode quotas if the gear user's current usage is over 50 percent
      # of the hard quota.
      #
      # Returns an array whose elements are a boolean indicating whether the quota will need to be
      # reset, and the block and inode quotas to reset to.
      #
      def relax_quota
        quota             = OpenShift::Runtime::Node.get_quota(uuid)
        reset_block_quota = false
        reset_inode_quota = false
        new_block_quota   = quota[:blocks_limit]
        new_inode_quota   = quota[:inodes_limit]

        if ((quota[:blocks_used] * 2) > quota[:blocks_limit])
          reset_block_quota = true
          new_block_quota   = quota[:blocks_limit] * 2
        end

        if ((quota[:inodes_used] * 2) > quota[:inodes_limit])
          reset_inode_quota = true
          new_inode_quota   = quota[:inodes_limit] * 2
        end

        if reset_block_quota || reset_inode_quota
          progress.log "Relaxing quota to blocks=#{new_block_quota}, inodes=#{new_inode_quota}"
          OpenShift::Runtime::Node.set_quota(uuid, new_block_quota, new_inode_quota)
        end

        return [reset_block_quota | reset_inode_quota, quota[:blocks_limit], quota[:inodes_limit]]
      end

      #
      # Upgrade a cartridge from a compatible prior version:
      #
      #  1. Overlay the cartridge directory for the new version on the existing
      #     instance directory,
      #  2. Remove the ERB templates for the new version
      #  3. With gear unlocked, secure the cartridge instance dir
      #
      def compatible_upgrade(cart_model, current_version, next_manifest, target)
        OpenShift::Runtime::CartridgeRepository.overlay_cartridge(next_manifest, target)

        FileUtils.rm_f container.processed_templates(next_manifest)
        FileUtils.rm_f Dir.glob(PathUtils.join(target, 'env', '*.erb'))
        progress.log "Removed ERB templates for #{next_manifest.name}"

        cart_model.unlock_gear(next_manifest) do |m|
          cart_model.secure_cartridge(next_manifest.short_name, container.uid, container.gid, target)
          execute_cartridge_upgrade_script(target, current_version, next_manifest)
        end
      end

      #
      # Upgrade a cartridge from an incompatible prior version:
      #
      # 1. Remove files that are rewritten by setup
      # 2. Overlay the new version onto the instance dir
      # 3. With the gear unlocked:
      #   1. Secure the instance dir
      #   2. Run setup for the new version
      #   3. Process the ERB templates
      # 4. Connect the frontend
      #
      def incompatible_upgrade(cart_model, current_version, next_manifest, version, target)
        container.setup_rewritten(next_manifest).each do |entry|
          FileUtils.rm entry if File.file? entry
          FileUtils.rm_r entry if File.directory? entry
        end

        OpenShift::Runtime::CartridgeRepository.overlay_cartridge(next_manifest, target)

        name = next_manifest.name

        cart_model.unlock_gear(next_manifest) do |m|
          cart_model.secure_cartridge(next_manifest.short_name, container.uid, container.gid, target)

          execute_cartridge_upgrade_script(target, current_version, next_manifest)

          progress.step "#{name}_setup" do |context, errors|
            setup_output = cart_model.cartridge_action(m, 'setup', version, true)
            progress.log "Executed setup for #{name}"
            context[:cartridge] = name.downcase
            context[:stdout] = setup_output
          end

          progress.step "#{name}_erb" do |context, errors|
            context[:cartridge] = name.downcase
            cart_model.process_erb_templates(m)
          end
        end

        progress.step "#{name}_create_endpoints" do |context, errors|
          context[:cartridge] = name.downcase
          cart_model.create_private_endpoints(next_manifest)
        end

        progress.step "#{name}_connect_frontend" do |context, errors|
          context[:cartridge] = name.downcase
          cart_model.connect_frontend(next_manifest)
        end
      end

      def execute_cartridge_upgrade_script(cartridge_path, current_version, next_manifest)
        name = next_manifest.short_name.downcase

        progress.step "upgrade_script_#{name}" do |context, errors|
          upgrade_script = PathUtils.join(cartridge_path, %w(bin upgrade))

          if !File.exists?(upgrade_script)
            progress.log "No upgrade script exists for #{name}; skipping"
            return
          end

          if !File.executable?(upgrade_script)
            progress.log "Upgrade script for #{name} is not executable; skipping"
            return
          end

          reload_gear_env

          upgrade_script_cmd = "#{upgrade_script} #{next_manifest.version} #{current_version} #{next_manifest.cartridge_version}"

          out, err, rc = Utils::oo_spawn(upgrade_script_cmd,
                                         env: gear_env,
                                         chdir: cartridge_path,
                                         uid: container.uid,
                                         gid: container.gid)

          progress.log "Ran upgrade script for #{name}"

          context[:cartridge] = name.downcase
          context[:rc] = rc
          context[:stdout] = out
          context[:stderr] = err

          if rc != 0
            errors << "Upgrade script for #{name} returned a non-zero exit code (#{rc})"
          end
        end
      end

      #
      # Inspect the pre-upgrade state of the gear and make a copy for use later
      # in the upgrade.
      #
      def inspect_gear_state
        progress.log "Inspecting gear at #{gear_home}"

        progress.step 'inspect_gear_state' do |context, errors|
          app_state = File.join(gear_home, 'app-root', 'runtime', '.state')
          save_state = File.join(gear_home, 'app-root', 'runtime', PREUPGRADE_STATE)

          if File.exists? app_state
            FileUtils.cp(app_state, save_state)
          else
            IO.write(save_state, 'stopped')
            mcs_label = OpenShift::Runtime::Utils::SELinux.get_mcs_label(uuid)
            PathUtils.oo_chown(container.uid, container.gid, save_state)
            OpenShift::Runtime::Utils::SELinux.set_mcs_label(mcs_label, save_state)
          end

          preupgrade_state = OpenShift::Runtime::Utils::UpgradeApplicationState.new(container, PREUPGRADE_STATE)
          progress.log "Pre-upgrade state: #{preupgrade_state.value}"
          context[:preupgrade_state] = preupgrade_state.value
        end
      end

      #
      # Stop the gear as the platform and kill gear user processes.
      #
      def stop_gear
        progress.log "Stopping gear on node '#{hostname}'"

        progress.step 'stop_gear' do |context, errors|
          begin
            container.stop_gear(user_initiated: false)
          rescue Exception => e
            msg = "Stop gear failed with an exception: #{e.message}"
            progress.log msg
            context[:warning] = msg
          ensure
            container.kill_procs
          end
        end
      end

      #
      # Start the gear as the platform.
      #
      def start_gear
        progress.log "Starting gear on node '#{hostname}'"

        progress.step 'start_gear' do |context, errors|
          begin
            output = container.start_gear(user_initiated: false)
            progress.log "Start gear output: #{output}"
            context[:output] = output
          rescue Exception => e
            msg = "Start gear failed with an exception: #{e.message}"
            progress.log msg
            context[:warning] = msg
          end
        end
      end

      #
      # Validate the gear after upgrade, if the preupgrade state was not 'stopped'
      # or 'idle'. The response code is logged but no action is taken; cartridges may
      # come up in the background and take longer than the time we give them to come
      # up even under success conditions.
      #
      def validate_gear
        progress.log "Validating gear post-upgrade"

        progress.step 'validate_gear' do |context, errors|
          preupgrade_state = OpenShift::Runtime::Utils::UpgradeApplicationState.new(container, PREUPGRADE_STATE)

          progress.log "Pre-upgrade state: #{preupgrade_state.value}"
          context[:preupgrade_state] = preupgrade_state.value

          if preupgrade_state.value != 'stopped' && preupgrade_state.value != 'idle'
            state  = OpenShift::Runtime::Utils::ApplicationState.new(container)
            cart_model = OpenShift::Runtime::V2UpgradeCartridgeModel.new(config, container, state, hourglass)

            # only validate via http query one of the primary gears (has a git repo)
            if cart_model.primary_cartridge && cart_model.has_repository?
              env = OpenShift::Runtime::Utils::Environ.for_gear(gear_home)

              dns = env['OPENSHIFT_GEAR_DNS']
              uri = URI.parse("http://#{dns}")

              num_tries = 1
              while true do
                http = Net::HTTP.new(uri.host, uri.port)
                http.read_timeout = hourglass.remaining
                http.open_timeout = hourglass.remaining
                http.ssl_timeout = hourglass.remaining
                http.continue_timeout = hourglass.remaining

                request = Net::HTTP::Get.new(uri.request_uri)

                begin
                  response = http.request(request)
                rescue Timeout::Error => e
                  timeout = true
                end

                # Give the app a chance to start fully
                if ((timeout || response.code == '503') && num_tries < 5)
                  sleep num_tries
                else
                  break
                end
                num_tries += 1
              end

              progress.log "Post-upgrade response code: #{response.code}"
              context[:postupgrade_response_code] = response.code
            end

            problem, status = cart_model.gear_status

            if problem
              progress.log "Problem detected with gear status.  Post-upgrade status: #{status}"
              context[:postupgrade_status] = status
            end
          end
        end
      end

      #
      # Cleanup the upgrade metadata on the gear if the validation step has been
      # run successfully.
      #
      def cleanup
        progress.log 'Cleaning up after upgrade'
        FileUtils.rm_f(File.join(gear_home, 'app-root', 'runtime', PREUPGRADE_STATE))
        progress.done
        ::OpenShift::Runtime::UpgradeItinerary.remove_from(gear_home)
      end
    end
  end
end<|MERGE_RESOLUTION|>--- conflicted
+++ resolved
@@ -68,16 +68,10 @@
         raise "#{gear_extension_path} exists and failed to load" unless @@gear_extension_present
       end
 
-<<<<<<< HEAD
-      attr_reader :uuid, :application_uuid, :namespace, :version, :hostname, :ignore_cartridge_version, :gear_home, :gear_env, :progress, :container, :gear_extension, :config
-
-      def initialize(uuid, application_uuid, namespace, version, hostname, ignore_cartridge_version)
-=======
-      attr_reader :uuid, :namespace, :version, :hostname, :ignore_cartridge_version,
+      attr_reader :uuid, :application_uuid, :namespace, :version, :hostname, :ignore_cartridge_version,
                   :gear_home, :gear_env, :progress, :container, :gear_extension, :config, :hourglass
 
-      def initialize(uuid, namespace, version, hostname, ignore_cartridge_version, hourglass = nil)
->>>>>>> ff7b824b
+      def initialize(uuid, application_uuid, namespace, version, hostname, ignore_cartridge_version, hourglass = nil)
         @uuid = uuid
         @application_uuid = application_uuid
         @namespace = namespace
