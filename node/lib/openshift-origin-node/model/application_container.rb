--- conflicted
+++ resolved
@@ -834,16 +834,6 @@
             end
           end
         end
-<<<<<<< HEAD
-        $stdout.write("type=metric app=#{self.application_uuid} gear=#{self.uuid} cartridge.metric_time=#{Time.now - start_time}\n")
-        begin
-          start_time = Time.now
-          result, error, _ = self.run_in_container_context(PathUtils.join(@container_dir,"app-root","repo",".openshift","action_hooks","metrics"))
-          parsed_result = result.split("/n").map{|line| "type=metric app=#{self.application_uuid} gear=#{self.uuid} #{line}"}
-          $stdout.write(parsed_result.join("\n"))
-          $stdout.write("type=metric app=#{self.application_uuid} gear=#{self.uuid} application.metric_time=#{Time.now - start_time}\n")
-=======
-
         begin
           metrics_hook = PathUtils.join(@container_dir,"app-root","repo",".openshift","action_hooks","metrics")
           if File.exist?(metrics_hook) and File.executable?(metrics_hook)
@@ -852,7 +842,6 @@
               $stdout.write "type=metric app=#{self.application_uuid} gear=#{self.uuid} #{line}"
             end
           end
->>>>>>> b579c4a8
         rescue => e
           $stderr.write("Error retrieving application metrics: #{e.message}")
         end
