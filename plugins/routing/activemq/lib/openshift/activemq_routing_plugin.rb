--- conflicted
+++ resolved
@@ -75,13 +75,9 @@
       msg = {
         :action => :create_application,
         :app_name => app.name,
-<<<<<<< HEAD
-        :namespace => app.domain.namespace,
         :scalable => app.scalable,
         :ha => app.ha,
-=======
         :namespace => app.domain_namespace,
->>>>>>> bf68ff39
       }
       send_msg msg.to_yaml
     end
@@ -90,13 +86,9 @@
       msg = {
         :action => :delete_application,
         :app_name => app.name,
-<<<<<<< HEAD
-        :namespace => app.domain.namespace,
+        :namespace => app.domain_namespace,
         :scalable => app.scalable,
         :ha => app.ha,
-=======
-        :namespace => app.domain_namespace,
->>>>>>> bf68ff39
       }
       send_msg msg.to_yaml
     end
@@ -105,12 +97,8 @@
       msg = {
         :action => :add_public_endpoint,
         :app_name => app.name,
-<<<<<<< HEAD
-        :namespace => app.domain.namespace,
+        :namespace => app.domain_namespace,
         :gear_id => gear._id.to_s,
-=======
-        :namespace => app.domain_namespace,
->>>>>>> bf68ff39
         :public_port_name => endpoint_name,
         :public_address => public_ip,
         :public_port => public_port.to_i,
@@ -129,12 +117,8 @@
       msg = {
         :action => :remove_public_endpoint,
         :app_name => app.name,
-<<<<<<< HEAD
-        :namespace => app.domain.namespace,
+        :namespace => app.domain_namespace,
         :gear_id => gear._id.to_s,
-=======
-        :namespace => app.domain_namespace,
->>>>>>> bf68ff39
         :public_address => public_ip,
         :public_port => public_port.to_i
       }
