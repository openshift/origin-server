ENV["TEST_NAME"] = "functional_applications_controller_test"
require_relative '../test_helper'
class ApplicationControllerTest < ActionController::TestCase

  def setup
    Rails.cache.clear
    @controller = allow_multiple_execution(ApplicationsController.new)

    @random = rand(1000000000)
    @login = "user#{@random}"
    @password = "password"
    @user = CloudUser.new(login: @login)
    @user.private_ssl_certificates = true
    @user.capabilities["gear_sizes"] = ['small', 'medium', 'large']
    @user.save
    Lock.create_lock(@user)
    register_user(@login, @password)

    @request.env['HTTP_AUTHORIZATION'] = "Basic " + Base64.encode64("#{@login}:#{@password}")
    @request.env['REMOTE_USER'] = @login
    @request.env['HTTP_ACCEPT'] = "application/json"
    stubber
    @namespace = "ns#{@random}"
    @domain = Domain.new(namespace: @namespace, owner:@user)
    @domain.save
  end

  def teardown
    @user.force_delete rescue nil
  end

  test "app create show list update and destroy by domain and app name" do
    @app_name = "app#{@random}"

    post :create, {"name" => @app_name, "cartridge" => php_version, "domain_id" => @domain.namespace, "initial_git_url" => "https://a:b@github.com/foobar/test.git"}
    assert_response :created
    assert app = assigns(:application)
    assert_equal 1, app.gears.length

    get :show, {"id" => @app_name, "domain_id" => @domain.namespace, "include" => "cartridges"}
    assert_response :success
    assert json = JSON.parse(response.body)
    assert link = json['data']['links']['ADD_CARTRIDGE']
    assert_equal Rails.configuration.openshift[:download_cartridges_enabled], link['optional_params'].one?{ |p| p['name'] == 'url' }

    assert_equal [@domain.namespace, @app_name, false, 1, 'small', 'https://github.com/foobar/test.git'], json['data'].values_at('domain_id', 'name', 'scalable', 'gear_count', 'gear_profile', 'initial_git_url'), json['data'].inspect

    assert_equal 1, (members = json['data']['members']).length
    assert_equal [@login, true, 'admin', nil, @user._id.to_s, 'user'], members[0].values_at('login', 'owner', 'role', 'explicit_role', 'id', 'type'), members[0].inspect

    assert_equal 1, (carts = json['data']['cartridges']).length
    assert_equal [1, 1, 1, 1, 1, 0], carts[0].values_at('scales_from', 'scales_to', 'supported_scales_to', 'supported_scales_from', 'base_gear_storage', 'additional_gear_storage'), carts[0].inspect

    get :index, {"domain_id" => @domain.namespace}
    assert_response :success

    put :update, {"id" => @app_name,
                  "domain_id" => @domain.namespace,
                  "auto_deploy" => false,
                  "keep_deployments" => 2,
                  "deployment_type" => 'binary',
                  "deployment_branch" => 'stage'
                 }
    assert_response :success

    get :show, {"id" => @app_name, "domain_id" => @domain.namespace}
    assert_response :success
    assert json = JSON.parse(response.body)
    #TODO uncomment once save to mongo is fixed
    assert_equal json['data']['auto_deploy'], false
    assert_equal json['data']['keep_deployments'], 2
    assert_equal json['data']['deployment_type'], 'binary'
    assert_equal json['data']['deployment_branch'], 'stage'


    delete :destroy, {"id" => @app_name, "domain_id" => @domain.namespace}
    assert_response :ok
  end

  test "app create scalable show destroy by domain and app name" do
    @app_name = "app#{@random}"

    post :create, {"name" => @app_name, "cartridge" => php_version, "domain_id" => @domain.namespace, "scale" => true}
    assert_response :created

    get :show, {"id" => @app_name, "domain_id" => @domain.namespace}
    assert_response :success
    assert app = assigns(:application)
    assert app.scalable

    delete :destroy, {"id" => @app_name, "domain_id" => @domain.namespace}
    assert_response :ok
  end

  test "app create scalable with different gear types" do
    @app_name = "app#{@random}"

    post :create, {"name" => @app_name, "cartridges" => [
<<<<<<< HEAD
      {"name" => php_version, "gear_size" => "medium", "scales_from" => 2, "scales_to" => 3},
      {"name" => mysql_version, "gear_size" => "medium", "additional_storage" => 2}
=======
      {"name" => php_version, "gear_size" => "medium"},
      {"name" => mysql_version, "gear_size" => "medium"}
>>>>>>> 977854f8
    ], "domain_id" => @domain.namespace, "scale" => true}
    assert_response :created

    get :show, {"id" => @app_name, "domain_id" => @domain.namespace}
    assert_response :success
    assert app = assigns(:application)
    assert app.scalable
    assert_equal 2, app.group_instances.length

<<<<<<< HEAD
    overrides = app.group_instances_with_overrides
    overrides.sort_by{ |i| i.components.length }

    assert_equal 1, overrides[0].min_gears
    assert_equal 1, overrides[0].max_gears
    assert_equal "medium", overrides[0].gear_size
    assert_equal 2, overrides[0].additional_filesystem_gb

    assert_equal 2, overrides[1].min_gears
    assert_equal 3, overrides[1].max_gears
    assert_equal "medium", overrides[1].gear_size
    assert_equal 0, overrides[1].additional_filesystem_gb
  end

  test "set app configuration on create" do
    defaults = {'auto_deploy' => true, 'deployment_branch' => 'master', 'keep_deployments' => 1, 'deployment_type' => 'git'}

    post :create, {"name" => "app#{@random}", "cartridge" => php_version, "domain_id" => @domain.namespace, "config" => {"garbage" => 1}}
    assert_response :created
    assert app = assigns(:application)
    assert app.reload.config["auto_deploy"]
    assert_nil app.config["garbage"]

    # send valid values
    post :create, {"name" => "app#{@random}1", "cartridge" => php_version, "domain_id" => @domain.namespace, "config" => {
      "auto_deploy" => "false",
      "deployment_branch" => "stage",
      "keep_deployments" => "2",
      "deployment_type" => "binary",
    }}
    assert_response :created
    assert app = assigns(:application)
    assert_equal defaults.merge('auto_deploy' => false, 'deployment_branch' => "stage", "keep_deployments" => 2, "deployment_type" => 'binary'), app.reload.config

    # send invalid values
    post :create, {"name" => "app#{@random}2", "cartridge" => php_version, "domain_id" => @domain.namespace, "config" => {
      "auto_deploy" => "x",
      "deployment_branch" => nil,
      "keep_deployments" => "x",
      "deployment_type" => "foo",
    }}
    assert_response :unprocessable_entity
    assert app = assigns(:application)
    assert !app.persisted?
    assert app.errors[:config].present?
    messages = app.errors.full_messages
    assert_equal 2, messages.length, messages.inspect
    assert messages.any?{ |m| m =~ /Invalid value 'x' for auto_deploy/ }, app.errors.inspect
    assert messages.any?{ |m| m =~ /Invalid deployment type: foo/ }, app.errors.inspect
  end

  test "app create available show destroy by domain and app name" do
    @app_name = "app#{@random}"

    post :create, {"name" => @app_name, "cartridge" => php_version, "domain_id" => @domain.namespace, "ha" => true}
    assert_response :created

    get :show, {"id" => @app_name, "domain_id" => @domain.namespace}
    assert_response :success
    assert app = assigns(:application)
    assert app.scalable
    assert app.ha
    assert_equal 2, app.gears.length

    delete :destroy, {"id" => @app_name, "domain_id" => @domain.namespace}
    assert_response :ok
=======
    overrides = app.group_instances_with_scale
    overrides.sort_by{ |i| i.all_component_instances.length }

    assert_equal 1, overrides[0].min
    assert_equal 1, overrides[0].max
    assert_equal "medium", overrides[0].gear_size
    assert_equal 0, overrides[0].addtl_fs_gb

    assert_equal 1, overrides[1].min
    assert_equal -1, overrides[1].max
    assert_equal "medium", overrides[1].gear_size
    assert_equal 0, overrides[1].addtl_fs_gb
>>>>>>> 977854f8
  end

  test "app create show list and destroy by app id" do
    @app_name = "app#{@random}"
    post :create, {"name" => @app_name, "cartridge" => php_version, "domain_id" => @domain.namespace}
    assert_response :created
    assert json = JSON.parse(response.body)
    assert link = json['data']['id']
    app_id =  json['data']['id']

    get :show, {"id" => app_id}
    assert_response :success
    assert json = JSON.parse(response.body)
    assert link = json['data']['links']['ADD_CARTRIDGE']
    assert_equal Rails.configuration.openshift[:download_cartridges_enabled], link['optional_params'].one?{ |p| p['name'] == 'url' }

    get :index
    assert_response :success

    delete :destroy , {"id" => app_id}
    assert_response :ok
  end

  test "list applications in a non-lowercased domain" do
    Domain.find_or_create_by(namespace: "abcD", owner: @user)
    get :index, :domain_id => 'abcD'
    assert_response :success
  end

  test "attempt to create and update without create_application permission" do
    @app_name = "app#{@random}"
    scopes = Scope::Scopes.new
    CloudUser.any_instance.stubs(:scopes).returns(scopes << Scope::Read.new)
    post :create, {"name" => @app_name, "cartridge" => php_version, "domain_id" => @domain.namespace}
    assert_response :forbidden

    @app_name = "app#{@random}"
    scope = Scope::Session.new
    scope.expects(:authorize_action?).at_least(3).returns(false)
    scopes.clear << scope

    post :create, {"name" => @app_name, "cartridge" => php_version, "domain_id" => @domain.namespace}
    assert_response :forbidden

    scopes.clear << Scope::Session.new
    @domain.members.find(@user).role = :view
    @domain.save; @domain.run_jobs

    post :create, {"name" => @app_name, "cartridge" => php_version, "domain_id" => @domain.namespace}
    assert_response :forbidden

    @domain.members.find(@user).role = :edit
    @domain.save; @domain.run_jobs

    post :create, {"name" => @app_name, "cartridge" => php_version, "domain_id" => @domain.namespace}
    assert_response :success

    scopes.clear << Scope::Session.new
    @domain.members.find(@user).role = :view
    @domain.save; @domain.run_jobs

    put :update, {"name" => @app_name, "domain_id" => @domain.namespace, "auto_deploy" => false}
    assert_response :forbidden

    @domain.members.find(@user).role = :edit
    @domain.save; @domain.run_jobs

    put :update, {"name" => @app_name, "domain_id" => @domain.namespace, "auto_deploy" => false}
    assert_response :success
  end

  test "attempt to create with only build scope" do
    @app_name = "app#{@random}"
    post :create, {"name" => @app_name, "cartridge" => php_version, "domain_id" => @domain.namespace}
    assert_response :created
    app = assigns(:application)

    CloudUser.any_instance.stubs(:scopes).returns(Scope::Scopes.new << Scope::DomainBuilder.new(app))

    # allows creation of a builder
    @app_name = "appx#{@random}"
    post :create, {"name" => @app_name, "cartridge" => php_version, "domain_id" => @domain.namespace}
    assert_response :created
    builder_app = assigns(:application)
    # records that the builder is associated
    assert_equal builder_app.builder_id, app._id
    assert_equal builder_app.builder, app
  end

  test "create strips sensitive data from initial_git_url" do
    @app_name = "app#{@random}"
    post :create, {"name" => @app_name, "cartridge" => php_version, "initial_git_url" => 'https://foo:bar@test.com', "domain_id" => @domain.namespace}
    assert_response :created
    app = assigns(:application)
    assert_equal 'https://test.com', app.init_git_url
  end

  test "attempt to create when all gear sizes are disabled" do
    Domain.any_instance.stubs(:allowed_gear_sizes).returns([])

    @app_name = "app#{@random}"
    post :create, {"name" => @app_name, "cartridge" => php_version, "domain_id" => @domain.namespace}
    assert_response :forbidden
    assert json = JSON.parse(response.body)
    assert_nil json['messages'][0]['field']
    assert json['messages'][0]['text'] =~ /disabled all gear sizes from being created/
    assert_equal 134, json['messages'][0]['exit_code']
  end

  test "invalid or empty app name or id" do
    # no name
    post :create, {"domain_id" => @domain.namespace}
    assert_response :unprocessable_entity
    # name with dashes
    post :create, {"domain_id" => @domain.namespace, "name" => "abcd-1234", "cartridge" => php_version}
    assert_response :unprocessable_entity
    # name already exists
    @app_name = "app#{@random}"
    post :create, {"name" => @app_name, "cartridge" => php_version, "domain_id" => @domain.namespace}
    assert_response :created
    post :create, {"name" => @app_name, "cartridge" => php_version, "domain_id" => @domain.namespace}
    assert_response :unprocessable_entity

    get :show, {"domain_id" => @domain.namespace}
    assert_response :not_found
    get :show
    assert_response :not_found
    delete :destroy , {"domain_id" => @domain.namespace}
    assert_response :not_found
    delete :destroy
    assert_response :not_found
  end

  test "no domain id" do
    @app_name = "app#{@random}"
    post :create, {"id" => @app_name}
    assert_response :not_found
    get :show, {"id" => @app_name}
    assert_response :not_found
    delete :destroy , {"id" => @app_name}
    assert_response :not_found
  end

  test "no web_framework cartridge or too many" do
    @app_name = "app#{@random}"
    post :create, {"name" => @app_name, "domain_id" => @domain.namespace}
    assert_response :unprocessable_entity
    post :create, {"name" => @app_name, "cartridges" => "mysql-5.1", "domain_id" => @domain.namespace}
    assert_response :unprocessable_entity
    post :create, {"name" => @app_name, "cartridges" => [php_version, "ruby-1.9"], "domain_id" => @domain.namespace}
    assert_response :unprocessable_entity
  end

  test "invalid updates" do
    @app_name = "app#{@random}"
    post :create, {"name" => @app_name, "cartridge" => php_version, "domain_id" => @domain.namespace}
    assert_response :created

    put :update, {"id" => @app_name,
                  "domain_id" => @domain.namespace
                 }
    assert_response :unprocessable_entity

    put :update, {"id" => @app_name,
                  "domain_id" => @domain.namespace,
                  "auto_deploy" => 'blah'
                 }
    assert_response :unprocessable_entity

    put :update, {"id" => @app_name,
                  "domain_id" => @domain.namespace,
                  "keep_deployments" => 'blah'
                 }
    assert_response :unprocessable_entity

    put :update, {"id" => @app_name,
                  "domain_id" => @domain.namespace,
                  "deployment_type" => 'blah'
                 }
    assert_response :unprocessable_entity

    put :update, {"id" => @app_name,
                  "domain_id" => @domain.namespace,
                  "deployment_branch" => 'a'*257
                  }
    assert_response :unprocessable_entity

    # See git-check-ref-format man page for rules
    invalid_values = ["abc.lock", "abc/.xyz", "abc..xyz", "/abc", "abc/", "abc//xyz", "abc.", "abc@{xyz}"]
    invalid_chars = ["^", "~", ":", "?", "*", "\\", " ", "[", ";"]
    invalid_chars.each do |invalid_char|
      invalid_values.push("abc#{invalid_char}xyz")
    end
    invalid_values.each do |invalid_value|
      put :update, {"id" => @app_name,
                    "domain_id" => @domain.namespace,
                    "deployment_branch" => invalid_value
                   }
      assert_response :unprocessable_entity, "Expected value ref:#{invalid_value} to be rejected"
    end
  end

  test "get application in all version" do
    @app_name = "app#{@random}"
    post :create, {"name" => @app_name, "cartridge" => php_version, "domain_id" => @domain.namespace}
    assert_response :created
    assert json = JSON.parse(response.body)
    assert supported_api_versions = json['supported_api_versions']
    supported_api_versions.each do |version|
      @request.env['HTTP_ACCEPT'] = "application/json; version=#{version}"
      get :show, {"id" => @app_name, "domain_id" => @domain.namespace}
      assert_response :ok, "Getting application for version #{version} failed"
    end
  end

  test "attempt to create an application with obsolete cartridge" do
<<<<<<< HEAD
    carts = []
    cart = OpenShift::Cartridge.new
    cart.cartridge_vendor = "redhat"
    cart.name = "ruby-1.8"
    cart.provides = ["ruby"]
    cart.version = "1.8"
    cart.obsolete = true

    carts << cart
    cart = OpenShift::Cartridge.new
    cart.cartridge_vendor = "redhat"
    cart.name = "ruby-1.9"
    cart.provides = ["ruby"]
    cart.version = "1.9"
    carts << cart

    cart = OpenShift::Cartridge.new
    cart.cartridge_vendor = "other"
    cart.name = "ruby-1.10"
    cart.provides = ["ruby"]
    cart.version = "1.10"
    carts << cart
    CartridgeCache.stubs(:get_all_cartridges).returns(carts)

    os = Rails.configuration.openshift
    Rails.configuration.stubs(:openshift).returns(os.merge(:allow_obsolete_cartridges => false))

    @app_name = "app#{@random}"
    post :create, {"name" => @app_name, "cartridge" => "ruby-1.8", "domain_id" => @domain.namespace}
    # CHANGED - Obsolescene is done by deactivating the cartridge
    assert_response :created
=======
    begin
      carts = []
      cart = OpenShift::Cartridge.new
      cart.cartridge_vendor = "redhat"
      cart.name = "ruby-1.8"
      cart.provides = ["ruby"]
      cart.version = "1.8"
      cart.categories = ['web_framework']
      cart.obsolete = true

      carts << cart
      cart = OpenShift::Cartridge.new
      cart.cartridge_vendor = "redhat"
      cart.name = "ruby-1.9"
      cart.provides = ["ruby"]
      cart.version = "1.9"
      cart.categories = ['web_framework']
      carts << cart

      cart = OpenShift::Cartridge.new
      cart.cartridge_vendor = "other"
      cart.name = "ruby-1.10"
      cart.provides = ["ruby"]
      cart.version = "1.10"
      cart.categories = ['web_framework']
      carts << cart
      CartridgeCache.stubs(:get_all_cartridges).returns(carts)

      os = Rails.configuration.openshift
      Rails.configuration.stubs(:openshift).returns(os.merge(:allow_obsolete_cartridges => false))

      @app_name = "app#{@random}"
      post :create, {"name" => @app_name, "cartridge" => "ruby-1.8", "domain_id" => @domain.namespace}
      assert_response :unprocessable_entity
    ensure
      Rails.cache.clear
    end
>>>>>>> 977854f8
  end

  def assert_invalid_manifest
    post :create, {"name" => "app#{@random}", "cartridge" => [{"url" => "manifest://test"}], "domain_id" => @domain.namespace}
    assert_response :unprocessable_entity
    assert json = JSON.parse(response.body)
    assert messages = json['messages']
    messages
  end

  test "create empty downloadable cart" do
    CartridgeCache.expects(:download_from_url).with("manifest://test", "cartridge").returns(<<-MANIFEST.strip_heredoc)
      MANIFEST
    messages = assert_invalid_manifest
    assert messages.one?{ |m| m['text'] == "The provided downloadable cartridge 'manifest://test' cannot be loaded: Version is a required element" }, messages.inspect
  end

  test "create invalid downloadable cart" do
    CartridgeCache.expects(:download_from_url).with("manifest://test", "cartridge").returns(<<-MANIFEST.strip_heredoc)
      ---
      MANIFEST
    messages = assert_invalid_manifest
    assert messages.one?{ |m| m['text'] == "The provided downloadable cartridge 'manifest://test' cannot be loaded: Version is a required element" }, messages.inspect
  end

  test "create downloadable cart without vendor" do
    CartridgeCache.expects(:download_from_url).with("manifest://test", "cartridge").returns(<<-MANIFEST.strip_heredoc)
      ---
      Name: mock
      Cartridge-Short-Name: MOCK
      Display-Name: Mock Cartridge 0.1
      Description: A mock cartridge for development use only.
      Version: '0.1'
      Categories:
      - mock
      - web_framework
      MANIFEST
    messages = assert_invalid_manifest
    assert messages.one?{ |m| m['text'] =~ %r(The provided downloadable cartridge 'manifest://test' cannot be loaded.+Cartridge-Vendor '' does not match) }, messages.inspect
  end

  test "create downloadable cart without version" do
    CartridgeCache.expects(:download_from_url).with("manifest://test", "cartridge").returns(<<-MANIFEST.strip_heredoc)
      ---
      Cartridge-Short-Name: MOCK
      MANIFEST
    messages = assert_invalid_manifest
    assert messages.one?{ |m| m['text'] =~ %r(The provided downloadable cartridge 'manifest://test' cannot be loaded.+Version is a required element) }, messages.inspect
  end

  test "create downloadable cart without name" do
    CartridgeCache.expects(:download_from_url).with("manifest://test", "cartridge").returns(<<-MANIFEST.strip_heredoc)
      ---
      Version: '0.1'
      Cartridge-Short-Name: MOCK
      MANIFEST
    messages = assert_invalid_manifest
    assert messages.one?{ |m| m['text'] =~ %r(The provided downloadable cartridge 'manifest://test' cannot be loaded.+Name is a required element) }, messages.inspect
  end

  test "create downloadable cart with reserved name" do
    CartridgeCache.expects(:download_from_url).with("manifest://test", "cartridge").returns(<<-MANIFEST.strip_heredoc)
      ---
      Name: git
      Version: '0.1'
      Cartridge-Short-Name: MOCK
      Cartridge-Vendor: redhat
      MANIFEST
    messages = assert_invalid_manifest
    assert messages.one?{ |m| m['text'] =~ %r(The provided downloadable cartridge 'manifest://test' cannot be loaded.+Name 'git' is reserved\.) }, messages.inspect
  end

  test "create downloadable cart without categories" do
    CartridgeCache.expects(:download_from_url).with("manifest://test", "cartridge").returns(<<-MANIFEST.strip_heredoc)
      ---
      Name: mock
      Version: '0.1'
      Cartridge-Short-Name: MOCK
      Cartridge-Vendor: mock
      MANIFEST
    messages = assert_invalid_manifest
    assert messages.one?{ |m| m['text'] =~ %r(None of the specified cartridges is a web cartridge) }, messages.inspect
  end

  test "allow create obsolete downloadable cart" do
    CartridgeCache.expects(:download_from_url).with("manifest://test", "cartridge").returns(<<-MANIFEST.strip_heredoc)
      ---
      Name: mock
      Version: '0.1'
      Cartridge-Short-Name: MOCK
      Cartridge-Vendor: mock
      Obsolete: true
      Categories:
      - web_framework
      MANIFEST
    @app_name = "app#{@random}"
    os = Rails.configuration.openshift
    Rails.configuration.stubs(:openshift).returns(os.merge(:allow_obsolete_cartridges => true))
    post :create, {"name" => @app_name, "cartridge" => [{"url" => "manifest://test"}], "domain_id" => @domain.namespace}
    assert_response :created
  end

  test "prevent create obsolete downloadable cart" do
    CartridgeCache.expects(:download_from_url).with("manifest://test", "cartridge").returns(<<-MANIFEST.strip_heredoc)
      ---
      Name: mock
      Version: '0.1'
      Cartridge-Short-Name: MOCK
      Cartridge-Vendor: mock
      Obsolete: true
      Categories:
      - web_framework
      MANIFEST
    @app_name = "app#{@random}"
    os = Rails.configuration.openshift
    Rails.configuration.stubs(:openshift).returns(os.merge(:allow_obsolete_cartridges => false))
    post :create, {"name" => @app_name, "cartridge" => [{"url" => "manifest://test"}], "domain_id" => @domain.namespace}
    assert_response :unprocessable_entity
    assert json = JSON.parse(response.body)
    assert messages = json['messages']
    assert messages.one?{ |m| m['text'] =~ %r(The cartridge.*is no longer available to be added to an application) }, messages.inspect
  end

  test "create cart without specified version" do
    CartridgeCache.expects(:download_from_url).with("manifest://test", "cartridge").returns(<<-MANIFEST.strip_heredoc)
      ---
      Name: mock
      Version: '0.1'
      Cartridge-Short-Name: MOCK
      Cartridge-Vendor: mock
      Obsolete: true
      Categories:
      - web_framework
      MANIFEST
    post :create, {"name" => "app#{@random}", "cartridge" => [{"url" => "manifest://test", "version" => "0.2"}], "domain_id" => @domain.namespace}
    assert_response :unprocessable_entity
    assert json = JSON.parse(response.body)
    assert messages = json['messages']
    assert messages.one?{ |m| m['text'] =~ %r(The cartridge 'manifest://test' does not define a version '0\.2'\.) }, messages.inspect
  end

  test "create downloadable cart" do
    CartridgeCache.expects(:download_from_url).with("manifest://test", "cartridge").returns(<<-MANIFEST.strip_heredoc)
      ---
      Name: mock
      Version: '0.1'
      Display-Name: Mock Cart
      Cartridge-Short-Name: MOCK
      Cartridge-Vendor: mock
      Categories:
      - mock
      - web_framework
      MANIFEST
    @app_name = "app#{@random}"
    post :create, {"name" => @app_name, "cartridge" => [{"url" => "manifest://test"}], "domain_id" => @domain.namespace, "include" => "cartridges"}
    assert_response :created

    assert json = JSON.parse(response.body)
    assert cart = json['data']['cartridges'].first
    assert_equal ["mock-mock-0.1", "0.1", "manifest://test"], cart.values_at('name', "version", 'url'), json.inspect
    assert_equal [1, 1, 1, 1, 1, 0], cart.values_at('scales_from', 'scales_to', 'supported_scales_from', 'supported_scales_to', 'base_gear_storage', 'additional_gear_storage'), json.inspect

    assert app = assigns(:application)
<<<<<<< HEAD
    assert carts = app.downloaded_cartridges
=======
    app.reload
    assert carts = app.downloaded_cart_map
    assert carts.length == 1
    assert cart = carts['mock']
    assert_equal "mock-mock-0.1", cart['versioned_name']
    assert_equal "0.1", cart['version']
    assert_equal "manifest://test", cart['url']
    type = OpenShift::Cartridge.new.from_descriptor(YAML.load(cart['original_manifest']))
    assert_equal ['mock', 'web_framework'], type.categories.sort
    assert_equal 'Mock Cart', type.display_name

    assert carts = app.downloaded_cartridge_instances
>>>>>>> 977854f8
    assert carts.length == 1
    assert cart = carts['mock-mock-0.1']
    assert_equal ['mock', 'web_framework'], cart.categories.sort
    assert_equal 'Mock Cart', cart.display_name
    assert_equal "manifest://test", cart.manifest_url
  end

  test "create downloadable cart with multiple versions" do
    CartridgeCache.expects(:download_from_url).with("manifest://test", "cartridge").returns(<<-MANIFEST.strip_heredoc)
      ---
      Name: mock
      Version: '0.1'
      Versions: ['0.2']
      Display-Name: Mock Cart
      Cartridge-Short-Name: MOCK
      Cartridge-Vendor: mock
      Categories:
      - mock
      - web_framework
      Version-Overrides:
        '0.2':
          Display-Name: Mock Cart 2
      MANIFEST
    @app_name = "app#{@random}"
    post :create, {"name" => @app_name, "cartridge" => [{"url" => "manifest://test"}], "domain_id" => @domain.namespace}
    assert_response :created
    assert app = assigns(:application)
<<<<<<< HEAD
    assert carts = app.downloaded_cartridges
=======
    app.reload
    assert carts = app.downloaded_cartridge_instances
>>>>>>> 977854f8
    assert carts.length == 1
    assert cart = carts['mock-mock-0.1']
    assert_equal ['mock', 'web_framework'], cart.categories.sort
    assert_equal 'Mock Cart', cart.display_name
  end

  test "create downloadable cart with version" do
    CartridgeCache.expects(:download_from_url).with("manifest://test", "cartridge").returns(<<-MANIFEST.strip_heredoc)
      ---
      Name: mock
      Version: '0.1'
      Versions: ['0.2']
      Display-Name: Mock Cart
      Cartridge-Short-Name: MOCK
      Cartridge-Vendor: mock
      Categories:
      - mock
      - web_framework
      Version-Overrides:
        '0.2':
          Display-Name: Mock Cart 2
      MANIFEST
    @app_name = "app#{@random}"
    post :create, {"name" => @app_name, "cartridge" => [{"url" => "manifest://test", "version" => "0.2"}], "domain_id" => @domain.namespace}
    assert_response :created
    assert app = assigns(:application)
<<<<<<< HEAD
    assert carts = app.downloaded_cartridges
=======
    app.reload
    assert carts = app.downloaded_cartridge_instances
>>>>>>> 977854f8
    assert carts.length == 1
    assert cart = carts['mock-mock-0.2']
    assert_equal ['mock', 'web_framework'], cart.categories.sort
    assert_equal 'Mock Cart 2', cart.display_name
  end

  test "create downloadable cart from CartridgeType" do
    body = <<-MANIFEST.strip_heredoc
      ---
      Name: remotemock
      Version: '0.1'
      Display-Name: Mock Cart
      Cartridge-Short-Name: MOCK
      Cartridge-Vendor: mock
      Categories:
      - mock
      - web_framework
      MANIFEST
    CartridgeCache.expects(:download_from_url).with("manifest://test", "cartridge").returns(body)
    CartridgeType.where(:base_name => 'remotemock').delete
    types = CartridgeType.update_from(OpenShift::Runtime::Manifest.manifests_from_yaml(body), 'manifest://test')
<<<<<<< HEAD
    types.each(&:activate!)
=======
    types.each(&:activate)
>>>>>>> 977854f8

    @app_name = "app#{@random}"
    post :create, {"name" => @app_name, "cartridge" => ["mock-remotemock-0.1"], "domain_id" => @domain.namespace}
    assert_response :created
    assert app = assigns(:application)
<<<<<<< HEAD
    assert carts = app.downloaded_cartridges
=======
    app.reload
    assert carts = app.downloaded_cartridge_instances
>>>>>>> 977854f8
    assert carts.length == 1
    assert cart = carts['mock-remotemock-0.1']
    assert_equal ['mock', 'web_framework'], cart.categories.sort
    assert_equal 'Mock Cart', cart.display_name
  end
end<|MERGE_RESOLUTION|>--- conflicted
+++ resolved
@@ -96,13 +96,8 @@
     @app_name = "app#{@random}"
 
     post :create, {"name" => @app_name, "cartridges" => [
-<<<<<<< HEAD
       {"name" => php_version, "gear_size" => "medium", "scales_from" => 2, "scales_to" => 3},
       {"name" => mysql_version, "gear_size" => "medium", "additional_storage" => 2}
-=======
-      {"name" => php_version, "gear_size" => "medium"},
-      {"name" => mysql_version, "gear_size" => "medium"}
->>>>>>> 977854f8
     ], "domain_id" => @domain.namespace, "scale" => true}
     assert_response :created
 
@@ -112,7 +107,6 @@
     assert app.scalable
     assert_equal 2, app.group_instances.length
 
-<<<<<<< HEAD
     overrides = app.group_instances_with_overrides
     overrides.sort_by{ |i| i.components.length }
 
@@ -179,20 +173,6 @@
 
     delete :destroy, {"id" => @app_name, "domain_id" => @domain.namespace}
     assert_response :ok
-=======
-    overrides = app.group_instances_with_scale
-    overrides.sort_by{ |i| i.all_component_instances.length }
-
-    assert_equal 1, overrides[0].min
-    assert_equal 1, overrides[0].max
-    assert_equal "medium", overrides[0].gear_size
-    assert_equal 0, overrides[0].addtl_fs_gb
-
-    assert_equal 1, overrides[1].min
-    assert_equal -1, overrides[1].max
-    assert_equal "medium", overrides[1].gear_size
-    assert_equal 0, overrides[1].addtl_fs_gb
->>>>>>> 977854f8
   end
 
   test "app create show list and destroy by app id" do
@@ -409,39 +389,6 @@
   end
 
   test "attempt to create an application with obsolete cartridge" do
-<<<<<<< HEAD
-    carts = []
-    cart = OpenShift::Cartridge.new
-    cart.cartridge_vendor = "redhat"
-    cart.name = "ruby-1.8"
-    cart.provides = ["ruby"]
-    cart.version = "1.8"
-    cart.obsolete = true
-
-    carts << cart
-    cart = OpenShift::Cartridge.new
-    cart.cartridge_vendor = "redhat"
-    cart.name = "ruby-1.9"
-    cart.provides = ["ruby"]
-    cart.version = "1.9"
-    carts << cart
-
-    cart = OpenShift::Cartridge.new
-    cart.cartridge_vendor = "other"
-    cart.name = "ruby-1.10"
-    cart.provides = ["ruby"]
-    cart.version = "1.10"
-    carts << cart
-    CartridgeCache.stubs(:get_all_cartridges).returns(carts)
-
-    os = Rails.configuration.openshift
-    Rails.configuration.stubs(:openshift).returns(os.merge(:allow_obsolete_cartridges => false))
-
-    @app_name = "app#{@random}"
-    post :create, {"name" => @app_name, "cartridge" => "ruby-1.8", "domain_id" => @domain.namespace}
-    # CHANGED - Obsolescene is done by deactivating the cartridge
-    assert_response :created
-=======
     begin
       carts = []
       cart = OpenShift::Cartridge.new
@@ -475,11 +422,11 @@
 
       @app_name = "app#{@random}"
       post :create, {"name" => @app_name, "cartridge" => "ruby-1.8", "domain_id" => @domain.namespace}
-      assert_response :unprocessable_entity
+      # CHANGED: This is now allowed - deactivate the cart otherwise.
+      assert_response :created
     ensure
       Rails.cache.clear
     end
->>>>>>> 977854f8
   end
 
   def assert_invalid_manifest
@@ -643,9 +590,7 @@
     assert_equal [1, 1, 1, 1, 1, 0], cart.values_at('scales_from', 'scales_to', 'supported_scales_from', 'supported_scales_to', 'base_gear_storage', 'additional_gear_storage'), json.inspect
 
     assert app = assigns(:application)
-<<<<<<< HEAD
-    assert carts = app.downloaded_cartridges
-=======
+
     app.reload
     assert carts = app.downloaded_cart_map
     assert carts.length == 1
@@ -657,8 +602,7 @@
     assert_equal ['mock', 'web_framework'], type.categories.sort
     assert_equal 'Mock Cart', type.display_name
 
-    assert carts = app.downloaded_cartridge_instances
->>>>>>> 977854f8
+    assert carts = app.downloaded_cartridges
     assert carts.length == 1
     assert cart = carts['mock-mock-0.1']
     assert_equal ['mock', 'web_framework'], cart.categories.sort
@@ -686,12 +630,8 @@
     post :create, {"name" => @app_name, "cartridge" => [{"url" => "manifest://test"}], "domain_id" => @domain.namespace}
     assert_response :created
     assert app = assigns(:application)
-<<<<<<< HEAD
+    app.reload
     assert carts = app.downloaded_cartridges
-=======
-    app.reload
-    assert carts = app.downloaded_cartridge_instances
->>>>>>> 977854f8
     assert carts.length == 1
     assert cart = carts['mock-mock-0.1']
     assert_equal ['mock', 'web_framework'], cart.categories.sort
@@ -718,12 +658,8 @@
     post :create, {"name" => @app_name, "cartridge" => [{"url" => "manifest://test", "version" => "0.2"}], "domain_id" => @domain.namespace}
     assert_response :created
     assert app = assigns(:application)
-<<<<<<< HEAD
+    app.reload
     assert carts = app.downloaded_cartridges
-=======
-    app.reload
-    assert carts = app.downloaded_cartridge_instances
->>>>>>> 977854f8
     assert carts.length == 1
     assert cart = carts['mock-mock-0.2']
     assert_equal ['mock', 'web_framework'], cart.categories.sort
@@ -745,22 +681,14 @@
     CartridgeCache.expects(:download_from_url).with("manifest://test", "cartridge").returns(body)
     CartridgeType.where(:base_name => 'remotemock').delete
     types = CartridgeType.update_from(OpenShift::Runtime::Manifest.manifests_from_yaml(body), 'manifest://test')
-<<<<<<< HEAD
     types.each(&:activate!)
-=======
-    types.each(&:activate)
->>>>>>> 977854f8
 
     @app_name = "app#{@random}"
     post :create, {"name" => @app_name, "cartridge" => ["mock-remotemock-0.1"], "domain_id" => @domain.namespace}
     assert_response :created
     assert app = assigns(:application)
-<<<<<<< HEAD
+    app.reload
     assert carts = app.downloaded_cartridges
-=======
-    app.reload
-    assert carts = app.downloaded_cartridge_instances
->>>>>>> 977854f8
     assert carts.length == 1
     assert cart = carts['mock-remotemock-0.1']
     assert_equal ['mock', 'web_framework'], cart.categories.sort
