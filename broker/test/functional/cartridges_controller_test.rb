--- conflicted
+++ resolved
@@ -58,21 +58,13 @@
 
   test "find cartridge" do
 
-<<<<<<< HEAD
-    request_via_redirect(:get, "/broker/rest/cartridges/#{php_version}", {}, @headers)
-=======
     request_via_redirect(:get, "/broker/rest/cartridges/redhat-#{php_version}", {}, @headers)
->>>>>>> 60f79292
     assert_response :ok
     assert (body = JSON.parse(@response.body))["data"].is_a? Array
     assert_equal 1, body["data"].length
     assert_equal "cartridges", body["type"]
 
-<<<<<<< HEAD
-    request_via_redirect(:get, "/broker/rest/cartridge/#{php_version}", {}, @headers)
-=======
     request_via_redirect(:get, "/broker/rest/cartridges/#{php_version}", {}, @headers)
->>>>>>> 60f79292
     assert_response :ok
     assert (body = JSON.parse(@response.body))["data"].is_a? Hash
     assert_equal "cartridge", body["type"]
