--- conflicted
+++ resolved
@@ -79,11 +79,7 @@
     :scopes => ['Scope::Session', 'Scope::Read', 'Scope::Application', 'Scope::Userinfo'],
     :default_scope => 'userinfo',
     :scope_expirations => OpenShift::Controller::Configuration.parse_expiration(conf.get('AUTH_SCOPE_TIMEOUTS'), 1.day),
-<<<<<<< HEAD
-    :enable_external_cartridges => conf.get_bool("ENABLE_EXTERNAL_CARTRIDGES", "false"),    
-=======
-    :external_cartridges_enabled => false
->>>>>>> b575c154
+    :external_cartridges_enabled => conf.get_bool("ENABLE_EXTERNAL_CARTRIDGES", "false"),    
   }
 
   config.auth = {
