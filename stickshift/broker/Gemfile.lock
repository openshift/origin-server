--- conflicted
+++ resolved
@@ -37,11 +37,7 @@
       json
       mongo
       rack
-<<<<<<< HEAD
-    stickshift-controller (0.11.21)
-=======
     stickshift-controller (0.13.14)
->>>>>>> 0d1f1bc2
       activesupport
       stickshift-common
       dnsruby
