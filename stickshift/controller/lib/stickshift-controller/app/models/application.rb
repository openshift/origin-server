require 'state_machine'
require 'syslog'
require 'shellwords'

class Application < StickShift::Cartridge
  attr_accessor :user, :creation_time, :uuid, :aliases, :cart_data, 
                :state, :group_instance_map, :comp_instance_map, :conn_endpoints_list,
                :domain, :group_override_map, :working_comp_inst_hash,
                :working_group_inst_hash, :configure_order, :start_order,
                :scalable, :proxy_cartridge, :init_git_url, :node_profile, :ngears, :usage_records, :destroyed_gears
  primary_key :name
  exclude_attributes :user, :comp_instance_map, :group_instance_map,
                :working_comp_inst_hash, :working_group_inst_hash,
                :init_git_url, :group_override_map
  include_attributes :comp_instances, :group_instances

  APP_NAME_MAX_LENGTH = 32
  DEFAULT_NODE_PROFILE = "small"
  UNSCALABLE_FRAMEWORKS = ["jenkins-1.4", "diy-0.1"]
  SCALABLE_EMBEDDED_CARTS = ["mysql-5.1", "mongodb-2.0", "jenkins-client-1.4"]
  
  validate :extended_validator
  
  validates_each :name, :allow_nil =>false do |record, attribute, val|
    if !(val =~ /\A[A-Za-z0-9]+\z/)
      record.errors.add attribute, {:message => "Invalid #{attribute} specified", :exit_code => 105}
    end
    if val and val.length > APP_NAME_MAX_LENGTH
      record.errors.add attribute, {:message => "The supplied application name is too long. (Max permitted length: #{APP_NAME_MAX_LENGTH} characters)", :exit_code => 105}
    end
    Rails.logger.debug "Checking to see if application name is black listed"    
    if StickShift::ApplicationContainerProxy.blacklisted?(val)
      record.errors.add attribute, {:message => "The supplied application name is not allowed", :exit_code => 105}
    end
  end
  
  validates_each :node_profile, :allow_nil =>true do |record, attribute, val|
    allowed_sizes=StickShift::ApplicationContainerProxy.valid_gear_sizes(record.user)
    unless allowed_sizes.include? val
      record.errors.add attribute, {:message => "Invalid Size: #{val}.  Must be: #{allowed_sizes.join(', ')}.  Please contact support for access to additional sizes.", :exit_code => 134}
    end
  end

  def extended_validator
    notify_observers(:validate_application)
  end

  # @param [CloudUser] user
  # @param [String] app_name Application name
  # @param [optional, String] uuid Unique identifier for the application
  # @param [deprecated, String] node_profile Node profile for the first application gear
  # @param [deprecated, String] framework Cartridge name to use as the framwwork of the application
  def initialize(user=nil, app_name=nil, uuid=nil, node_profile=nil, framework=nil, template=nil, will_scale=false, domain=nil)
    self.user = user
    self.domain = domain
    self.node_profile = node_profile
    self.creation_time = DateTime::now().strftime
    self.uuid = uuid || StickShift::Model.gen_uuid
    self.scalable = will_scale
    self.ngears = 0
    
    if template.nil?
      if self.scalable
        descriptor_hash = YAML.load(template_scalable_app(app_name, framework))
        from_descriptor(descriptor_hash)
        self.proxy_cartridge = "haproxy-1.4"
      else
        from_descriptor({"Name"=>app_name})
        self.requires_feature = []
        self.requires_feature << framework unless framework.nil?      
      end
    else
      template_descriptor = YAML.load(template.descriptor_yaml)
      template_descriptor["Name"] = app_name
      if not template_descriptor["Configure-Order"]
        requires_list = template_descriptor["Requires"] || []
        template_descriptor["Configure-Order"] = requires_list
      end
      from_descriptor(template_descriptor)
      @init_git_url = template.git_url
    end
    self.categories -= ["cartridge"]
  end

  def add_to_requires_feature(feature)
    prof = @profile_name_map[@default_profile]
    if self.scalable
      # add to the proxy component
      comp_name = "proxy" if comp_name.nil?
      prof = @profile_name_map[@default_profile]
      cinst = ComponentInstance::find_component_in_cart(prof, self, comp_name, self.get_name_prefix)
      raise StickShift::NodeException.new("Cannot find component '#{comp_name}' in app #{self.name}.", "-101", result_io) if cinst.nil?
      comp,profile,cart = cinst.get_component_definition(self)
      raise StickShift::UserException.new("#{feature} already embedded in '#{@name}'", 101) if comp.depends.include? feature
      fcart = self.framework
      conn = StickShift::Connection.new("#{feature}-web-#{fcart}")
      conn.components = ["proxy/#{feature}", "web/#{fcart}"]
      prof.add_connection(conn)
      conn = StickShift::Connection.new("#{feature}-proxy-#{fcart}")
      conn.components = ["proxy/#{feature}", "proxy/#{fcart}"]
      prof.add_connection(conn)

      #  FIXME: Booya - hacks galore -- fix this to be more generic when
      #         scalable apps allow more components in SCALABLE_EMBEDDED_CARTS
      if feature == "jenkins-client-1.4"
        conn = StickShift::Connection.new("#{feature}-proxy-haproxy-1.4")
        conn.components = ["proxy/#{feature}", "proxy/haproxy-1.4"]
        prof.add_connection(conn)
      end

      comp.depends << feature
    else
      self.requires_feature.each { |cart|
        conn = StickShift::Connection.new("#{feature}-#{cart}")
        conn.components = [cart, feature]
        prof.add_connection(conn)
      }
      self.requires_feature << feature
    end
  end
  
  def template_scalable_app(app_name, framework)
    return "
Name: #{app_name}
Components:
  proxy:
    Dependencies: [#{framework}, \"haproxy-1.4\"]
  web:
    Dependencies: [#{framework}]
Groups:
  proxy:
    Components:
      proxy: proxy
  web:
    Components:
      web: web
GroupOverrides: 
  - [\"proxy\", \"proxy/haproxy-1.4\"]
  - [\"proxy\", \"proxy/#{framework}\"]
  - [\"web\", \"web/#{framework}\"]
Connections:
  auto-scale:
    Components: [\"proxy/haproxy-1.4\", \"web/#{framework}\"]
Configure-Order: [\"proxy/#{framework}\", \"proxy/haproxy-1.4\"]
"
  end

  def remove_from_requires_feature(feature)
    prof = @profile_name_map[@default_profile]
    if prof.connection_name_map
      prof.connection_name_map.delete_if {|k,v| v.components[0].include? feature or v.components[1].include? feature }
    end
    if self.scalable
      comp_name = "proxy" if comp_name.nil?
      prof = @profile_name_map[@default_profile]
      cinst = ComponentInstance::find_component_in_cart(prof, self, comp_name, self.get_name_prefix)
      raise StickShift::NodeException.new("Cannot find component '#{comp_name}' in app #{self.name}.", "-101", result_io) if cinst.nil?
      comp,profile,cart = cinst.get_component_definition(self)
      raise StickShift::UserException.new("#{feature} not embedded in '#{@name}', try adding it first", 101) if not comp.depends.include? feature
      comp.depends.delete(feature)
    else
      self.requires_feature.delete feature
    end
  end

  # Find an application to which user has access
  # @param [CloudUser] user
  # @param [String] app_name
  # @return [Application]
  def self.find(user, app_name)
    return nil if app_name.nil? or app_name.empty?
    app = nil
    if user.applications
      user.applications.each do |next_app|
        if next_app.name.downcase == app_name.downcase
          app = next_app
          break
        end
      end
    else
      app = super(user.login, app_name)
      return nil unless app
      app.user = user
      app.reset_state
    end
    app
  end
  
  # Find an applications to which user has access
  # @param [CloudUser] user
  # @return [Array<Application>]
  def self.find_all(user)
    apps = nil
    if user.applications
      apps = user.applications
    else
      apps = super(user.login)
      apps.each do |app|
        app.user = user
        app.reset_state
      end
      user.applications = apps
    end
    apps
  end
  
  def self.find_by_gear_uuid(gear_uuid)
    hash = StickShift::DataStore.instance.find_by_gear_uuid(gear_uuid)
    return nil unless hash
    user = CloudUser.hash_to_obj hash
    user.applications.each do |next_app|
      next_app.gears.each do |gear|
        if gear.uuid == gear_uuid
          return next_app,gear
        end
      end
    end
    return nil
  end

  def self.find_by_uuid(uuid)
    hash = StickShift::DataStore.instance.find_by_uuid(self.name,uuid)
    return nil unless hash
    user = CloudUser.hash_to_obj hash
    app  = nil
    user.applications.each do |next_app|
      if next_app.uuid == uuid
        app = next_app
        break
      end
    end
    return app
  end
  
  def self.hash_to_obj(hash)
    domain = nil
    if hash["domain"]
      domain = Domain.hash_to_obj(hash["domain"])
    end
    app = super(hash)
    app.domain = domain
    app
  end
  
  # @overload Application.get_available_cartridges(cart_type)
  #   @deprecated
  #   Returns List of names of available cartridges of specified type
  #   @param [String] cart_type Must be "standalone" or "embedded" or nil
  #   @return [Array<String>] 
  # @overload Application.get_available_cartridges
  #   @return [Array<String>]   
  #   Returns List of names of all available cartridges
  def self.get_available_cartridges(cart_type=nil)
    cart_names = CartridgeCache.cartridge_names(cart_type)
  end
  
  # Saves the application object in the datastore
  def save
    super(user.login)
    self.ngears = 0
    self.usage_records = nil
    self.destroyed_gears = []
  end
  
  # Deletes the application object from the datastore
  def delete
    super(user.login)
  end
  
  # Processes the application descriptor and creates all the gears necessary to host the application.
  # Destroys application on all gears if any gear fails
  # @return [ResultIO]
  def create
    result_io = ResultIO.new
    gears_created = []
    elaborate_descriptor
    self.class.notify_observers(:before_application_create, {:application => self, :reply => result_io})
    begin
<<<<<<< HEAD
=======
      self.node_profile = DEFAULT_NODE_PROFILE unless self.node_profile
      elaborate_descriptor
>>>>>>> db707737
      if self.scalable
        raise StickShift::UserException.new("Scalable app cannot be of type #{UNSCALABLE_FRAMEWORKS.join(' ')}", "108", result_io) if UNSCALABLE_FRAMEWORKS.include? framework
        min_gear_count = 0
        group_instances.uniq.each { |gi|
          min_gear_count += gi.min
        }
        if ((user.consumed_gears+min_gear_count) > user.max_gears)
          raise StickShift::UserException.new("#{user.login} has a gear limit of #{user.max_gears} and this app requires #{min_gear_count} gears.", 104) 
        end
      end
      user.applications << self
      Rails.logger.debug "Creating gears"
      group_instances.uniq.each do |ginst|
        create_result, new_gear = ginst.add_gear(self)
        result_io.append create_result
      end

      self.gear.name = self.name unless scalable
      self.class.notify_observers(:application_creation_success, {:application => self, :reply => result_io})              
    rescue Exception => e
      Rails.logger.debug e.message
      Rails.logger.debug e.backtrace.join("\n")
      Rails.logger.debug "Rolling back application gear creation"
      result_io.append self.destroy
      self.class.notify_observers(:application_creation_failure, {:application => self, :reply => result_io})
      raise
    ensure
      save
    end
    self.class.notify_observers(:after_application_create, {:application => self, :reply => result_io})
    result_io
  end
  
  #convinence method to cleanup an application
  def cleanup_and_delete
    reply = ResultIO.new
    reply.append self.destroy_dns
    reply.append self.destroy
    self.delete
    reply
  end
  
  # Destroys all gears. Logs message but does not throw an exception on failure to delete any particular gear.
  def destroy
    reply = ResultIO.new
    self.class.notify_observers(:before_application_destroy, {:application => self, :reply => reply})

    # Destroy in the reverse order of configure.
    group_instances = []
    self.configure_order.reverse.each do |comp_inst_name|
      comp_inst = self.comp_instance_map[comp_inst_name]
      next if comp_inst.parent_cart_name == self.name
      group_inst = self.group_instance_map[comp_inst.group_instance_name]
      group_instances.delete(group_inst)
      group_instances << group_inst
    end

    failures = []
    group_instances.each do |group_inst|
      s,f = run_on_gears(group_inst.gears, reply, false) do |gear, r|
        r.append group_inst.remove_gear(gear)
      end
      failures += f
    end

    begin
      self.save if self.persisted?
    rescue Exception => e
      # pass on failure... because we maybe wanting a delete here instead anyway
    end

    failures.each do |data|
      Rails.logger.debug("Unable to clean up application on gear #{data[:gear]} due to exception #{data[:exception].message}")
      Rails.logger.debug(data[:exception].backtrace.inspect)
    end

    raise StickShift::NodeException.new("Could not destroy all gears of application.", 1, reply) if failures.length > 0
    self.class.notify_observers(:after_application_destroy, {:application => self, :reply => reply})    
    reply
  end

  def web_cart
    return framework 
  end
  
  def gears
    self.group_instances.uniq.map{ |ginst| ginst.gears }.flatten
  end

  def scaleup(comp_name=nil)
    result_io = ResultIO.new

    if not self.scalable
      raise StickShift::UserException.new("Cannot scale a non-scalable application", 255, result_io)
    end

    comp_name = "web" if comp_name.nil?
    prof = @profile_name_map[@default_profile]
    cinst = ComponentInstance::find_component_in_cart(prof, self, comp_name, self.get_name_prefix)
    raise StickShift::NodeException.new("Cannot find #{comp_name} in app #{self.name}.", 1, result_io) if cinst.nil?
    ginst = self.group_instance_map[cinst.group_instance_name]
    raise StickShift::NodeException.new("Cannot find group #{cinst.group_instance_name} for #{comp_name} in app #{self.name}.", 1, result_io) if ginst.nil?
    raise StickShift::UserException.new("Cannot scale up beyond maximum gear limit '#{ginst.max}' in app #{self.name}.", 104, result_io) if ginst.gears.length >= ginst.max and ginst.max > 0
    raise StickShift::UserException.new("Cannot scale up beyond gear limit '#{user.max_gears}'", 104, result_io) if user.consumed_gears >= user.max_gears
    result, new_gear = ginst.add_gear(self)
    result_io.append result
    result_io.append self.configure_dependencies
    self.execute_connections
    result_io
  end

  def scaledown(comp_name=nil)
    result_io = ResultIO.new
    if not self.scalable
      raise StickShift::UserException.new("Cannot scale a non-scalable application", 255, result_io)
    end
    comp_name = "web" if comp_name.nil?
    prof = @profile_name_map[@default_profile]
    cinst = ComponentInstance::find_component_in_cart(prof, self, comp_name, self.get_name_prefix)
    raise StickShift::NodeException.new("Cannot find #{comp_name} in app #{self.name}.", 1, result_io) if cinst.nil?
    ginst = self.group_instance_map[cinst.group_instance_name]
    raise StickShift::NodeException.new("Cannot find group #{cinst.group_instance_name} for #{comp_name} in app #{self.name}.", 1, result_io) if ginst.nil?
    # remove any gear out of this ginst
    raise StickShift::UserException.new("Cannot scale below minimum gear requirements for group '#{ginst.min}'", 1, result_io) if ginst.gears.length <= ginst.min

    gear = ginst.gears.first

    dns = StickShift::DnsService.instance
    begin
      dns.deregister_application(gear.name, @domain.namespace)
      dns.publish
    ensure
      dns.close
    end

    result_io.append ginst.remove_gear(gear)

    # inform anyone who needs to know that this gear is no more
    self.configure_dependencies
    self.execute_connections
    result_io
  end
  
  # Elaborates the descriptor, configures cartridges that were added to the application dependencies.
  # If a node is empty after removing components, then the gear is destroyed. Errors that occur while removing cartridges are logged but no exception is thrown.
  # If an error occurs while configuring a cartridge, then the cartirdge is deconfigures on all nodes and an exception is thrown.
  def configure_dependencies
    reply = ResultIO.new
    self.class.notify_observers(:before_application_configure, {:application => self, :reply => reply})

    elaborate_descriptor

    exceptions = []
    Rails.logger.debug "Configure order is #{self.configure_order.inspect}"
    #process new additions
    #TODO: fix configure after framework cartridge is no longer a requirement for adding embedded cartridges
    self.configure_order.each do |comp_inst_name|
      comp_inst = self.comp_instance_map[comp_inst_name]
      next if comp_inst.parent_cart_name == self.name
      group_inst = self.group_instance_map[comp_inst.group_instance_name]
      begin
        group_inst.fulfil_requirements(self)
        run_on_gears(group_inst.get_unconfigured_gears(comp_inst), reply) do |gear, r|
          doExpose = false
          if self.scalable and comp_inst.parent_cart_name!=self.proxy_cartridge
            doExpose = true if not gear.configured_components.include? comp_inst.name
          end
          r.append gear.configure(comp_inst, @init_git_url)
          begin
            r.append gear.expose_port(comp_inst) if doExpose
          rescue Exception=>e
          end
          process_cartridge_commands(r)
        end
      rescue Exception => e
        Rails.logger.debug e.message
        Rails.logger.debug e.backtrace.inspect        
        
        successful_gears = []
        successful_gears = e.message[:successful].map{|g| g[:gear]} if e.message[:successful]
        failed_gears = []
        failed_gears = e.message[:failed].map{|g| g[:gear]} if e.message[:failed]
        gear_exception = e.message[:exception]

        #remove failed component from all gears
        run_on_gears(successful_gears, reply, false) do |gear, r|
          r.append gear.deconfigure(comp_inst)
          r.append process_cartridge_commands(r.cart_commands)
        end
        run_on_gears(failed_gears, reply, false) do |gear, r|
          r.append gear.deconfigure(comp_inst, true)
          r.append process_cartridge_commands(r.cart_commands)
        end
        
        # destroy any unused gears
        # TODO : if the destroy fails below... the user still sees the error as configure failure
        #   Then to recover, if we re-elaborate (like in add_dependency), then the group instance will get lost
        #   and any failed gears below will leak (i.e. they exist on node, their destroy failed, but they do not have any handle in Mongo)
        run_on_gears(group_inst.gears, reply, false) do |gear, r|
          r.append group_inst.remove_gear(gear) if gear.configured_components.length == 0
        end

        self.save
        exceptions << gear_exception
      end
    end
    
    unless exceptions.empty?
      raise exceptions.first
    end
    
    self.save
    self.class.notify_observers(:after_application_configure, {:application => self, :reply => reply})
    reply
  end

  def execute_connections
    return if not self.scalable

    self.conn_endpoints_list.each { |conn|
      pub_inst = self.comp_instance_map[conn.from_comp_inst]
      pub_ginst = self.group_instance_map[pub_inst.group_instance_name]

      tag = ""
      handle = RemoteJob.create_parallel_job
      RemoteJob.run_parallel_on_gears(pub_ginst.gears, handle) { |exec_handle, gear|
        appname = gear.name
        connector_name = conn.from_connector.name
        cart = pub_inst.parent_cart_name
        input_args = [appname, self.domain.namespace, gear.uuid]
        
        job = gear.get_execute_connector_job(cart, connector_name, input_args)
        RemoteJob.add_parallel_job(exec_handle, tag, gear, job)
      }
      pub_out = []
      RemoteJob.get_parallel_run_results(handle) { |tag, gear, output, status|
        if status==0
          pub_out.push("'#{gear}'='#{output}'")
        end
      }
      input_to_subscriber = Shellwords::shellescape(pub_out.join(' '))
      Rails.logger.debug "Output of publisher - '#{pub_out}'"

      sub_inst = self.comp_instance_map[conn.to_comp_inst]
      sub_ginst = self.group_instance_map[sub_inst.group_instance_name]
      handle = RemoteJob.create_parallel_job
      RemoteJob.run_parallel_on_gears(sub_ginst.gears, handle) { |exec_handle, gear|
        appname = gear.name
        connector_name = conn.to_connector.name
        cart = sub_inst.parent_cart_name
        input_args = [appname, self.domain.namespace, gear.uuid, input_to_subscriber]
        
        job = gear.get_execute_connector_job(cart, connector_name, input_args)
        RemoteJob.add_parallel_job(exec_handle, tag, gear, job)
      }
      # we dont care about subscriber's output/status
    }
  end

  # Start a particular dependency on all gears that host it. 
  # If unable to start a component, the application is stopped on all gears
  # @param [String] dependency Name of a cartridge to start. Set to nil for all dependencies.
  # @param [Boolean] force_stop_on_failure
  def start(dependency=nil, stop_on_failure=true)
    reply = ResultIO.new
    self.class.notify_observers(:before_start, {:application => self, :reply => reply, :dependency => dependency})
    self.start_order.each do |comp_inst_name|
      comp_inst = self.comp_instance_map[comp_inst_name]
      next if !dependency.nil? and (comp_inst.parent_cart_name != dependency)
      next if comp_inst.parent_cart_name == self.name
      
      begin
        group_inst = self.group_instance_map[comp_inst.group_instance_name]
        run_on_gears(group_inst.gears, reply) do |gear, r|
          r.append gear.start(comp_inst)
        end
      rescue Exception => e
        gear_exception = e.message[:exception]
        self.stop(dependency,false,false) if stop_on_failure
        raise gear_exception
      end
    end
    self.class.notify_observers(:after_start, {:application => self, :reply => reply, :dependency => dependency})
    reply
  end
  
  # Stop a particular dependency on all gears that host it.
  # @param [String] dependency Name of a cartridge to start. Set to nil for all dependencies.
  # @param [Boolean] force_stop_on_failure
  # @param [Boolean] throw_exception_on_failure
  def stop(dependency=nil, force_stop_on_failure=true, throw_exception_on_failure=true)
    reply = ResultIO.new
    self.class.notify_observers(:before_stop, {:application => self, :reply => reply, :dependency => dependency})
    self.start_order.reverse.each do |comp_inst_name|
      comp_inst = self.comp_instance_map[comp_inst_name]
      next if !dependency.nil? and (comp_inst.parent_cart_name != dependency)
      next if comp_inst.parent_cart_name == self.name
      
      group_inst = self.group_instance_map[comp_inst.group_instance_name]
      s,f = run_on_gears(group_inst.gears, reply, false) do |gear, r|
        r.append gear.stop(comp_inst)
      end

      if(f.length > 0)
        self.force_stop(dependency,false) if(force_stop_on_failure)
        raise f[0][:exception] if(throw_exception_on_failure)
      end
    end
    self.class.notify_observers(:after_stop, {:application => self, :reply => reply, :dependency => dependency})
    reply
  end
  
  # Force stop a particular dependency on all gears that host it.
  # @param [String] dependency Name of a cartridge to stop. Set to nil for all dependencies.
  # @param [Boolean] throw_exception_on_failure
  def force_stop(dependency=nil, throw_exception_on_failure=true)
    reply = ResultIO.new
    self.class.notify_observers(:before_force_stop, {:application => self, :reply => reply, :dependency => dependency})
    self.start_order.each do |comp_inst_name|
      comp_inst = self.comp_instance_map[comp_inst_name]
      next if !dependency.nil? and (comp_inst.parent_cart_name != dependency)

      group_inst = self.group_instance_map[comp_inst.group_instance_name]
      s,f = run_on_gears(group_inst.gears, reply, false) do |gear, r|
        r.append gear.force_stop(comp_inst)
      end

      raise f[0][:exception] if(f.length > 0 and throw_exception_on_failure)
    end
    self.class.notify_observers(:after_force_stop, {:application => self, :reply => reply, :dependency => dependency})
    reply    
  end
  
  # Restart a particular dependency on all gears that host it.
  # @param [String] dependency Name of a cartridge to restart. Set to nil for all dependencies.
  def restart(dependency=nil)
    reply = ResultIO.new
    self.class.notify_observers(:before_restart, {:application => self, :reply => reply, :dependency => dependency})
    self.start_order.each do |comp_inst_name|
      comp_inst = self.comp_instance_map[comp_inst_name]
      next if !dependency.nil? and (comp_inst.parent_cart_name != dependency)
      
      group_inst = self.group_instance_map[comp_inst.group_instance_name]
      s,f = run_on_gears(group_inst.gears, reply, false) do |gear, r|
        r.append gear.restart(comp_inst)
      end
      
      raise f[0][:exception] if(f.length > 0)
    end
    self.class.notify_observers(:after_restart, {:application => self, :reply => reply, :dependency => dependency})
    reply    
  end
  
  # Reload a particular dependency on all gears that host it.
  # @param [String] dependency Name of a cartridge to reload. Set to nil for all dependencies.
  def reload(dependency=nil)
    reply = ResultIO.new
    self.class.notify_observers(:before_reload, {:application => self, :reply => reply, :dependency => dependency})
    self.start_order.each do |comp_inst_name|
      comp_inst = self.comp_instance_map[comp_inst_name]
      next if !dependency.nil? and (comp_inst.parent_cart_name != dependency)
      
      group_inst = self.group_instance_map[comp_inst.group_instance_name]
      s,f = run_on_gears(group_inst.gears, reply, false) do |gear, r|
        r.append gear.reload(comp_inst)
      end
      
      raise f[0][:exception] if(f.length > 0)
    end
    self.class.notify_observers(:after_reload, {:application => self, :reply => reply, :dependency => dependency})
    reply
  end
  
  # Retrieves status for a particular dependency on all gears that host it.
  # @param [String] dependency Name of a cartridge
  def status(dependency=nil)
    reply = ResultIO.new
    self.comp_instance_map.each do |comp_inst_name, comp_inst|
      next if !dependency.nil? and (comp_inst.parent_cart_name != dependency)
      
      group_inst = self.group_instance_map[comp_inst.group_instance_name]
      s,f = run_on_gears(group_inst.gears, reply, false) do |gear, r|
        r.append gear.status(comp_inst)
      end
      
      raise f[0][:exception] if(f.length > 0)      
    end
    reply
  end
  
  # Invokes tidy for a particular dependency on all gears that host it.
  # @param [String] dependency Name of a cartridge
  def tidy(dependency=nil)
    reply = ResultIO.new
    self.comp_instance_map.each do |comp_inst_name, comp_inst|
      next if !dependency.nil? and (comp_inst.parent_cart_name != dependency)
      
      group_inst = self.group_instance_map[comp_inst.group_instance_name]
      s,f = run_on_gears(group_inst.gears, reply, false) do |gear, r|
        r.append gear.tidy(comp_inst)
      end
      
      raise f[0][:exception] if(f.length > 0)      
    end
    reply
  end
  
  # Invokes threaddump for a particular dependency on all gears that host it.
  # @param [String] dependency Name of a cartridge
  def threaddump(dependency=nil)
    reply = ResultIO.new
    self.comp_instance_map.each do |comp_inst_name, comp_inst|
      next if !dependency.nil? and (comp_inst.parent_cart_name != dependency)
      
      group_inst = self.group_instance_map[comp_inst.group_instance_name]
      s,f = run_on_gears(group_inst.gears, reply, false) do |gear, r|
        r.append gear.threaddump(comp_inst)
      end
      
      raise f[0][:exception] if(f.length > 0)      
    end
    reply
  end
  
  # Invokes system_messages for a particular dependency on all gears that host it.
  # @param [String] dependency Name of a cartridge  
  def system_messages(dependency=nil)
    reply = ResultIO.new
    self.comp_instance_map.each do |comp_inst_name, comp_inst|
      next if !dependency.nil? and (comp_inst.parent_cart_name != dependency)
      
      group_inst = self.group_instance_map[comp_inst.group_instance_name]
      s,f = run_on_gears(group_inst.gears, reply, false) do |gear, r|
        r.append gear.system_messages(comp_inst)
      end
      
      raise f[0][:exception] if(f.length > 0)      
    end
    reply
  end

  # Invokes expose_port for a particular dependency on all gears that host it.
  # @param [String] dependency Name of a cartridge
  def expose_port(dependency=nil)
    reply = ResultIO.new
    self.comp_instance_map.each do |comp_inst_name, comp_inst|
      next if !dependency.nil? and (comp_inst.parent_cart_name != dependency)
      next if comp_inst.name == "@@app"
      next if comp_inst.parent_cart_name == self.name

      group_inst = self.group_instance_map[comp_inst.group_instance_name]
      s,f = run_on_gears(group_inst.gears, reply, false) do |gear, r|
        r.append gear.expose_port(comp_inst)
      end

      # Not all cartridges will have this hook.
      f.each do |fail|
        next if fail[:exception].resultIO.exitcode == 127
        raise fail[:exception]
      end

    end
    reply
  end

  def conceal_port(dependency=nil)
    reply = ResultIO.new
    self.comp_instance_map.each do |comp_inst_name, comp_inst|
      next if !dependency.nil? and (comp_inst.parent_cart_name != dependency)
      next if comp_inst.name == "@@app"
      next if comp_inst.parent_cart_name == self.name

      group_inst = self.group_instance_map[comp_inst.group_instance_name]
      s,f = run_on_gears(group_inst.gears, reply, false) do |gear, r|
        r.append gear.conceal_port(comp_inst)
      end

      # Not all cartridges will have this hook.
      f.each do |fail|
        next if fail[:exception].resultIO.exitcode == 127
        raise fail[:exception]
      end

    end
    reply
  end
  
  def show_port(dependency=nil)
    reply = ResultIO.new
    self.comp_instance_map.each do |comp_inst_name, comp_inst|
      next if !dependency.nil? and (comp_inst.parent_cart_name != dependency)
      next if comp_inst.name == "@@app"
      next if comp_inst.parent_cart_name == self.name

      Rails.logger.debug( comp_inst.inspect )
      Rails.logger.debug( "\n" )

      group_inst = self.group_instance_map[comp_inst.group_instance_name]
      s,f = run_on_gears(group_inst.gears, reply, false) do |gear, r|
        r.append gear.show_port(comp_inst)
      end

      # Not all cartridges will have this hook.
      f.each do |fail|
        next if fail[:exception].resultIO.exitcode == 127
        raise fail[:exception]
      end

    end
    reply
  end

  # Get the state of the application on all gears. 
  def show_state()
    gear_states = {}
    tag = ""
    handle = RemoteJob.create_parallel_job
    RemoteJob.run_parallel_on_gears(self.gears, handle) { |exec_handle, gear|
      job = gear.app_state_job_show()
      RemoteJob.add_parallel_job(exec_handle, tag, gear, job)
    }
    RemoteJob.get_parallel_run_results(handle) { |tag, gear, output, status|
      if status != 0
        Rails.logger.error("Error getting application state from gear: '#{gear}' with status: '#{status}' and output: #{output}", 143)
        gear_states[gear] = 'unknown'
      else
        gear_states[gear] = output
      end
    }
    gear_states
  end

  def add_authorized_ssh_key(ssh_key, key_type=nil, comment=nil)
    reply = ResultIO.new
    s,f = run_on_gears(nil,reply,false) do |gear,r|
      r.append gear.add_authorized_ssh_key(ssh_key, key_type, comment)
    end
    raise f[0][:exception] if(f.length > 0)    
    reply
  end
  
  def remove_authorized_ssh_key(ssh_key, comment=nil)
    reply = ResultIO.new
    s,f = run_on_gears(nil,reply,false) do |gear,r|
      r.append gear.remove_authorized_ssh_key(ssh_key, comment)
    end
    raise f[0][:exception] if(f.length > 0)    
    reply
  end
  
  def add_env_var(key, value)
    reply = ResultIO.new
    s,f = run_on_gears(nil,reply,false) do |gear,r|
      r.append gear.add_env_var(key, value)
    end
    raise f[0][:exception] if(f.length > 0)  
    reply
  end
  
  def remove_env_var(key)
    reply = ResultIO.new
    s,f = run_on_gears(nil,reply,false) do |gear,r|
      r.append gear.remove_env_var(key)
    end
    raise f[0][:exception] if(f.length > 0)    
    reply
  end
  
  def add_broker_key
    iv, token = StickShift::AuthService.instance.generate_broker_key(self)
    
    reply = ResultIO.new
    s,f = run_on_gears(nil,reply,false) do |gear,r|
      r.append gear.add_broker_auth_key(iv,token)
    end
    raise f[0][:exception] if(f.length > 0)    
    reply
  end
  
  def remove_broker_key
    reply = ResultIO.new
    s,f = run_on_gears(nil,reply,false) do |gear,r|
      r.append gear.remove_broker_auth_key
    end
    raise f[0][:exception] if(f.length > 0)    
    reply
  end
  
  def add_node_settings(gears=nil)
    reply = ResultIO.new
    
    gears = self.gears unless gears
    
    if @user.env_vars || @user.ssh_keys || @user.system_ssh_keys
      tag = ""
      handle = RemoteJob.create_parallel_job
      RemoteJob.run_parallel_on_gears(gears, handle) { |exec_handle, gear|
        @user.env_vars.each do |key, value|
          job = gear.env_var_job_add(key, value)
          RemoteJob.add_parallel_job(exec_handle, tag, gear, job)
        end if @user.env_vars
        @user.ssh_keys.each do |key_name, key_info|
          job = gear.ssh_key_job_add(key_info["key"], key_info["type"], key_name)
          RemoteJob.add_parallel_job(exec_handle, tag, gear, job)
        end if @user.ssh_keys
        @user.system_ssh_keys.each do |key_name, key_info|
          job = gear.ssh_key_job_add(key_info, nil, key_name)
          RemoteJob.add_parallel_job(exec_handle, tag, gear, job)
        end if @user.system_ssh_keys
      }
      RemoteJob.get_parallel_run_results(handle) { |tag, gear, output, status|
        if status != 0
          raise StickShift::NodeException.new("Error applying settings to gear: #{gear} with status: #{status} and output: #{output}", 143)
        end
      }
    end
    reply
  end

  def add_dns(appname, namespace, public_hostname)
    dns = StickShift::DnsService.instance
    begin
      dns.register_application(appname, namespace, public_hostname)
      dns.publish
    ensure
      dns.close
    end
  end
  
  def create_dns
    reply = ResultIO.new
    self.class.notify_observers(:before_create_dns, {:application => self, :reply => reply})    
    public_hostname = self.container.get_public_hostname

    add_dns(@name, @domain.namespace, public_hostname)

    self.class.notify_observers(:after_create_dns, {:application => self, :reply => reply})    
    reply
  end
  
  def destroy_dns
    reply = ResultIO.new
    self.class.notify_observers(:before_destroy_dns, {:application => self, :reply => reply})
    dns = StickShift::DnsService.instance
    begin
      dns.deregister_application(@name,@domain.namespace)
      if self.scalable
        # find the group instance where the web-cartridge is residing
        self.group_instance_map.keys.each { |ginst_name|
          ginst = self.group_instance_map[ginst_name]
          ginst.gears.each { |gear|
            dns.deregister_application(gear.name,@domain.namespace)
          }
        }
      end
      dns.publish
    ensure
      dns.close
    end
    self.class.notify_observers(:after_destroy_dns, {:application => self, :reply => reply})  
    reply
  end
  
  def recreate_dns
    reply = ResultIO.new
    self.class.notify_observers(:before_recreate_dns, {:application => self, :reply => reply})    
    dns = StickShift::DnsService.instance
    begin
      public_hostname = self.container.get_public_hostname
      dns.modify_application(@name, @domain.namespace, public_hostname)
      dns.publish
    ensure
      dns.close
    end
    self.class.notify_observers(:after_recreate_dns, {:application => self, :reply => reply})    
    reply
  end
  
  def prepare_namespace_update(dns_service, new_ns, old_ns)
    updated = true
    result_io = ResultIO.new
    begin
      self.gears.each do |gear|
        gear_result_io = gear.prepare_namespace_update(dns_service, new_ns, old_ns)
        updated = false unless gear_result_io.exitcode == 0
        result_io.append gear_result_io
      end
    rescue Exception => e
      result_io.append e.resultIO if e.respond_to?('resultIO')
      updated = false
      Rails.logger.debug "Exception caught updating namespace #{e.message}"
      Rails.logger.debug "DEBUG: Exception caught updating namespace #{e.message}"
      Rails.logger.debug e.backtrace
    end 
    return { :success => updated, :result_io => result_io }
  end
  
  def complete_namespace_update(new_ns, old_ns)
    self.comp_instances.each do |comp_inst|
      comp_inst.cart_properties.each do |prop_key, prop_value|
        comp_inst.cart_properties[prop_key] = prop_value.gsub(/-#{old_ns}.#{Rails.configuration.ss[:domain_suffix]}/, "-#{new_ns}.#{Rails.configuration.ss[:domain_suffix]}")
      end
    end
    self.embedded.each_key do |framework|
      if self.embedded[framework].has_key?('info')
        info = self.embedded[framework]['info']
        info.gsub!(/-#{old_ns}.#{Rails.configuration.ss[:domain_suffix]}/, "-#{new_ns}.#{Rails.configuration.ss[:domain_suffix]}")
        self.embedded[framework]['info'] = info
      end
    end

    # elaborate descriptor again to execute connections, because connections need to be renewed
    self.elaborate_descriptor
    self.execute_connections
    self.domain.namespace = new_ns
    self.save
  end
  
  def add_alias(server_alias)
    if !(server_alias =~ /\A[\w\-\.]+\z/) or (server_alias =~ /#{Rails.configuration.ss[:domain_suffix]}$/)
      raise StickShift::UserException.new("Invalid Server Alias '#{server_alias}' specified", 105) 
    end
    
    self.aliases = [] unless self.aliases
    raise StickShift::UserException.new("Alias '#{server_alias}' already exists for '#{@name}'", 255) if self.aliases.include? server_alias
    reply = ResultIO.new
    begin
      self.aliases.push(server_alias)
      self.save      
      reply.append self.container.add_alias(self, self.gear, self.framework, server_alias)
    rescue Exception => e
      Rails.logger.debug e.message
      Rails.logger.debug e.backtrace.inspect
      reply.append self.container.remove_alias(self, self.gear, self.framework, server_alias)      
      self.aliases.delete(server_alias)
      self.save
      raise
    end
    reply
  end
  
  def remove_alias(server_alias)
    self.aliases = [] unless self.aliases
    reply = ResultIO.new
    begin
      reply.append self.container.remove_alias(self, self.gear, self.framework, server_alias)
    rescue Exception => e
      Rails.logger.debug e.message
      Rails.logger.debug e.backtrace.inspect
      raise
    ensure
      if self.aliases.include? server_alias
        self.aliases.delete(server_alias)
        self.save
      else
        raise StickShift::UserException.new("Alias '#{server_alias}' does not exist for '#{@name}'", 255, reply)
      end      
    end
    reply
  end
  
  def add_dependency(dep)
    reply = ResultIO.new
    self.class.notify_observers(:before_add_dependency, {:application => self, :dependency => dep, :reply => reply})
    # Create persistent storage app entry on configure (one of the first things)
    Rails.logger.debug "DEBUG: Adding embedded app info from persistant storage: #{@name}:#{dep}"
    self.cart_data = {} if @cart_data.nil?
    
    raise StickShift::UserException.new("#{dep} already embedded in '#{@name}'", 101) if self.embedded.include? dep
    if self.scalable
      raise StickShift::UserException.new("#{dep} cannot be embedded in scalable app '#{@name}'. Allowed cartridges: #{SCALABLE_EMBEDDED_CARTS.join(',')}", 108) if not SCALABLE_EMBEDDED_CARTS.include? dep
    end
    add_to_requires_feature(dep)
    begin
      reply.append self.configure_dependencies
      self.execute_connections
    rescue Exception => e
      remove_from_requires_feature(dep)
      self.elaborate_descriptor
      self.save
      raise e
    end

    self.class.notify_observers(:after_add_dependency, {:application => self, :dependency => dep, :reply => reply})
    reply
  end
  
  def remove_dependency(dep)
    reply = ResultIO.new
    self.class.notify_observers(:before_remove_dependency, {:application => self, :dependency => dep, :reply => reply})
    self.embedded = {} unless self.embedded
        
    raise StickShift::UserException.new("#{dep} not embedded in '#{@name}', try adding it first", 101) unless self.embedded.include? dep
    raise StickShift::UserException.new("#{dep} is not allowed to be removed from '#{@name}'. It is a required dependency for a scalable application.", 101) if (self.scalable and self.proxy_cartridge==dep)
    remove_from_requires_feature(dep)
    elaborate_descriptor { |removed_component_instances|
      #remove unused components
      removed_component_instances.each do |comp_inst_name|
        comp_inst = self.comp_instance_map[comp_inst_name]
        next if comp_inst.parent_cart_name == self.name
        group_inst = self.group_instance_map[comp_inst.group_instance_name]
        s,f = run_on_gears(group_inst.gears, reply, false) do |gear, r|
          unless gear.configured_components.length == 1 && gear.configured_components.first == comp_inst.name
            reply.append gear.deconfigure(comp_inst)
            process_cartridge_commands(r)
          end
        end

        f.each do |failed_data|
          Rails.logger.debug("Failed to deconfigure cartridge #{comp_inst.parent_cart_name} on gear #{failed_data[:gear].server_identity}:#{failed_data[:gear].uuid}")
          Rails.logger.debug("Exception #{failed_data[:exception].message}")
          Rails.logger.debug("#{failed_data[:exception].backtrace.inspect}")
        end

        run_on_gears(group_inst.gears, reply, false) do |gear, r|
          if gear.configured_components.empty? || (gear.configured_components.length == 1 && gear.configured_components.first == comp_inst.name)
            reply.append group_inst.remove_gear(gear)
          end
        end
      end
    }
    self.save
    self.class.notify_observers(:after_remove_dependency, {:application => self, :dependency => dep, :reply => reply})
    reply
  end

  def get_public_ip_address
    begin
      return self.container.get_public_ip_address
    rescue Exception=>e
      Rails.logger.debug e.backtrace.inspect
      return nil
    end
  end
  
  # Returns the first Gear object on which the application is running
  # @return [Gear]
  # @deprecated  
  def gear
    if self.group_instances.nil?
      elaborate_descriptor
    end
    
    if scalable
      self.group_instance_map.keys.each { |ginst_name|
        return self.group_instance_map[ginst_name].gears.first if ginst_name.include? self.proxy_cartridge
      }
    end

    group_instance = self.group_instances.first
    return nil unless group_instance
    
    return group_instance.gears.first
  end

  def scaling_limits(dependency=nil)
    if dependency.nil?
      if self.scalable
        dependency = "web" 
      else
        dependency = self.framework
      end
    end
    prof = @profile_name_map[@default_profile]
    cinst = ComponentInstance::find_component_in_cart(prof, self, dependency, self.get_name_prefix)
    raise StickShift::NodeException.new("Cannot find #{dependency} component in app #{self.name}.", "-101", result_io) if cinst.nil?

    ginst = self.group_instance_map[cinst.group_instance_name]
    return ginst.min,ginst.max
  end
  
  # Get the ApplicationContainerProxy object for the first gear the application is running on
  # @return [ApplicationContainerProxy]
  # @deprecated  
  def container
    return nil if self.gear.nil?
    return self.gear.get_proxy
  end
  
  # Get the name of framework cartridge in use by the application without the version suffix
  # @return [String]
  # @deprecated  
  def framework_cartridge  
    fcart = self.framework
    return fcart.split('-')[0..-2].join('-') unless fcart.nil?
    return nil
  end
  
  # Get the name of framework cartridge in use by the application
  # @return [String]
  # @deprecated  
  def framework
    framework_carts = CartridgeCache.cartridge_names('standalone')
    self.comp_instance_map.each { |cname, cinst|
      cartname = cinst.parent_cart_name
      return cartname if framework_carts.include? cartname
    }
    return nil
  end
  
  # Provide a list of direct dependencies of the application that are hosted on the same gear as the "framework" cartridge.
  # @return [Array<String>]
  # @deprecated  
  def embedded
    embedded_carts = CartridgeCache.cartridge_names('embedded')
    retval = {}
    self.comp_instance_map.values.each do |comp_inst|
      if embedded_carts.include?(comp_inst.parent_cart_name)
        if comp_inst.cart_data.first.nil?
          retval[comp_inst.parent_cart_name] = comp_inst.cart_properties
        else
          retval[comp_inst.parent_cart_name] = comp_inst.cart_properties.merge({"info" => comp_inst.cart_data.first})
        end
      end
    end
    retval
  end

  # Provide a way of updating the component information for a given cartridge
  # @deprecated
  def set_embedded_cart_info(cart_name, info)
    self.comp_instance_map.values.each do |comp_inst|
      comp_inst.cart_data = [info] if cart_name == comp_inst.parent_cart_name
    end
  end
  
  # Provides an array version of the component instance map for saving in the datastore.
  # @return [Array<Hash>]
  def comp_instances
    @comp_instance_map = {} if @comp_instance_map.nil?
    @comp_instance_map.values
  end
  
  # Rebuilds the component instance map from an array of hashes or objects
  # @param [Array<Hash>] data
  def comp_instances=(data)
    comp_instance_map_will_change!    
    @comp_instance_map = {} if @comp_instance_map.nil?
    data.each do |value|
      if value.class == ComponentInstance
        @comp_instance_map[value.name] = value
      else
        key = value["name"]            
        @comp_instance_map[key] = ComponentInstance.new
        @comp_instance_map[key].attributes=value
      end
    end
  end

  # Provides an array version of the group instance map for saving in the datastore.
  # @return [Array<Hash>]
  def group_instances
    @group_instance_map = {} if @group_instance_map.nil?
    values = @group_instance_map.values.uniq
    keys   = @group_instance_map.keys
    
    values.each do |group_inst|
      group_inst.reused_by = keys.clone.delete_if{ |k| @group_instance_map[k] != group_inst }
    end
    
    values
  end
  
  # Rebuilds the group instance map from an array of hashes or objects
  # @param [Array<Hash>] data
  def group_instances=(data)
    group_instance_map_will_change!    
    @group_instance_map = {} if @group_instance_map.nil?
    data.each do |value|
      if value.class == GroupInstance
        value.reused_by.each do |k|
          @group_instance_map[k] = value
        end
      else
        ginst = GroupInstance.new(self)
        ginst.attributes=value
        ginst.reused_by.each do |k|
          @group_instance_map[k] = ginst
        end
      end
    end
  end
   
  def get_name_prefix
    return "@@app"
  end

  def add_group_override(from, to)
    prof = @profile_name_map[@default_profile]
    prof.group_overrides = [] if prof.group_overrides.nil?
    prof.group_overrides << [from, to]
  end

  # Parse the descriptor and build or update the runtime descriptor structure
  def elaborate_descriptor
    self.group_instance_map = {} if group_instance_map.nil?
    self.comp_instance_map = {} if comp_instance_map.nil?
    self.working_comp_inst_hash = {}
    self.working_group_inst_hash = {}
    self.group_override_map = {} 
    self.conn_endpoints_list = [] 
    default_profile = @profile_name_map[@default_profile]

    default_profile.groups.each { |g|
      #gpath = self.name + "." + g.name
      gpath = self.get_name_prefix + g.get_name_prefix
      gi = working_group_inst_hash[gpath]
      if gi.nil?
        gi = self.group_instance_map[gpath]
        if gi.nil?
          gi = GroupInstance.new(self, self.name, self.default_profile, g.name, gpath) 
        else
          gi.merge(self.name, self.default_profile, g.name, gpath)
        end
      else
        gi.merge(self.name, self.default_profile, g.name, gpath)
      end
      self.group_instance_map[gpath] = gi
      self.working_group_inst_hash[gpath] = gi
      gi.elaborate(default_profile, g, self.get_name_prefix, self)
    }
    
    # make connection_endpoints out of provided connections
    default_profile.connections.each { |conn|
      inst1 = ComponentInstance::find_component_in_cart(default_profile, self, conn.components[0], self.get_name_prefix)
      inst2 = ComponentInstance::find_component_in_cart(default_profile, self, conn.components[1], self.get_name_prefix)
      ComponentInstance::establish_connections(inst1, inst2, self)
    }
    # check self.comp_instance_map for component instances
    # check self.group_instance_map for group instances
    # check self.conn_endpoints_list for list of connection endpoints (fully resolved)
  
    # resolve group co-locations
    colocate_groups
    
    # get configure_order and start_order
    get_exec_order(default_profile)
  
    deleted_components_list = []
    self.comp_instance_map.each { |k,v| deleted_components_list << k if self.working_comp_inst_hash[k].nil?  }
    
    yield deleted_components_list if block_given?
    
    # delete entries in {group,comp}_instance_map that do 
    # not exist in working_{group,comp}_inst_hash
    self.group_instance_map.delete_if { |k,v| 
      v.component_instances.delete(k) if self.working_comp_inst_hash[k].nil? and v.component_instances.include?(k)
      self.working_group_inst_hash[k].nil?
    }
    self.comp_instance_map.delete_if { |k,v| self.working_comp_inst_hash[k].nil?  }
  end
  
  # Get path for checking application health
  # @return [String]
  def health_check_path
    case self.framework_cartridge
      when 'php'
        page = 'health_check.php'
      when 'perl'
        page = 'health_check.pl'
      else
        page = 'health'
    end
  end
  
  def process_cartridge_commands(result)
    commands = result.cart_commands
    commands.each do |command_item|
      case command_item[:command]
      when "SYSTEM_SSH_KEY_ADD"
        key = command_item[:args][0]
        self.user.add_system_ssh_key(self.name, key)
      when "SYSTEM_SSH_KEY_REMOVE"
        self.user.remove_system_ssh_key(self.name)
      when "ENV_VAR_ADD"
        key = command_item[:args][0]
        value = command_item[:args][1]
        self.user.add_env_var(key,value)
      when "ENV_VAR_REMOVE"
        key = command_item[:args][0]
        self.user.remove_env_var(key)
      when "BROKER_KEY_ADD"
        iv, token = StickShift::AuthService.instance.generate_broker_key(self)
        self.user.add_save_job('adds', 'broker_auth_keys', [self.uuid, iv, token])
      when "BROKER_KEY_REMOVE"
        self.user.add_save_job('removes', 'broker_auth_keys', [self.uuid])
      end
    end
    if user.save_jobs
      user.save
    end
    commands.clear
  end

  def track_usage(gear, event, usage_type=UsageRecord::USAGE_TYPES[:gear_usage])
    if Rails.configuration.usage_tracking[:datastore_enabled]
      now = Time.now.utc
      uuid = StickShift::Model.gen_uuid
      self.usage_records = [] unless usage_records
      usage_record = UsageRecord.new(event, user, now, uuid, usage_type)
      case usage_type
      when UsageRecord::USAGE_TYPES[:gear_usage]
        usage_record.gear_uuid = gear.uuid
        usage_record.gear_size = gear.node_profile
      when UsageRecord::USAGE_TYPES[:addtl_fs_gb]
        usage_record.gear_uuid = gear.uuid
        usage_record.addtl_fs_gb = gear.group_instance.addtl_fs_gb
      end
      self.usage_records << usage_record
      
      self.class.notify_observers(:track_usage, {:gear_uuid => gear.uuid, :login => gear.app.user.login, :event => event, :time => now, :uuid => uuid, :usage_type => usage_type, :gear_size => gear.node_profile, :addtl_fs_gb => gear.group_instance.addtl_fs_gb})
    end
    if Rails.configuration.usage_tracking[:syslog_enabled]
      usage_string = "User: #{user.login}  Event: #{event}"
      case usage_type
      when UsageRecord::USAGE_TYPES[:gear_usage]
        usage_string += "   Gear: #{gear.uuid}   Gear Size: #{gear.node_profile}"
      when UsageRecord::USAGE_TYPES[:addtl_fs_gb]
        usage_string += "   Gear: #{gear.uuid}   Addtl File System GB: #{gear.group_instance.addtl_fs_gb}"
      end
      begin
        Syslog.open('openshift_usage', Syslog::LOG_PID) { |s| s.notice usage_string }
      rescue Exception => e
        # Can't fail because of a secondary logging error
        Rails.logger.error e.message
        Rails.logger.error e.backtrace
      end
    end
  end

private
  
  def get_exec_order(default_profile)
    self.configure_order = []
    default_profile.configure_order.each { |raw_c_name|
      cinst = ComponentInstance::find_component_in_cart(default_profile, self, raw_c_name, self.get_name_prefix)
      next if cinst.nil?
      ComponentInstance::collect_exec_order(self, cinst, self.configure_order)
      self.configure_order << cinst.name if not self.configure_order.include? cinst.name
    }
    default_profile.groups.each { |g|
      g.component_refs.each { |cr|
        cpath = self.get_name_prefix + cr.get_name_prefix(default_profile)
        cinst = self.comp_instance_map[cpath]
        ComponentInstance::collect_exec_order(self, cinst, self.configure_order)
        self.configure_order << cpath if not self.configure_order.include? cpath
      }
    }
    self.start_order = self.configure_order
  end
  
  def colocate_groups
    default_profile = @profile_name_map[@default_profile]
    self.conn_endpoints_list.each { |conn|
      if conn.from_connector.type.match(/^FILESYSTEM/) or conn.from_connector.type.match(/^AFUNIX/)
        cinst1 = self.comp_instance_map[conn.from_comp_inst]
        ginst1 = self.group_instance_map[cinst1.group_instance_name]
        cinst2 = self.comp_instance_map[conn.to_comp_inst]
        ginst2 = self.group_instance_map[cinst2.group_instance_name]
        next if ginst1==ginst2
        # these two group instances need to be colocated
        ginst1.merge_inst(ginst2)
        self.group_instance_map[cinst2.group_instance_name] = ginst1
      end
    }
    generate_group_overrides(default_profile)
    auto_merge_top_groups(default_profile)
  end
  
  def generate_group_overrides(default_profile)
    default_profile.group_overrides.each do |go|
      go_copy = go.dup
      n = go_copy.pop
      go_copy.each { |v|
        from_cinst = ComponentInstance::find_component_in_cart(default_profile, self, v, self.get_name_prefix)
        to_cinst = ComponentInstance::find_component_in_cart(default_profile, self, n, self.get_name_prefix)
        next if from_cinst.nil? or to_cinst.nil?
        from_gpath = from_cinst.group_instance_name
        to_gpath = to_cinst.group_instance_name
        group_override_map[from_gpath] = to_gpath
        group_override_map[to_gpath] = from_gpath
      }
    end
  end
  
  def auto_merge_top_groups(default_profile)
    if self.scalable
      group_name_list = self.group_instance_map.keys.dup
      group_name_list.each { |gname|
        mapped_to = group_override_map[gname]
        next if mapped_to.nil?
        ginst1 = self.group_instance_map[gname]
        ginst2 = self.group_instance_map[mapped_to]
        next if ginst1==ginst2
        ginst1.merge_inst(ginst2)
        self.group_instance_map[mapped_to] = ginst1
      }
    else
      first_group = default_profile.groups[0]
      gpath = self.get_name_prefix + first_group.get_name_prefix
      gi = self.group_instance_map[gpath]
      first_group.component_refs.each { |comp_ref|
        cpath = self.get_name_prefix + comp_ref.get_name_prefix(default_profile)
        ci = self.comp_instance_map[cpath]
        ci.dependencies.each { |cdep|
          cdepinst = self.comp_instance_map[cdep]
          ginst = self.group_instance_map[cdepinst.group_instance_name]
          next if ginst==gi
          Rails.logger.debug "Auto-merging group #{ginst.name} into #{gi.name}"
          # merge ginst into gi
          #gi.merge(ginst.cart_name, ginst.profile_name, ginst.group_name, ginst.name, ginst.component_instances)
          gi.merge_inst(ginst)
          self.group_instance_map[cdepinst.group_instance_name] = gi
        }
      }
    end
  end


  # Runs the provided block on a set of containers
  # @param [Array<Gear>] Array of containers to run the block on. If nil, will run on all containers.
  # @param [Boolean] fail_fast Stop running immediately if an exception is raised
  # @param [Block]
  # @return [<successful_runs, failed_runs>] List of containers where the runs succeeded/failed
  def run_on_gears(gears=nil, result_io = nil, fail_fast=true, &block)
    successful_runs = []
    failed_runs = []
    gears = self.gears if gears.nil?

    gears.dup.each do |gear|
      begin
        retval = block.call(gear, result_io)
        successful_runs.push({:gear => gear, :return => retval})
      rescue Exception => e
        Rails.logger.error e.message
        Rails.logger.error e.inspect
        Rails.logger.error e.backtrace.inspect
        failed_runs.push({:gear => gear, :exception => e})
        if (!result_io.nil? && e.kind_of?(StickShift::SSException) && !e.resultIO.nil?)
          result_io.append(e.resultIO)
        end
        if fail_fast
          raise Exception.new({:successful => successful_runs, :failed => failed_runs, :exception => e})
        end
      end
    end
    
    return successful_runs, failed_runs
  end
end<|MERGE_RESOLUTION|>--- conflicted
+++ resolved
@@ -276,11 +276,9 @@
     elaborate_descriptor
     self.class.notify_observers(:before_application_create, {:application => self, :reply => result_io})
     begin
-<<<<<<< HEAD
-=======
+
       self.node_profile = DEFAULT_NODE_PROFILE unless self.node_profile
-      elaborate_descriptor
->>>>>>> db707737
+
       if self.scalable
         raise StickShift::UserException.new("Scalable app cannot be of type #{UNSCALABLE_FRAMEWORKS.join(' ')}", "108", result_io) if UNSCALABLE_FRAMEWORKS.include? framework
         min_gear_count = 0
