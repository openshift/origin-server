#!/usr/bin/env ruby
#--
# Copyright 2010 Red Hat, Inc.
# 
# Licensed under the Apache License, Version 2.0 (the "License");
# you may not use this file except in compliance with the License.
# You may obtain a copy of the License at
# 
#    http://www.apache.org/licenses/LICENSE-2.0
# 
# Unless required by applicable law or agreed to in writing, software
# distributed under the License is distributed on an "AS IS" BASIS,
# WITHOUT WARRANTIES OR CONDITIONS OF ANY KIND, either express or implied.
# See the License for the specific language governing permissions and
# limitations under the License.
#++

require 'rubygems'
require 'stickshift-node'
require 'open4'
require 'shellwords'

def usage
    puts <<USAGE
== Synopsis

ss-connector-execute: Executes a connector on a cartridge component
  This command must be run as root.

== Usage

ss-connector-execute GEAR_UUID CART_NAME HOOK_NAME <args-to-connector>

Options:
-h|--help:
   Prints this message

GEAR_UUID: Unique identifier for gear that the component is running on
CART_NAME: Unique identifier for the cartridge that the component belongs to
HOOK_NAME: Name of the connector to be executed

USAGE
end

opts = GetoptLong.new(
    ['--gear-uuid',       '-g', GetoptLong::REQUIRED_ARGUMENT],
    ['--cart-name',       '-c', GetoptLong::REQUIRED_ARGUMENT],
    ['--hook-name',       '-h', GetoptLong::REQUIRED_ARGUMENT],
    ['--porcelain',           '-q', GetoptLong::NO_ARGUMENT],
    ['--debug',               '-d', GetoptLong::NO_ARGUMENT],
    ['--help',                '-?', GetoptLong::NO_ARGUMENT]
)

args = {}
begin
    opts.each{ |k,v| args[k]=v }
rescue GetoptLong::Error => e
    usage
    exit -100
end

if args["--help"]
  usage
  exit -1
end

gear_uuid = args['--gear-uuid']
cart_name = args['--cart-name']
hook_name = args['--hook-name']
$ss_debug = true if args['--debug']
$porcelin = args['--porcelain'] ? true : false

config = StickShift::Config.instance
unless gear_uuid
  usage
  exit -100
end

exitcode = 0
begin
  cart_dir = config.get('CARTRIDGE_BASE_PATH')
  if File.exists? "#{cart_dir}/#{cart_name}/info/connection-hooks/#{hook_name}"                
     shellsafe_argv = ARGV.map { |arg| Shellwords::shellescape(arg) }
     # pid, stdin, stdout, stderr = Open4::popen4ext(true, "runuser --shell /bin/sh #{gear_uuid} /usr/libexec/stickshift/cartridges/#{cart_name}/info/connection-hooks/#{hook_name} #{shellsafe_argv.join(' ')} 2>&1")
<<<<<<< HEAD
     pid, stdin, stdout, stderr = Open4::popen4ext(true,
        "#{cart_dir}/#{cart_name}/info/connection-hooks/#{hook_name} #{shellsafe_argv.join(' ')} 2>&1")
=======
     pid, stdin, stdout, stderr = Open4::popen4ext(true, "#{cart_dir}/#{cart_name}/info/connection-hooks/#{hook_name} #{shellsafe_argv.join(' ')} 2>&1")
     ignored, status = Process::waitpid2 pid
     exitcode = status.exitstatus
>>>>>>> b76b334b
     zout = stdout.gets
     zout = "" if zout.nil?
     $stdout.puts zout
  end
rescue Exception => e
  $stderr.puts(e.message)
  exit -1
end
exit exitcode<|MERGE_RESOLUTION|>--- conflicted
+++ resolved
@@ -81,15 +81,10 @@
   cart_dir = config.get('CARTRIDGE_BASE_PATH')
   if File.exists? "#{cart_dir}/#{cart_name}/info/connection-hooks/#{hook_name}"                
      shellsafe_argv = ARGV.map { |arg| Shellwords::shellescape(arg) }
-     # pid, stdin, stdout, stderr = Open4::popen4ext(true, "runuser --shell /bin/sh #{gear_uuid} /usr/libexec/stickshift/cartridges/#{cart_name}/info/connection-hooks/#{hook_name} #{shellsafe_argv.join(' ')} 2>&1")
-<<<<<<< HEAD
-     pid, stdin, stdout, stderr = Open4::popen4ext(true,
+     pid, stdin, stdout, stderr = Open5::popen4ext(true,
         "#{cart_dir}/#{cart_name}/info/connection-hooks/#{hook_name} #{shellsafe_argv.join(' ')} 2>&1")
-=======
-     pid, stdin, stdout, stderr = Open4::popen4ext(true, "#{cart_dir}/#{cart_name}/info/connection-hooks/#{hook_name} #{shellsafe_argv.join(' ')} 2>&1")
      ignored, status = Process::waitpid2 pid
      exitcode = status.exitstatus
->>>>>>> b76b334b
      zout = stdout.gets
      zout = "" if zout.nil?
      $stdout.puts zout
