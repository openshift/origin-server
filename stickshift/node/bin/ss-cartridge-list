#!/usr/bin/env ruby
#--
# Copyright 2010 Red Hat, Inc.
# 
# Licensed under the Apache License, Version 2.0 (the "License");
# you may not use this file except in compliance with the License.
# You may obtain a copy of the License at
# 
#    http://www.apache.org/licenses/LICENSE-2.0
# 
# Unless required by applicable law or agreed to in writing, software
# distributed under the License is distributed on an "AS IS" BASIS,
# WITHOUT WARRANTIES OR CONDITIONS OF ANY KIND, either express or implied.
# See the License for the specific language governing permissions and
# limitations under the License.
#++

require 'stickshift-node'
require 'stickshift-common'

def usage
    puts <<USAGE
== Synopsis

ss-cartridge-list: Lists all cartridges installed on the node

== Usage

ss-cartridge-list --with-descriptors [--porcelain]

Options:
-h|--help:
   Prints this message

USAGE
end

opts = GetoptLong.new(
    ['--with-descriptors',  '-a', GetoptLong::NO_ARGUMENT],
    ['--porcelain',         '-q', GetoptLong::NO_ARGUMENT],
    ['--debug',             '-d', GetoptLong::NO_ARGUMENT],
    ['--help',              '-?', GetoptLong::NO_ARGUMENT]
)

args = {}
begin
    opts.each{ |k,v| args[k]=v }
rescue GetoptLong::Error => e
    usage
    exit -100
end

if args["--help"]
  usage
  exit -1
end

list_descriptors = true if args['--with-descriptors']
$ss_debug = true if args['--debug']
$porcelain = args['--porcelain'] ? true : false

begin
<<<<<<< HEAD
  carts = []
  cartridge_path = StickShift::Config.instance.get('CARTRIDGE_BASE_PATH')
  Dir.foreach(cartridge_path) do |cart_dir|
    next if ['.',
            '..',
            'embedded',
            'abstract',
            'abstract-httpd',
            'haproxy-1.4',
            'mysql-5.1'].include? cart_dir
    path = File.join(cartridge_path, cart_dir, 'info', 'manifest.yml')
    begin
      print "Loading #{cart_dir}..." if $ss_debug
      carts.push StickShift::Cartridge.new.from_descriptor(
                    YAML.load(File.open(path)))
      print "OK\n" if $ss_debug
    rescue Exception => e
      print "ERROR\n" if $ss_debug      
      print "#{e.message}\n#{e.backtrace.inspect}\n" unless $porcelain
    end
  end
  
  embedded_cartridge_path = File.join(cartridge_path, 'embedded')
  if File.directory?(embedded_cartridge_path)
    Dir.foreach(embedded_cartridge_path) do |cart_dir|
      next if ['.','..'].include? cart_dir
      path = File.join(embedded_cartridge_path, cart_dir, 'info',
                'manifest.yml')
      begin
        print "Loading #{cart_dir}..." if $ss_debug
        carts.push StickShift::Cartridge.new.from_descriptor(
                    YAML.load(File.open(path)))
        print "OK\n" if $ss_debug
      rescue Exception => e
        print "ERROR\n" if $ss_debug      
        print "#{e.message}\n#{e.backtrace.inspect}\n" unless $porcelain
      end
    end
  end
  
  print "\n\n\n" if $ss_debug
  
  if $porcelain
    if list_descriptors
      print 'CLIENT_RESULT: ',carts.map{|c| c.to_descriptor.to_yaml}.to_json
    else
      print 'CLIENT_RESULT: ',carts.map{|c| c.name}.to_json
    end
  else
    if list_descriptors
      carts.each do |c|
        print "Cartridge name: #{c.name}\n\nDescriptor:\n #{c.to_descriptor.inspect}\n\n\n"
      end
    else
      print "Cartridges:\n"
      carts.each do |c|
        print "\t#{c.name}\n"
      end
    end
  end
=======
  list = StickShift::Node.get_cartridge_list(list_descriptors, $porcelain, $ss_debug)
  puts list
>>>>>>> b76b334b
rescue Exception => e
  $stderr.puts(e.message)
  exit -1
else
  exit 0
end<|MERGE_RESOLUTION|>--- conflicted
+++ resolved
@@ -60,71 +60,8 @@
 $porcelain = args['--porcelain'] ? true : false
 
 begin
-<<<<<<< HEAD
-  carts = []
-  cartridge_path = StickShift::Config.instance.get('CARTRIDGE_BASE_PATH')
-  Dir.foreach(cartridge_path) do |cart_dir|
-    next if ['.',
-            '..',
-            'embedded',
-            'abstract',
-            'abstract-httpd',
-            'haproxy-1.4',
-            'mysql-5.1'].include? cart_dir
-    path = File.join(cartridge_path, cart_dir, 'info', 'manifest.yml')
-    begin
-      print "Loading #{cart_dir}..." if $ss_debug
-      carts.push StickShift::Cartridge.new.from_descriptor(
-                    YAML.load(File.open(path)))
-      print "OK\n" if $ss_debug
-    rescue Exception => e
-      print "ERROR\n" if $ss_debug      
-      print "#{e.message}\n#{e.backtrace.inspect}\n" unless $porcelain
-    end
-  end
-  
-  embedded_cartridge_path = File.join(cartridge_path, 'embedded')
-  if File.directory?(embedded_cartridge_path)
-    Dir.foreach(embedded_cartridge_path) do |cart_dir|
-      next if ['.','..'].include? cart_dir
-      path = File.join(embedded_cartridge_path, cart_dir, 'info',
-                'manifest.yml')
-      begin
-        print "Loading #{cart_dir}..." if $ss_debug
-        carts.push StickShift::Cartridge.new.from_descriptor(
-                    YAML.load(File.open(path)))
-        print "OK\n" if $ss_debug
-      rescue Exception => e
-        print "ERROR\n" if $ss_debug      
-        print "#{e.message}\n#{e.backtrace.inspect}\n" unless $porcelain
-      end
-    end
-  end
-  
-  print "\n\n\n" if $ss_debug
-  
-  if $porcelain
-    if list_descriptors
-      print 'CLIENT_RESULT: ',carts.map{|c| c.to_descriptor.to_yaml}.to_json
-    else
-      print 'CLIENT_RESULT: ',carts.map{|c| c.name}.to_json
-    end
-  else
-    if list_descriptors
-      carts.each do |c|
-        print "Cartridge name: #{c.name}\n\nDescriptor:\n #{c.to_descriptor.inspect}\n\n\n"
-      end
-    else
-      print "Cartridges:\n"
-      carts.each do |c|
-        print "\t#{c.name}\n"
-      end
-    end
-  end
-=======
   list = StickShift::Node.get_cartridge_list(list_descriptors, $porcelain, $ss_debug)
   puts list
->>>>>>> b76b334b
 rescue Exception => e
   $stderr.puts(e.message)
   exit -1
