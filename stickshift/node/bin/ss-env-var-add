--- conflicted
+++ resolved
@@ -73,11 +73,7 @@
 end
 
 begin
-<<<<<<< HEAD
-  container = StickShift::ApplicationContainer.new(uuid, uuid)
-=======
   container = StickShift::ApplicationContainer.new(app_uuid, container_uuid)
->>>>>>> b76b334b
   container.user.add_env_var(key, value)
 rescue Exception => e
   $stderr.puts(e.message)
