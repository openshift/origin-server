--- conflicted
+++ resolved
@@ -32,23 +32,14 @@
   # Represents a user account on the system.
   class UnixUser < Model
     include StickShift::Utils::ShellExec
-<<<<<<< HEAD
-    attr_reader :uuid, :uid, :gid, :gecos, :homedir, :application_uuid, :container_uuid, :app_name, :namespace, :quota_blocks, :quota_files
-    attr_accessor :debug
-
-    DEFAULT_SKEL_DIR = File.join(StickShift::Config::CONF_DIR,"skel")
-
-    #fixme: set debug to false
-    def initialize(application_uuid, container_uuid, user_uid=nil, app_name=nil, namespace=nil, quota_blocks=nil, quota_files=nil, debug=true)
-=======
     attr_reader :uuid, :uid, :gid, :gecos, :homedir, :application_uuid,
         :container_uuid, :app_name, :namespace, :quota_blocks, :quota_files
-    
+
     DEFAULT_SKEL_DIR = File.join(StickShift::Config::CONF_DIR,"skel")
 
+    #fixme: set debug to false
     def initialize(application_uuid, container_uuid, user_uid=nil,
         app_name=nil, namespace=nil, quota_blocks=nil, quota_files=nil)
->>>>>>> 96824a41
       @config = StickShift::Config.instance
       
       @container_uuid = container_uuid
@@ -159,13 +150,8 @@
       FileUtils.rm(conf_file) if File.exist? conf_file
 
       out,err,rc = shellCmd("userdel \"#{@uuid}\"")
-<<<<<<< HEAD
-      raise UserDeletionException.new("ERROR: unable to destroy user account #{@uuid}") unless rc == 0
-
-=======
       raise UserDeletionException.new(
             "ERROR: unable to destroy user account #{@uuid}") unless rc == 0
->>>>>>> 96824a41
       notify_observers(:after_unix_user_destroy)
     end
 
@@ -247,11 +233,6 @@
       FileUtils.chown('root', @uuid, ssh_dir)
       self.class.notify_observers(:after_remove_ssh_key, self, key)
     end
-<<<<<<< HEAD
-    
-    def add_env_var(key, value, prefix_cloud_name = false, &blk)
-      env_dir = File.join(@homedir,".env")
-=======
 
     # Public: Add an environment variable to a given gear.
     #
@@ -267,9 +248,8 @@
     #
     # Returns the Integer value for how many bytes got written or raises on 
     # failure.
-    def add_env_var(key, value, prefix_cloud_name=false)
+    def add_env_var(key, value, prefix_cloud_name = false, &blk)
       env_dir = File.join(@homedir,'.env/')
->>>>>>> 96824a41
       if prefix_cloud_name
         key = (@config.get('CLOUD_NAME') || 'SS') + "_#{key}"
       end
@@ -359,10 +339,6 @@
     
     #private
     
-<<<<<<< HEAD
-    def initialize_homedir(basedir, homedir, cart_basedir)
-      @homedir = homedir
-=======
     # Private: Create and populate the users home dir.
     #
     # Examples
@@ -375,8 +351,8 @@
     #   # APP_UUID, GEAR_UUID, APP_NAME, APP_DNS, HOMEDIR
     #
     # Returns nil on Success and raises on Failure.
-    def initialize_homedir
->>>>>>> 96824a41
+    def initialize_homedir(basedir, homedir, cart_basedir)
+      @homedir = homedir
       notify_observers(:before_initialize_homedir)
       homedir = homedir.end_with?('/') ? homedir : homedir + '/'
       
