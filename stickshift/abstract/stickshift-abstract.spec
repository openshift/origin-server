--- conflicted
+++ resolved
@@ -2,11 +2,7 @@
 
 Summary:   StickShift common cartridge components
 Name:      stickshift-abstract
-<<<<<<< HEAD
-Version: 0.11.9
-=======
 Version: 0.13.7
->>>>>>> 0d1f1bc2
 Release:   1%{?dist}
 Group:     Network/Daemons
 License:   ASL 2.0
@@ -72,15 +68,6 @@
 %post
 
 %changelog
-<<<<<<< HEAD
-* Tue Jun 05 2012 Adam Miller <admiller@redhat.com> 0.11.9-1
-- Merge pull request #108 from rmillner/master (admiller@redhat.com)
-
-* Fri Jun 01 2012 Adam Miller <admiller@redhat.com> 0.11.8-1
--  Fix update-namespace.sh called twice due to typeless gear dir name changes.
-  Just do it once -- don't need gear type anymore. (ramr@redhat.com)
-
-=======
 * Fri Jul 13 2012 Adam Miller <admiller@redhat.com> 0.13.7-1
 - BZ 839924: Was deleting the wrong data directory. (rmillner@redhat.com)
 
@@ -136,7 +123,6 @@
 * Fri Jun 01 2012 Adam Miller <admiller@redhat.com> 0.12.1-1
 - bumping spec versions (admiller@redhat.com)
 
->>>>>>> 0d1f1bc2
 * Thu May 31 2012 Adam Miller <admiller@redhat.com> 0.11.7-1
 - Bugzilla 826819: redeploy_repo_dir assumed . was the git repo and that
   assumption had changed.  Bugzilla 827111: Add safety around rm -rf
