--- conflicted
+++ resolved
@@ -92,7 +92,6 @@
     done
 }
 
-<<<<<<< HEAD
 function source_if_exists {
     [ -f "$1" ]  &&  source "$1"
     return 0
@@ -105,13 +104,6 @@
     else
         error "${application}. Cartridge type '$carttype' not set." 142
     fi
-=======
-function get_app_type {
-    source /etc/stickshift/stickshift-node.conf
-    [ -z "$OPENSHIFT_GEAR_TYPE" ]  && \
-        source_if_exists "${GEAR_BASE_DIR}/$1/.env/OPENSHIFT_GEAR_TYPE"
-    echo "$OPENSHIFT_GEAR_TYPE"
->>>>>>> ed3922e6
 }
 
 function is_a_scalable_app {
