#!/bin/bash

[ ! -z "$SS_CONTROLLER_LIB_UTIL" ] && return 0
SS_CONTROLLER_LIB_UTIL=true
source /etc/stickshift/stickshift-node.conf

# Public: Start all processes in a given gear
#
# Examples:
#   start_app
#   # => 0
#
# Returns 0 on success
function start_app {
    for env_var in  $APP_HOME/.env/*_CTL_SCRIPT
    do
        . $env_var
    done

    set_app_state started

    for cmd in `awk 'BEGIN {
                            for (a in ENVIRON)
                            if (a ~ /DB_CTL_SCRIPT$/)
                            print ENVIRON[a] }'`
    do
        run_as_user "$cmd start" || error "Failed to start ${cmd}" 121
    done
    for cmd in `awk 'BEGIN {
                            for (a in ENVIRON)
                                if ((a ~ /_CTL_SCRIPT$/) &&
                                    !(a ~ /DB_CTL_SCRIPT$/) &&
                                    (a != "OPENSHIFT_GEAR_CTL_SCRIPT"))
                                        print ENVIRON[a] }'`
    do
        run_as_user "$cmd start" || error "Failed to start ${cmd}" 121
    done
    for cmd in `awk 'BEGIN {
                        for (a in ENVIRON)
                            if (a == "OPENSHIFT_GEAR_CTL_SCRIPT")
                                print ENVIRON[a] }'`
    do
        run_as_user "$cmd start" || error "Failed to start ${cmd}" 121
    done
}

function stop_app {
    for env_var in  $APP_HOME/.env/*_CTL_SCRIPT
    do
        . $env_var
    done

    set_app_state stopped

    for cmd in `awk 'BEGIN {
                        for (a in ENVIRON)
                            if (a == "OPENSHIFT_GEAR_CTL_SCRIPT")
                                print ENVIRON[a] }'`
    do
        run_as_user "$cmd stop" || echo "Failed to stop ${cmd}" 1>&2
    done
    for cmd in `awk 'BEGIN {
                        for (a in ENVIRON)
                        if ((a ~ /_CTL_SCRIPT$/) &&
                            !(a ~ /DB_CTL_SCRIPT$/) &&
                            (a != "OPENSHIFT_GEAR_CTL_SCRIPT"))
                                print ENVIRON[a] }'`
    do
        run_as_user "$cmd stop" || echo "Failed to stop ${cmd}" 1>&2
    done
    for cmd in `awk 'BEGIN {
                            for (a in ENVIRON)
                                if (a ~ /DB_CTL_SCRIPT$/)
                                    print ENVIRON[a] }'`
    do
        run_as_user "$cmd stop" || echo "Failed to stop ${cmd}" 1>&2
    done
}

function start_dbs {
    for cmd in `awk 'BEGIN {
                        for (a in ENVIRON)
                        if (a ~ /DB_CTL_SCRIPT$/)
                            print ENVIRON[a] }'`
    do
        $cmd start || error "Failed to start ${cmd}" 121
    done
}

function source_if_exists {
    [ -f "$1" ]  &&  source "$1"
    return 0
}

function get_cartridge_instance_dir {
    echo "$APP_HOME/$1"
}

function get_app_type {
    source /etc/stickshift/stickshift-node.conf
    [ -z "$OPENSHIFT_GEAR_TYPE" ]  && \
        source_if_exists "${GEAR_BASE_DIR}/$1/.env/OPENSHIFT_GEAR_TYPE"
    echo "$OPENSHIFT_GEAR_TYPE"
}

function is_a_scalable_app {
    source /etc/stickshift/stickshift-node.conf
    source_if_exists "${GEAR_BASE_DIR}/$uuid/.env/OPENSHIFT_APP_NAME"
    source_if_exists "${GEAR_BASE_DIR}/$uuid/.env/OPENSHIFT_GEAR_TYPE"

    # FIXME: Need better mechanism to evaluate if the app is scalable or not.
    [ "haproxy-1.4" = "$OPENSHIFT_GEAR_TYPE" ]   &&  return 0
    [ "$application" != "$OPENSHIFT_APP_NAME" ]  &&  return 0
    return 1
}

function create_env_uservars_dir {
    mkdir -p "$APP_HOME/.env/.uservars"
    chmod 755 "$APP_HOME/.env/.uservars"
}

function create_env_uservars_script {
    cat <<EOF > "$APP_HOME/.env/USER_VARS"
#!/bin/bash -e

# Setup user Environment Variables
for f in \$(ls $APP_HOME/.env/.uservars/); do
    n=\$(echo "\$f" | sed 's/[^A-Za-z0-9_]/_/g')
    export \$n=\$(cat "$APP_HOME/.env/.uservars/\$f")
done

EOF

}

function create_standard_env_vars {
<<<<<<< HEAD
    #echo "export OPENSHIFT_GEAR_DIR='$APP_DIR/'" > $APP_HOME/.env/OPENSHIFT_GEAR_DIR
    echo "export OPENSHIFT_LOG_DIR='$APP_DIR/logs/'" > $APP_HOME/.env/OPENSHIFT_LOG_DIR
    #echo "export OPENSHIFT_DATA_DIR='$APP_DATA_DIR/'" > $APP_HOME/.env/OPENSHIFT_DATA_DIR
    #echo "export OPENSHIFT_TMP_DIR='/tmp/'" > $APP_HOME/.env/OPENSHIFT_TMP_DIR
    echo "export OPENSHIFT_RUN_DIR='$APP_DIR/run/'" > $APP_HOME/.env/OPENSHIFT_RUN_DIR
    #echo "export OPENSHIFT_GEAR_NAME='$application'" > $APP_HOME/.env/OPENSHIFT_GEAR_NAME
    echo "export OPENSHIFT_GEAR_TYPE='$cartridge_type'" > $APP_HOME/.env/OPENSHIFT_GEAR_TYPE
    echo "export OPENSHIFT_RUNTIME_DIR='$APP_DIR/runtime/'" > $APP_HOME/.env/OPENSHIFT_RUNTIME_DIR
=======
    echo "export OPENSHIFT_GEAR_DIR='$APP_DIR/'" > \
                                        $APP_HOME/.env/OPENSHIFT_GEAR_DIR
    echo "export OPENSHIFT_LOG_DIR='$APP_DIR/logs/'" > \
                                        $APP_HOME/.env/OPENSHIFT_LOG_DIR
    echo "export OPENSHIFT_DATA_DIR='$APP_DIR/data/'" > \
                                        $APP_HOME/.env/OPENSHIFT_DATA_DIR
    echo "export OPENSHIFT_TMP_DIR='/tmp/'" > \
                                        $APP_HOME/.env/OPENSHIFT_TMP_DIR
    echo "export OPENSHIFT_RUN_DIR='$APP_DIR/run/'" > \
                                        $APP_HOME/.env/OPENSHIFT_RUN_DIR
    echo "export OPENSHIFT_GEAR_NAME='$application'" > \
                                        $APP_HOME/.env/OPENSHIFT_GEAR_NAME
    echo "export OPENSHIFT_GEAR_TYPE='$app_type'" > \
                                        $APP_HOME/.env/OPENSHIFT_GEAR_TYPE
    echo "export OPENSHIFT_RUNTIME_DIR='$APP_DIR/runtime/'" > \
                                        $APP_HOME/.env/OPENSHIFT_RUNTIME_DIR
>>>>>>> 96824a41
    create_env_uservars_dir
    create_env_uservars_script
}

function create_standard_network_env_vars {
<<<<<<< HEAD
    echo "export OPENSHIFT_INTERNAL_IP='$IP'" > $APP_HOME/.env/OPENSHIFT_INTERNAL_IP
    echo "export OPENSHIFT_INTERNAL_PORT='8080'" > $APP_HOME/.env/OPENSHIFT_INTERNAL_PORT
    #echo "export OPENSHIFT_GEAR_CTL_SCRIPT='$APP_DIR/${application}_ctl.sh'" > $APP_HOME/.env/OPENSHIFT_GEAR_CTL_SCRIPT
    #echo "export OPENSHIFT_GEAR_DNS='${application}-${namespace}.${CLOUD_DOMAIN}'" > $APP_HOME/.env/OPENSHIFT_GEAR_DNS
}

function create_standard_repo_dir_env_var {
    #echo "export OPENSHIFT_REPO_DIR='$APP_REPO_DIR/'" > $APP_HOME/.env/OPENSHIFT_REPO_DIR
    true
=======
    echo "export OPENSHIFT_INTERNAL_IP='$IP'" > \
                $APP_HOME/.env/OPENSHIFT_INTERNAL_IP
    echo "export OPENSHIFT_INTERNAL_PORT='8080'" > \
                $APP_HOME/.env/OPENSHIFT_INTERNAL_PORT
    echo "export OPENSHIFT_GEAR_CTL_SCRIPT='$APP_DIR/${application}_ctl.sh'" > \
                $APP_HOME/.env/OPENSHIFT_GEAR_CTL_SCRIPT
    echo "export OPENSHIFT_GEAR_DNS='${application}-${namespace}.${CLOUD_DOMAIN}'" > \
                $APP_HOME/.env/OPENSHIFT_GEAR_DNS
}

function create_standard_repo_dir_env_var {
    echo "export OPENSHIFT_REPO_DIR='$APP_DIR/repo/'" > \
                $APP_HOME/.env/OPENSHIFT_REPO_DIR
>>>>>>> 96824a41
}

function create_standard_path_env_var {
    echo "export PATH=$CART_INFO_DIR/bin/:$CARTRIDGE_BASE_PATH/abstract-httpd/info/bin/:$CARTRIDGE_BASE_PATH/abstract/info/bin/:$PATH" > $APP_HOME/.env/PATH
}

function create_custom_uservars_var {
    echo "$2" > "$APP_HOME/.env/.uservars/$1"
}

function create_standard_app_dirs {
    mkdir -p run tmp ci
    ln -s ../app/repo repo
    ln -s ../app/data data
}

function create_cartridge_instance_dir {
    mkdir -p "$APP_HOME/$1"
}

function create_app_dir_symlink {
    ln -s "$1" "$APP_DIR"
}

# Create simple application start / stop script
function create_app_ctl_script {

    cat <<EOF > "$APP_DIR/${application}_ctl.sh"
#!/bin/bash -e

# Import Environment Variables
for f in ~/.env/*
do
    . \$f
done

app_ctl.sh \$1
EOF

chmod +x "$APP_DIR/${application}_ctl.sh" || \
        error "Failed to chmod new application scripts" 122

}

function secure_app_dir {
<<<<<<< HEAD
    chown $user_id.$group_id -R $APP_DIR || error "Failed to chown new application space.  Please contact support" 123
    #chown root.root "$APP_DIR"
=======
    chown $user_id.$group_id -R $APP_DIR || \
        error "Failed to chown new application space." 123
    chown root.root "$APP_DIR"
>>>>>>> 96824a41
    if [ -f $APP_DIR/${application}_ctl.sh ]
    then
      chown root.root "$APP_DIR/${application}_ctl.sh"
    fi
}

function secure_conf_dirs {
    chown root:root -R "$APP_DIR/conf" "$APP_DIR/conf.d"
}

function check_app_dir_doesnt_exist {
    if [ -d "$APP_DIR" ] 
    then
        error "${application}.  Please destroy then recreate, or pick a new name: $APP_DIR" 132
    fi
}

function check_app_dir_exists {
    if [ ! -d "$APP_DIR" ]
    then
        error "${application}.  Application directory doesn't exist:  $APP_DIR" 125
    fi
}

function rm_app_dir {
    #rm -rf "$APP_DIR"
    runcon -l s0-s0:c0.c1023 rm -rf "$APP_DIR"
}

function load_resource_limits_conf {
    if [ -f '/etc/stickshift/resource_limits.conf' ]
    then
        . /etc/stickshift/resource_limits.conf
    fi
}

function generate_password {
    head -n 500 /dev/urandom|tr -dc "a-np-zA-NP-Z1-9-_"|fold -w 12 | head -n1
}

function error {
    echo "$1" 1>&2
    exit "$2"
}

function warning {
    echo "$1" 1>&2
    #echo "$2"
}

function client_result {
    echo "CLIENT_RESULT: $1"
}

function client_message {
    echo "CLIENT_MESSAGE: $1"
}

function client_error {
    echo "CLIENT_ERROR: $1"
}

function client_debug {
    echo "CLIENT_DEBUG: $1"
}

function set_app_info {
    echo "APP_INFO: $1"
}

function send_attr {
    echo "ATTR: $1"
}

function add_ssh_key {
    echo "SSH_KEY_ADD: $1"
}

function remove_ssh_key {
    echo "SSH_KEY_REMOVE: "
}

function add_env_var {
    echo "ENV_VAR_ADD: $1"
}

function remove_env_var {
    echo "ENV_VAR_REMOVE: $1"
}

function add_broker_auth_key {
    echo "BROKER_AUTH_KEY_ADD: "
}

function remove_broker_auth_key {
    echo "BROKER_AUTH_KEY_REMOVE: "
}

function cart_data {
    echo "CART_DATA: $@"
}

function setup_configure {
    source ${CARTRIDGE_BASE_PATH}/abstract/info/lib/git
    source ${CARTRIDGE_BASE_PATH}/abstract/info/lib/network
    source ${CARTRIDGE_BASE_PATH}/abstract/info/lib/apache
<<<<<<< HEAD
	
    CART_INFO_DIR=$CARTRIDGE_BASE_PATH/$cartridge_type/info
=======

    CART_INFO_DIR=$CARTRIDGE_BASE_PATH/$app_type/info
>>>>>>> 96824a41
    CART_CONF_DIR=$CART_INFO_DIR/configuration/etc/conf

    load_resource_limits_conf

    application="$1"
    namespace=`basename $2`
    uuid=$3
    git_url=$4

    setup_app_dir_vars
    setup_user_vars

    #
    # Get user id info
    # Not caching this information caused some early chowns to work but some later
    # chowns to fail with a user not found error
    user_id=$(id -u "$uuid") || error "Could not find user $uuid ($namespace)" 134
    group_id=$(id -g "$uuid") || error "Could not find user $uuid ($namespace)" 135
}

function setup_deconfigure {
    source ${CARTRIDGE_BASE_PATH}/abstract/info/lib/git
    source ${CARTRIDGE_BASE_PATH}/abstract/info/lib/network
    source ${CARTRIDGE_BASE_PATH}/abstract/info/lib/apache

    namespace=`basename $2`
    application="$1"
    uuid=$3

    setup_basic_vars
}

function setup_embedded_configure {
    source ${CARTRIDGE_BASE_PATH}/abstract/info/lib/network
    source ${CARTRIDGE_BASE_PATH}/abstract/info/lib/apache

    CART_INFO_DIR=$CARTRIDGE_BASE_PATH/embedded/$cartridge_type/info
    CART_ETC_DIR=$CART_INFO_DIR/configuration/etc
    CART_CONF_DIR=$CART_INFO_DIR/configuration/etc/conf

    load_resource_limits_conf

    application="$1"
    namespace=$2
    uuid=$3

    setup_basic_vars

    user_id=$(id -u "$uuid") || error "Could not find user $uuid" 134
    group_id=$(id -g "$uuid") || error "Could not find user $uuid" 135
}

function setup_embedded_deconfigure {
    source ${CARTRIDGE_BASE_PATH}/abstract/info/lib/network
    source ${CARTRIDGE_BASE_PATH}/abstract/info/lib/apache

    CART_INFO_DIR=$CARTRIDGE_BASE_PATH/embedded/$cartridge_type/info

    application="$1"
    namespace=$2
    uuid=$3

    setup_basic_vars
}

function setup_basic_hook {
    uuid=`basename $3`
    namespace="$2"
    application="$1"
    
    setup_basic_vars
}

function setup_basic_vars {
    setup_app_dir_vars
    check_app_dir_exists
    setup_user_vars
}

function setup_app_dir_vars {
    APP_HOME="$GEAR_BASE_DIR/$uuid/"
    APP_DIR=`echo $APP_HOME/$application | tr -s /`
    APP_REPO_DIR="$APP_HOME/app/repo"
    APP_DATA_DIR="$APP_HOME/app/repo"
}

function force_kill {
    pid=$1
    for i in {1..12}
    do
        if ! /bin/kill -0 $pid > /dev/null 2>&1
        then
            echo "Waiting for stop to finish"
            sleep .2
            if [ $i -gt 9 ]
            then
                /bin/kill -9 $pid
            fi
        else
            break
        fi
    done
}

function confirm_log_files_inactive {
    log_dir="$1"
    for LOGFILE in `find $log_dir -type f`
    do
      for PID in `/usr/sbin/lsof -t $LOGFILE`
      do
        /bin/kill -9 $PID
      done
    done
}

function confirm_pid_gone {
    pid_file="$1"
    i=0
    while [ -f $pid_file ] && [ $i -lt 30 ]
    do
        sleep .2
        i=$(($i + 1))
    done
}

function wait_for_stop {
	pid=$1
    for i in {1..60}
    do
        if `ps --pid $pid > /dev/null 2>&1`
        then
            echo "Waiting for stop to finish"
            sleep .5
        else
            break
        fi
    done
}

function import_env_vars {
    for f in $APP_HOME/.env/*
    do
        . $f
    done
}

function translate_env_vars {
  xlations=( $(echo $TRANSLATE_GEAR_VARS) )
  i=0
  while [ "${xlations[$i]}" ]
  do
    keyname="${xlations[$i]}"
    i=$(( $i + 1 ))
    valref="${xlations[$i]}"
    i=$(( $i + 1 ))
    keyprev=$(eval "echo \$$keyname")
    if [ "$keyname" ] && [ "$valref" ] && [ -z "$keyprev" ]
    then
      eval "export ${keyname}=\"\$${valref}\""
    fi
  done
}

function print_all_running_processes {
    echo ""
    echo "Running Processes:"
    echo ""
    ps -eFCvx
    echo ""
}

function print_user_running_processes {
    myuserid=$1
    echo ""
    echo "Running Processes:"
    echo ""
    ps -FCvx -U ${myuserid}
    echo ""
}

function rm_unobfuscated_app_home {
    # Check if unobfuscate is set in /etc/stickshift/stickshift-node.conf
    # If it is set, remove symlink

    namespace=$1
    appname=$2

    if [ $CREATE_APP_SYMLINKS -eq 1 ]
    then
        rm -f "${GEAR_BASE_DIR}/${appname}-${namespace}"
    fi
}

function unobfuscate_app_home {
    # Check if unobfuscate is set in /etc/stickshift/stickshift-node.conf
    # If it is set, symlink /var/lib/stickshift/uuid to /var/lib/stickshift/appname-namespace
    # This will allow easier debugging.

    uuid=$1
    namespace=$2
    appname=$3

    if [ $CREATE_APP_SYMLINKS -eq 1 ]
    then
        if [ ! -f "${GEAR_BASE_DIR}/$appname-$namespace" ] && [ ! -d "${GEAR_BASE_DIR}/$appname-$namespace" ]
        then
            /bin/ln -sf "${GEAR_BASE_DIR}/${uuid}" "${GEAR_BASE_DIR}/${appname}-${namespace}"
        fi
    fi
}

function send_stopped_status {
    _state=`get_app_state`

    case "$_state" in
      idle)     send_attr "status=ALREADY_IDLED" ;;
      stopped)  send_attr "status=ALREADY_STOPPED" ;;
      *)
          if [ -f $APP_DIR/run/stop_lock ]
          then
              HTTP_DIR=`dirname "/etc/httpd/conf.d/stickshift/${uuid}"*/00000_default.conf`
              if [ -f $HTTP_DIR/0000000000000_disabled.conf ]
              then
                  send_attr "status=ALREADY_IDLED"
              else
                  send_attr "status=ALREADY_STOPPED"
              fi
          fi
          ;;
    esac
}

function send_quotas {
    q=`quota -w -u ${uuid} | tail -n1`
    quota_blocks=`echo $q | gawk '{print $4}'`
    send_attr "quota_blocks=$quota_blocks"
    quota_files=`echo $q | gawk '{print $7}'`
    send_attr "quota_files=$quota_files"
}

function status_client_result {
    output=$1
    IFS_BAK=$IFS
IFS="
"
    for line in $output
    do
        client_result "$line"
    done
    IFS=$IFS_BAK
}

function observe_setup_app_and_git_dirs {
    observe_setup_var_lib_dir "$APP_HOME/git/"
    observe_setup_var_lib_dir "$APP_DIR"
    # observe_setup_app_env_uservars_dir
}

function observe_setup_app_env_uservars_dir {
    observe_setup_var_lib_dir "$APP_HOME/.env/.uservars"
}

function setup_user_vars {
    uid=$(id -u "$uuid")
}

function observe_setup_app_home {
    return 0
}

function observe_setup_var_lib_dir {
    return 0
}

function observe_setup_var_lib_file {
    return 0
}

function run_as_user {
    _uuid=${uuid:-$OPENSHIFT_GEAR_UUID}

    if [ "`whoami`" = "$_uuid" ]; then
        eval $1
    else
      runuser --shell /bin/sh "$_uuid" -c "$1"
    fi
}

function super_run_as_user {
    /bin/su -s /bin/sh "$uuid" -c "$1"
}

function daemon_as_user {
    daemon --user="$uuid" "$@"
}

function validate_run_as_user {
    uuid=$OPENSHIFT_GEAR_UUID
    setup_user_vars

    if whoami | grep -q root
    then
        echo 1>&2
        echo "Please run script as the correct user, try:" 1>&2
        echo "run_as_user \"<command>\"" 1>&2
        echo 2>&1
        exit 15
    fi
}

function openshift_state_dir {
  source "${APP_HOME:-$OPENSHIFT_HOMEDIR}/.env/OPENSHIFT_GEAR_DIR"
  echo $OPENSHIFT_GEAR_DIR
  #if [ -z "$OPENSHIFT_RUNTIME_DIR" ]; then
    #echo "${APP_DIR:-$OPENSHIFT_GEAR_DIR}/runtime/"
  #else
    #echo "$OPENSHIFT_RUNTIME_DIR"
  #fi
}

function get_app_state {
  get_cartridge_state `openshift_state_dir`
}

function get_cartridge_state {
  _state_file="$1/.state"
  if [ -f "$_state_file" ]; then
    cat "$_state_file"
  else
    echo unknown
  fi
}

# expected values: building, deploying, started, idle, new, stopped, or unknown
function set_app_state {
  set_cartridge_state `openshift_state_dir` $1
}

function set_cartridge_state {
  _state=`get_cartridge_state "$1"`
  if [ ! \( "idle" = "$_state" -a "stopped" = "$2" \) ]; then
    _state_file="$1/.state"
    run_as_user "echo \"$2\" >$_state_file"
  fi  
}

function test_app_state {
  _state=`get_app_state`
  return `test "$_state" = "$1"`
}

function test_cartridge_state {
  _state=`get_cartridge_state "$1"`
  return `test "$_state" = $2`
}

if [ -f /usr/libexec/stickshift/lib/util_ext ]
then
    source /usr/libexec/stickshift/lib/util_ext
fi<|MERGE_RESOLUTION|>--- conflicted
+++ resolved
@@ -134,7 +134,6 @@
 }
 
 function create_standard_env_vars {
-<<<<<<< HEAD
     #echo "export OPENSHIFT_GEAR_DIR='$APP_DIR/'" > $APP_HOME/.env/OPENSHIFT_GEAR_DIR
     echo "export OPENSHIFT_LOG_DIR='$APP_DIR/logs/'" > $APP_HOME/.env/OPENSHIFT_LOG_DIR
     #echo "export OPENSHIFT_DATA_DIR='$APP_DATA_DIR/'" > $APP_HOME/.env/OPENSHIFT_DATA_DIR
@@ -143,30 +142,11 @@
     #echo "export OPENSHIFT_GEAR_NAME='$application'" > $APP_HOME/.env/OPENSHIFT_GEAR_NAME
     echo "export OPENSHIFT_GEAR_TYPE='$cartridge_type'" > $APP_HOME/.env/OPENSHIFT_GEAR_TYPE
     echo "export OPENSHIFT_RUNTIME_DIR='$APP_DIR/runtime/'" > $APP_HOME/.env/OPENSHIFT_RUNTIME_DIR
-=======
-    echo "export OPENSHIFT_GEAR_DIR='$APP_DIR/'" > \
-                                        $APP_HOME/.env/OPENSHIFT_GEAR_DIR
-    echo "export OPENSHIFT_LOG_DIR='$APP_DIR/logs/'" > \
-                                        $APP_HOME/.env/OPENSHIFT_LOG_DIR
-    echo "export OPENSHIFT_DATA_DIR='$APP_DIR/data/'" > \
-                                        $APP_HOME/.env/OPENSHIFT_DATA_DIR
-    echo "export OPENSHIFT_TMP_DIR='/tmp/'" > \
-                                        $APP_HOME/.env/OPENSHIFT_TMP_DIR
-    echo "export OPENSHIFT_RUN_DIR='$APP_DIR/run/'" > \
-                                        $APP_HOME/.env/OPENSHIFT_RUN_DIR
-    echo "export OPENSHIFT_GEAR_NAME='$application'" > \
-                                        $APP_HOME/.env/OPENSHIFT_GEAR_NAME
-    echo "export OPENSHIFT_GEAR_TYPE='$app_type'" > \
-                                        $APP_HOME/.env/OPENSHIFT_GEAR_TYPE
-    echo "export OPENSHIFT_RUNTIME_DIR='$APP_DIR/runtime/'" > \
-                                        $APP_HOME/.env/OPENSHIFT_RUNTIME_DIR
->>>>>>> 96824a41
     create_env_uservars_dir
     create_env_uservars_script
 }
 
 function create_standard_network_env_vars {
-<<<<<<< HEAD
     echo "export OPENSHIFT_INTERNAL_IP='$IP'" > $APP_HOME/.env/OPENSHIFT_INTERNAL_IP
     echo "export OPENSHIFT_INTERNAL_PORT='8080'" > $APP_HOME/.env/OPENSHIFT_INTERNAL_PORT
     #echo "export OPENSHIFT_GEAR_CTL_SCRIPT='$APP_DIR/${application}_ctl.sh'" > $APP_HOME/.env/OPENSHIFT_GEAR_CTL_SCRIPT
@@ -176,21 +156,6 @@
 function create_standard_repo_dir_env_var {
     #echo "export OPENSHIFT_REPO_DIR='$APP_REPO_DIR/'" > $APP_HOME/.env/OPENSHIFT_REPO_DIR
     true
-=======
-    echo "export OPENSHIFT_INTERNAL_IP='$IP'" > \
-                $APP_HOME/.env/OPENSHIFT_INTERNAL_IP
-    echo "export OPENSHIFT_INTERNAL_PORT='8080'" > \
-                $APP_HOME/.env/OPENSHIFT_INTERNAL_PORT
-    echo "export OPENSHIFT_GEAR_CTL_SCRIPT='$APP_DIR/${application}_ctl.sh'" > \
-                $APP_HOME/.env/OPENSHIFT_GEAR_CTL_SCRIPT
-    echo "export OPENSHIFT_GEAR_DNS='${application}-${namespace}.${CLOUD_DOMAIN}'" > \
-                $APP_HOME/.env/OPENSHIFT_GEAR_DNS
-}
-
-function create_standard_repo_dir_env_var {
-    echo "export OPENSHIFT_REPO_DIR='$APP_DIR/repo/'" > \
-                $APP_HOME/.env/OPENSHIFT_REPO_DIR
->>>>>>> 96824a41
 }
 
 function create_standard_path_env_var {
@@ -236,14 +201,9 @@
 }
 
 function secure_app_dir {
-<<<<<<< HEAD
-    chown $user_id.$group_id -R $APP_DIR || error "Failed to chown new application space.  Please contact support" 123
-    #chown root.root "$APP_DIR"
-=======
     chown $user_id.$group_id -R $APP_DIR || \
         error "Failed to chown new application space." 123
-    chown root.root "$APP_DIR"
->>>>>>> 96824a41
+    #chown root.root "$APP_DIR"
     if [ -f $APP_DIR/${application}_ctl.sh ]
     then
       chown root.root "$APP_DIR/${application}_ctl.sh"
@@ -350,13 +310,8 @@
     source ${CARTRIDGE_BASE_PATH}/abstract/info/lib/git
     source ${CARTRIDGE_BASE_PATH}/abstract/info/lib/network
     source ${CARTRIDGE_BASE_PATH}/abstract/info/lib/apache
-<<<<<<< HEAD
 	
     CART_INFO_DIR=$CARTRIDGE_BASE_PATH/$cartridge_type/info
-=======
-
-    CART_INFO_DIR=$CARTRIDGE_BASE_PATH/$app_type/info
->>>>>>> 96824a41
     CART_CONF_DIR=$CART_INFO_DIR/configuration/etc/conf
 
     load_resource_limits_conf
