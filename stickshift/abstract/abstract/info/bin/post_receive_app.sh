#!/bin/bash

# Add lib/util loading
source "/etc/stickshift/stickshift-node.conf"
source ${CARTRIDGE_BASE_PATH}/abstract/info/lib/util

# Import Environment Variables
for f in ~/.env/*
do
    . $f
done

<<<<<<< HEAD
post_start_app $1
=======
source "/etc/stickshift/stickshift-node.conf"
source ${CARTRIDGE_BASE_PATH}/abstract/info/lib/util

if [ -z $OPENSHIFT_SKIP_GIT_HOOKS ]
then
    if [ "$OPENSHIFT_CI_TYPE" = "jenkins-1.4" ] && [ -n "$JENKINS_URL" ]
    then
        set -e
        jenkins_build.sh
        set +e
    else
        if [ "$OPENSHIFT_CI_TYPE" = "jenkins-1.4" ]
        then
            echo "!!!!!!!!"
            echo "Jenkins client installed but a Jenkins server does not exist!"
            echo "You can remove the jenkins client with rhc app cartridge remove -a $OPENSHIFT_GEAR_NAME -c jenkins-client-1.4"
            echo "Continuing with local build/deployment."
            echo "!!!!!!!!"
        fi

        set_app_state building

        # Do any cleanup before the next build
        pre_build.sh

        # Lay down new code, run internal build steps, then user build
        build.sh

        set_app_state deploying

        # Deploy new build, run internal deploy steps, then user deploy
        deploy.sh

        # Start the app
        if hot_deploy_marker_is_present; then
            echo "App will not be started due to presence of hot_deploy marker"
            set_app_state started
        else
            start_app.sh
        fi

        # Run any steps required after startup
        post_deploy.sh
    fi

    # Not running inside a build
    nurture_app_push.sh $stickshift_broker_server
fi
>>>>>>> fad94902
<|MERGE_RESOLUTION|>--- conflicted
+++ resolved
@@ -10,55 +10,4 @@
     . $f
 done
 
-<<<<<<< HEAD
 post_start_app $1
-=======
-source "/etc/stickshift/stickshift-node.conf"
-source ${CARTRIDGE_BASE_PATH}/abstract/info/lib/util
-
-if [ -z $OPENSHIFT_SKIP_GIT_HOOKS ]
-then
-    if [ "$OPENSHIFT_CI_TYPE" = "jenkins-1.4" ] && [ -n "$JENKINS_URL" ]
-    then
-        set -e
-        jenkins_build.sh
-        set +e
-    else
-        if [ "$OPENSHIFT_CI_TYPE" = "jenkins-1.4" ]
-        then
-            echo "!!!!!!!!"
-            echo "Jenkins client installed but a Jenkins server does not exist!"
-            echo "You can remove the jenkins client with rhc app cartridge remove -a $OPENSHIFT_GEAR_NAME -c jenkins-client-1.4"
-            echo "Continuing with local build/deployment."
-            echo "!!!!!!!!"
-        fi
-
-        set_app_state building
-
-        # Do any cleanup before the next build
-        pre_build.sh
-
-        # Lay down new code, run internal build steps, then user build
-        build.sh
-
-        set_app_state deploying
-
-        # Deploy new build, run internal deploy steps, then user deploy
-        deploy.sh
-
-        # Start the app
-        if hot_deploy_marker_is_present; then
-            echo "App will not be started due to presence of hot_deploy marker"
-            set_app_state started
-        else
-            start_app.sh
-        fi
-
-        # Run any steps required after startup
-        post_deploy.sh
-    fi
-
-    # Not running inside a build
-    nurture_app_push.sh $stickshift_broker_server
-fi
->>>>>>> fad94902
