#!/bin/bash

#
# Create virtualhost definition for apache
#
# node_ssl_template.conf gets copied in unaltered and should contain
# all of the configuration bits required for ssl to work including key location
#
function print_help {
    echo "Usage: $0 app-name namespace uuid IP"

    echo "$0 $@" | logger -p local0.notice -t stickshift_deploy_httpd_proxy
    exit 1
}

[ $# -eq 4 ] || print_help


application="$1"
namespace=`basename $2`
uuid=$3
IP=$4

source "/etc/stickshift/stickshift-node.conf"
source ${CARTRIDGE_BASE_PATH}/abstract/info/lib/util

cat <<EOF > "/etc/httpd/conf.d/stickshift/${uuid}_${namespace}_${application}/00000_proxy.conf"
  ProxyPass / http://$IP:8080/
  ProxyPassReverse / http://$IP:8080/
EOF

cat <<EOF > "/etc/httpd/conf.d/stickshift/${uuid}_${namespace}_${application}/00000_default.conf"
  ServerName ${application}-${namespace}.${CLOUD_DOMAIN}
  ServerAdmin mmcgrath@redhat.com
  DocumentRoot /var/www/html
  DefaultType None
EOF

cat <<EOF > "/etc/httpd/conf.d/stickshift/${uuid}_${namespace}_${application}.conf"
<VirtualHost *:80>
  RequestHeader append X-Forwarded-Proto "http"

  Include /etc/httpd/conf.d/stickshift/${uuid}_${namespace}_${application}/*.conf
<<<<<<< HEAD
=======

  ProxyPass / http://$IP:8080/ status=I
  ProxyPassReverse / http://$IP:8080/
>>>>>>> 35471d5d
</VirtualHost>

<VirtualHost *:443>
  RequestHeader append X-Forwarded-Proto "https"

$(/bin/cat $CART_INFO_DIR/configuration/node_ssl_template.conf)

  Include /etc/httpd/conf.d/stickshift/${uuid}_${namespace}_${application}/*.conf
<<<<<<< HEAD
=======

  ProxyPass / http://$IP:8080/ status=I
  ProxyPassReverse / http://$IP:8080/
>>>>>>> 35471d5d
</VirtualHost>
EOF<|MERGE_RESOLUTION|>--- conflicted
+++ resolved
@@ -41,12 +41,9 @@
   RequestHeader append X-Forwarded-Proto "http"
 
   Include /etc/httpd/conf.d/stickshift/${uuid}_${namespace}_${application}/*.conf
-<<<<<<< HEAD
-=======
 
   ProxyPass / http://$IP:8080/ status=I
   ProxyPassReverse / http://$IP:8080/
->>>>>>> 35471d5d
 </VirtualHost>
 
 <VirtualHost *:443>
@@ -55,11 +52,8 @@
 $(/bin/cat $CART_INFO_DIR/configuration/node_ssl_template.conf)
 
   Include /etc/httpd/conf.d/stickshift/${uuid}_${namespace}_${application}/*.conf
-<<<<<<< HEAD
-=======
 
   ProxyPass / http://$IP:8080/ status=I
   ProxyPassReverse / http://$IP:8080/
->>>>>>> 35471d5d
 </VirtualHost>
 EOF