--- conflicted
+++ resolved
@@ -3,30 +3,24 @@
   field :comp_spec, type: ComponentSpec, default: {}
 
   def execute
-    component_instance = get_component_instance()
-<<<<<<< HEAD
-=======
-    cartname = component_instance.cartridge_name
+    component_instance = get_component_instance
+
+    application.downloaded_cart_map.delete_if{ |_, c| c["versioned_name"] == component_instance.cartridge_name}
     application.component_instances.delete(component_instance)
+    application.save!
 
     # remove the ssh key for this component, if any
     remove_ssh_keys = application.app_ssh_keys.find_by(component_id: component_instance._id) rescue []
     remove_ssh_keys = [remove_ssh_keys].flatten
     if remove_ssh_keys.length > 0
-      keys_attrs = remove_ssh_keys.map{|k| k.attributes.dup}
+      keys_attrs = remove_ssh_keys.map{|k| k.attributes.dup }
       op_group = UpdateAppConfigOpGroup.new(remove_keys_attrs: keys_attrs, user_agent: application.user_agent)
-      Application.where(_id: application._id).update_all({ "$push" => { pending_op_groups: op_group.serializable_hash_with_timestamp }, "$pullAll" => { app_ssh_keys: keys_attrs }})
+      Application.where(_id: application._id).update_all({ "$push" => { pending_op_groups: op_group.as_document }, "$pullAll" => { app_ssh_keys: keys_attrs }})
     end
-    
+
     # remove the ssh keys and environment variables from the domain, if any
     application.domain.remove_system_ssh_keys(component_instance._id)
     application.domain.remove_env_variables(component_instance._id)
-
-    # If this was a downloaded cart, remove it from the downloaded cart map
->>>>>>> 69f4d9dd
-    application.downloaded_cart_map.delete_if { |cname, c| c["versioned_name"] == component_instance.cartridge_name}
-    application.component_instances.delete(component_instance)
-    application.save!
   end
 
 end