class TidyCompOp < PendingAppOp

<<<<<<< HEAD
  field :comp_spec, type: ComponentSpec, default: {}
=======
>>>>>>> d097ff46
  field :gear_id, type: String

  def is_parallel_executable
    return true
  end

  def add_parallel_execute_job(handle)
    gear = get_gear
    unless gear.removed
<<<<<<< HEAD
      component_instance = get_component_instance
      job = gear.get_tidy_job(component_instance)
=======
      job = gear.get_tidy_job()
>>>>>>> d097ff46
      tag = { "op_id" => self._id.to_s }
      RemoteJob.add_parallel_job(handle, tag, gear, job)
    end
  end

end<|MERGE_RESOLUTION|>--- conflicted
+++ resolved
@@ -1,9 +1,5 @@
 class TidyCompOp < PendingAppOp
 
-<<<<<<< HEAD
-  field :comp_spec, type: ComponentSpec, default: {}
-=======
->>>>>>> d097ff46
   field :gear_id, type: String
 
   def is_parallel_executable
@@ -13,12 +9,7 @@
   def add_parallel_execute_job(handle)
     gear = get_gear
     unless gear.removed
-<<<<<<< HEAD
-      component_instance = get_component_instance
-      job = gear.get_tidy_job(component_instance)
-=======
-      job = gear.get_tidy_job()
->>>>>>> d097ff46
+      job = gear.get_tidy_job
       tag = { "op_id" => self._id.to_s }
       RemoteJob.add_parallel_job(handle, tag, gear, job)
     end
