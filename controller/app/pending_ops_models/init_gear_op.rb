class InitGearOp < PendingAppOp

  field :gear_id, type: String
  field :group_instance_id, type: String
  field :host_singletons, type: Boolean, default: false
  field :app_dns, type: Boolean, default: false

  # fields for creating component instances
<<<<<<< HEAD
  field :comp_specs, type: TypedArray[ComponentSpec], default: []
=======
  field :comp_specs, type: Array, default: []
>>>>>>> 69f4d9dd

  field :pre_save, type: Boolean, default: false

  def execute
    # if the group_instance doesn't exist, create it
    group_instance = nil
    begin
      group_instance = get_group_instance()
    rescue Mongoid::Errors::DocumentNotFound
      application.group_instances.push(GroupInstance.new(custom_id: group_instance_id))
      group_instance = get_group_instance()
    end

    application.gears.push(Gear.new(custom_id: gear_id, group_instance: group_instance, host_singletons: host_singletons, app_dns: app_dns))

    # create the component instances, if they are not present
    comp_specs.compact.each do |comp_spec|
      comp_spec.application = self.application
      unless group_instance.has_component?(comp_spec)
        comp_name = comp_spec.name
        cartridge = comp_spec.cartridge
        component_instance = ComponentInstance.new(cartridge_name: comp_spec.cartridge_name,
                                                   cartridge_id: cartridge.id,
                                                   component_name: comp_name,
                                                   group_instance_id: group_instance._id,
                                                   cartridge_vendor: cartridge.cartridge_vendor,
                                                   version: cartridge.version)
        application.component_instances.push(component_instance)
      end
    end if comp_specs.present?
  end

  def rollback
    begin
      get_gear.delete
    rescue Mongoid::Errors::DocumentNotFound
      # ignore if gear is already deleted
    end

    begin
      # if the group_instance has no more gears, then delete it and its component instances
      group_instance = get_group_instance()
      if group_instance.gears.length == 0
        group_instance.all_component_instances.each do |comp_inst|
          comp_inst.delete
        end

        group_instance.delete
      end 
    rescue Mongoid::Errors::DocumentNotFound
      # ignore if the group instance is already deleted
    end

    # add an op_group to remove the ssh key created/added for this gear 
    remove_ssh_keys = application.app_ssh_keys.find_by(component_id: gear_id) rescue []
    remove_ssh_keys = [remove_ssh_keys].flatten
    if remove_ssh_keys.length > 0
      keys_attrs = remove_ssh_keys.map{|k| k.serializable_hash}
      op_group = UpdateAppConfigOpGroup.new(remove_keys_attrs: keys_attrs, user_agent: application.user_agent)
<<<<<<< HEAD
      Application.where(_id: application._id).update_all({ "$push" => { pending_op_groups: op_group.as_document }, "$pullAll" => { app_ssh_keys: keys_attrs }})
      
=======
      Application.where(_id: application._id).update_all({ "$push" => { pending_op_groups: op_group.serializable_hash_with_timestamp }, "$pullAll" => { app_ssh_keys: keys_attrs }})

>>>>>>> 69f4d9dd
      # remove the ssh keys from the mongoid model in memory
      application.app_ssh_keys.delete_if { |k| k.component_id.to_s == gear_id }
    end
  end

end<|MERGE_RESOLUTION|>--- conflicted
+++ resolved
@@ -6,11 +6,7 @@
   field :app_dns, type: Boolean, default: false
 
   # fields for creating component instances
-<<<<<<< HEAD
   field :comp_specs, type: TypedArray[ComponentSpec], default: []
-=======
-  field :comp_specs, type: Array, default: []
->>>>>>> 69f4d9dd
 
   field :pre_save, type: Boolean, default: false
 
@@ -70,13 +66,7 @@
     if remove_ssh_keys.length > 0
       keys_attrs = remove_ssh_keys.map{|k| k.serializable_hash}
       op_group = UpdateAppConfigOpGroup.new(remove_keys_attrs: keys_attrs, user_agent: application.user_agent)
-<<<<<<< HEAD
       Application.where(_id: application._id).update_all({ "$push" => { pending_op_groups: op_group.as_document }, "$pullAll" => { app_ssh_keys: keys_attrs }})
-      
-=======
-      Application.where(_id: application._id).update_all({ "$push" => { pending_op_groups: op_group.serializable_hash_with_timestamp }, "$pullAll" => { app_ssh_keys: keys_attrs }})
-
->>>>>>> 69f4d9dd
       # remove the ssh keys from the mongoid model in memory
       application.app_ssh_keys.delete_if { |k| k.component_id.to_s == gear_id }
     end
