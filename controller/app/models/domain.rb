# Represents a OpenShift Domain. A {CloudUser} can own multiple domains.
# @!attribute [r] namespace
#   @return [String] Namespace reserved for this domain.
#     @see {Domain#update_namespace}
# @!attribute [r] env_vars
#   @return [Array[Hash]] List of domain wide environment variables to be created on all {Application}s under the domain.
#     @see {Domain#add_env_variables}, {Domain#remove_env_variables}
# @!attribute [r] system_ssh_keys
#   @return [Array[SystemSshKey]] List of SSH keys to be made available on all {Application}s under the domain.
#     These keys are used when applications need to push code to each other. Eg: Jenkins
#     @see {Domain#add_domain_ssh_keys}, {Domain#remove_domain_ssh_key}
# @!attribute [r] owner
#   @return [CloudUser] The {CloudUser} that owns this domain.
# @!attribute [r] applications
#   @return [Array[Application]] List of {Application}s under the domain.
# @!attribute [r] pending_ops
#   @return [Array[PendingDomainOps]] List of {PendingDomainOps} that need to be performed on this domain.
class Domain
  NAMESPACE_MAX_LENGTH = 16 unless defined? NAMESPACE_MAX_LENGTH
  NAMESPACE_MIN_LENGTH = 1 unless defined? NAMESPACE_MIN_LENGTH

  # This is the current regex for validations for new domains
  DOMAIN_NAME_REGEX = /\A[A-Za-z0-9]+\z/
  def self.check_name!(name)
    if name.blank? or name !~ DOMAIN_NAME_REGEX
      raise Mongoid::Errors::DocumentNotFound.new(Domain, nil, [name])
    end
    name
  end

  include Mongoid::Document
  include Mongoid::Timestamps
  include Membership

  field :namespace, type: String
  field :canonical_namespace, type: String
  field :env_vars, type: Array, default: []
  field :allowed_gear_sizes, type: Array
  embeds_many :system_ssh_keys, class_name: SystemSshKey.name
  belongs_to :owner, class_name: CloudUser.name
  has_many :applications, class_name: Application.name, dependent: :restrict
  embeds_many :pending_ops, class_name: PendingDomainOps.name

  has_members default_role: :admin

  index({:canonical_namespace => 1}, {:unique => true})
  index({:owner_id => 1})
  create_indexes

  # non-persisted fields used to store info about the applications in this domain
  attr_accessor :application_count
  attr_accessor :gear_counts
  attr_accessor :available_gears
<<<<<<< HEAD
=======
  attr_accessor :max_storage_per_gear  
>>>>>>> ccec1090

  validates :namespace,
    #presence: {message: "Namespace is required and cannot be blank."},
    format:   {with: DOMAIN_NAME_REGEX, message: "Invalid namespace. Namespace must only contain alphanumeric characters.", allow_nil: true},
    length:   {maximum: NAMESPACE_MAX_LENGTH, minimum: NAMESPACE_MIN_LENGTH, message: "Must be a minimum of #{NAMESPACE_MIN_LENGTH} and maximum of #{NAMESPACE_MAX_LENGTH} characters."},
    blacklisted: {message: "Namespace is not allowed.  Please choose another."}

  validate do |d|
    if d.allowed_gear_sizes_changed?
      new_gear_sizes = Array(d.allowed_gear_sizes).map{ |g| g.to_s.presence }.compact
      valid_gear_sizes = OpenShift::ApplicationContainerProxy.valid_gear_sizes & (d.has_owner? and d.owner.allowed_gear_sizes or [])
      invalid_gear_sizes = new_gear_sizes - valid_gear_sizes
      if invalid_gear_sizes.present?
        d.errors.add :allowed_gear_sizes, "The following gear sizes are invalid: #{invalid_gear_sizes.to_sentence}"
      else
        d.allowed_gear_sizes = new_gear_sizes.uniq
      end
    end
  end

  def self.validation_map
    {namespace: 106, allowed_gear_sizes: 110}
  end

  def self.sort_by_original(user)
    lambda{ |d| [user._id == d.owner_id ? 0 : 1, d.created_at] }
  end

  def self.with_gear_counts(domains=queryable.to_a)
    owners_by_id = CloudUser.in(_id: domains.map(&:owner_id)).group_by(&:_id)
    info_by_domain = Application.in(domain_id: domains.map(&:_id)).with_gear_counts.group_by{ |a| a['domain_id'] }
    domains.each do |d|
      if info = info_by_domain[d._id]
        d.application_count = info.length
        d.gear_counts = info.inject({}) do |h, v|
          v['gears'].each_pair do |size,count|
            h[size] ||= 0
            h[size] += count
          end
          h
        end
      else
        d.application_count = 0
        d.gear_counts = {}
      end

      if owners_by_id[d.owner_id].present?
        owner = owners_by_id[d.owner_id].first
        d.available_gears = owner.max_gears - owner.consumed_gears
<<<<<<< HEAD
=======
        d.max_storage_per_gear = owner.max_storage
>>>>>>> ccec1090
      end
    end
  end

  def with_gear_counts
    self.class.with_gear_counts([self]).first
  end

  before_save prepend: true do
    self.canonical_namespace = namespace.present? ? namespace.downcase : nil
    if has_owner? && (allowed_gear_sizes.nil? || (persisted? && owner_id_changed?))
      self.allowed_gear_sizes = owner.allowed_gear_sizes
    end
  end

  # Defend against namespace changes after creation.
  before_update do
    if namespace_changed? && Application.where(domain_id: _id).present?
      raise OpenShift::UserException.new("Domain contains applications. Delete applications first before changing the domain namespace.", 128)
    end
  end

  # Setter for domain namespace - sets the namespace and the canonical_namespace
  def namespace=(domain_name)
    self.canonical_namespace = domain_name.downcase
    super
  end


  # Invoke save! with a rescue for a duplicate exception
  #
  # == Returns:
  #   True if the domain was saved.
  def save_with_duplicate_check!
    self.save!
  rescue Moped::Errors::OperationFailure => e
    raise OpenShift::UserException.new("Namespace '#{namespace}' is already in use. Please choose another.", 103, "id") if [11000, 11001].include?(e.details['code'])
    raise
  end

  def inherit_membership
    members.clone
  end

  def self.legacy_accessible(to)
    scope_limited(to, to.respond_to?(:domains) ? to.domains.scoped : where(owner: to))
  end

  def add_system_ssh_keys(ssh_keys, skip_node_ops=false)
    #keys_attrs = ssh_keys.map{|k| k.attributes.dup}
    #pending_op = PendingDomainOps.new(op_type: :add_domain_ssh_keys, arguments: { "keys_attrs" => keys_attrs }, on_apps: applications, created_at: Time.now, state: "init")
    keys_attrs = ssh_keys.map { |k| k.to_key_hash() }
    pending_op = AddSystemSshKeysDomainOp.new(keys_attrs: keys_attrs, on_apps: applications)
    pending_op.skip_node_ops = true if skip_node_ops
    Domain.where(_id: self.id).update_all({ "$push" => { pending_ops: pending_op.serializable_hash_with_timestamp }, "$pushAll" => { system_ssh_keys: keys_attrs }})
  end

  def remove_system_ssh_keys(remove_key, skip_node_ops=false)
    if remove_key.is_a? Array
      ssh_keys = remove_key
    else
      ssh_keys = self.system_ssh_keys.find_by(component_id: remove_key) rescue []
      ssh_keys = [ssh_keys].flatten
    end
    return if ssh_keys.empty?
    #keys_attrs = ssh_keys.map{|k| k.attributes.dup}
    #pending_op = PendingDomainOps.new(op_type: :delete_domain_ssh_keys, arguments: {"keys_attrs" => keys_attrs}, on_apps: applications, created_at: Time.now, state: "init")
    keys_attrs = ssh_keys.map { |k| k.to_key_hash() }
    pending_op = RemoveSystemSshKeysDomainOp.new(keys_attrs: keys_attrs, on_apps: applications)
    pending_op.skip_node_ops = true if skip_node_ops
    Domain.where(_id: self.id).update_all({ "$push" => { pending_ops: pending_op.serializable_hash_with_timestamp }, "$pullAll" => { system_ssh_keys: keys_attrs }})
  end

  def add_env_variables(variables, skip_node_ops=false)
    env_vars_to_rm = []
    variables.each do |new_var|
      self.env_vars.each do |cur_var|
        if cur_var["key"] == new_var["key"] && cur_var["value"] != new_var["value"]
          env_vars_to_rm << cur_var.dup
        end
      end
    end

    #pending_op = PendingDomainOps.new(op_type: :add_env_variables, arguments: {"variables" => variables}, on_apps: applications, created_at: Time.now, state: "init")
    pending_op = AddEnvVarsDomainOp.new(variables: variables, on_apps: applications)
    pending_op.skip_node_ops = true if skip_node_ops
    Domain.where(_id: self.id).update_all({ "$push" => { pending_ops: pending_op.serializable_hash_with_timestamp }, "$pushAll" => { env_vars: variables }})

    # if this is an update to an existing environment variable, remove the previous ones
    Domain.where(_id: self.id).update_all({ "$pullAll" => { env_vars: env_vars_to_rm }}) unless env_vars_to_rm.empty?
  end

  def remove_env_variables(remove_key, skip_node_ops=false)
    if remove_key.is_a? Array
      variables = remove_key
    else
      variables = self.env_vars.select { |env| env["component_id"]==remove_key }
    end
    return if variables.empty?
    #pending_op = PendingDomainOps.new(op_type: :remove_env_variables, arguments: {"variables" => variables}, on_apps: applications, created_at: Time.now, state: "init")
    pending_op = RemoveEnvVarsDomainOp.new(variables: variables, on_apps: applications)
    pending_op.skip_node_ops = true if skip_node_ops
    Domain.where(_id: self.id).update_all({ "$push" => { pending_ops: pending_op.serializable_hash_with_timestamp }, "$pullAll" => { env_vars: variables }})
  end

  def members_changed(added, removed, changed_roles)
    pending_op = ChangeMembersDomainOp.new(members_added: added.presence, members_removed: removed.presence, roles_changed: changed_roles.presence)
    self.pending_ops.push pending_op
  end

  # Runs all jobs in "init" phase and stops at the first failure.
  #
  # IMPORTANT: When changing jobs, be sure to leave old jobs runnable so that pending_ops
  #   that are inserted during a running upgrade can continue to complete.
  #
  # == Returns:
  # True on success or false on failure
  def run_jobs
    begin
      while self.pending_ops.where(state: "init").count > 0
        op = self.pending_ops.where(state: "init").first

        # store the op._id to load it later after a reload
        # this is required to prevent a reload from replacing it with another one based on position
        op_id = op._id

        # try to do an update on the pending_op state and continue ONLY if successful
        op_index = self.pending_ops.index(op)
        retval = Domain.where({ "_id" => self._id, "pending_ops.#{op_index}._id" => op._id, "pending_ops.#{op_index}.state" => "init" }).update({"$set" => { "pending_ops.#{op_index}.state" => "queued" }})

        unless retval["updatedExisting"]
          self.reload
          next
        end

        op.execute(op.skip_node_ops)

        # reloading the op reloads the domain and then incorrectly reloads (potentially)
        # the op based on its position within the pending_ops list
        # hence, reloading the domain, and then fetching the op using the op_id stored earlier
        self.reload
        op = self.pending_ops.find_by(_id: op_id)

        op.close_op
        op.delete if op.completed?
      end
      true
    rescue Exception => e
      Rails.logger.error e.message
      Rails.logger.error e.backtrace
      raise e
    end
  end
end<|MERGE_RESOLUTION|>--- conflicted
+++ resolved
@@ -51,10 +51,7 @@
   attr_accessor :application_count
   attr_accessor :gear_counts
   attr_accessor :available_gears
-<<<<<<< HEAD
-=======
   attr_accessor :max_storage_per_gear  
->>>>>>> ccec1090
 
   validates :namespace,
     #presence: {message: "Namespace is required and cannot be blank."},
@@ -104,10 +101,7 @@
       if owners_by_id[d.owner_id].present?
         owner = owners_by_id[d.owner_id].first
         d.available_gears = owner.max_gears - owner.consumed_gears
-<<<<<<< HEAD
-=======
         d.max_storage_per_gear = owner.max_storage
->>>>>>> ccec1090
       end
     end
   end
