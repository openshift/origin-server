require 'matrix'

class Matrix
  def []=(i, j, x)
    @rows[i][j] = x
  end
end

##
# @api model
# Class to represent an OpenShift Application
# @!attribute [r] name
#   @return [String] The name of the application. The name of the application is user provided and can be mixed case
# @!attribute [r] canonical_name
#   @return [String] The down-cased name of the application
# @!attribute [r] uuid
#   @return [String] UUID that represents this application. This is usually the same as the MongoID ID field.
#     For applications that existed before the transition to MongoID, this field represents the original UUID and will differ
#     from the MongoID ID field.
# @!attribute [rw] domain_requires
#   @return [Array<String>] Array of IDs of the applications that this application is dependent on
#     If the parent application is destroyed, this application also needs to be destroyed
# @!attribute [rw] group_overrides
#   @return [Array<Array<String>>] Array of Array of components that need to be co-located
# @!attribute [rw] pending_op_groups
#   @return [Array<PendingAppOpGroup>] List of pending operations to be performed on this application
# @!attribute [r] domain
#   @return [Domain] Domain that this application is part of.
# @!attribute [rw] component_start_order
#   @return [Array<String>] Normally start order computed based on order specified by each component's manifest.
#     This attribute is used to overrides the start order
# @!attribute [rw] component_stop_order
#   @return [Array<String>] Normally stop order computed based on order specified by each component's manifest.
#     This attribute is used to overrides the stop order
# @!attribute [rw] component_stop_order
#   @return [Array<String>] Normally configure order computed based on order specified by each component's manifest.
#     This attribute is used to overrides the configure order
# @!attribute [r] default_gear_size
#   @return [String] The default gear size to use when creating a new {GroupInstance}. This value can be overridden
#     using group overrides or in the cartridge manifest
# @!attribute [r] scalable
#   @return [Boolean] This value is true if the application is scalable
# @!attribute [r] init_git_url
#   @return [String] Stores the URL to the GIT url specified during application creation
# @!attribute [r] analytics
#   @return [Hash] Location to store analytics data relevant to the application
# @!attribute [r] component_instances
#   @return [Array<ComponentInstance>] Array of components in this application
# @!attribute [r] group_instances
#   @return [Array<GroupInstance>] Array of gear groups in the application
# @!attribute [r] app_ssh_keys
#   @return [Array<ApplicationSshKey>] Array of auto-generated SSH keys used by components of the application to connect to other gears
# @!attribute [r] aliases
#   @return [Array<String>] Array of DNS aliases registered with this application.
#     @see {Application#add_alias} and {Application#remove_alias}
# @!attribute [r] deployments
#   @return [Array<Deployment>] Array of deployment for this application
class Application
  include Mongoid::Document
  include Mongoid::Timestamps
  include Membership

  # Maximum length of  a valid application name
  APP_NAME_MAX_LENGTH = 32

  # Numeric representation for unlimited scaling
  MAX_SCALE = -1
  MAX_SCALE_NUM = 1000000

  # Maximum dependency chain length can be resolved during elaborate()
  MAX_CARTRIDGE_RECURSION = 5

  # Available deployment types
  DEPLOYMENT_TYPES = ['git', 'binary']

  # This is the current regex for validations for new applications
  APP_NAME_REGEX = /\A[A-Za-z0-9]*\z/
  def self.check_name!(name)
    if name.blank? or name !~ APP_NAME_REGEX
      raise Mongoid::Errors::DocumentNotFound.new(Application, nil, [name])
    end
    name
  end

  field :name, type: String
  field :canonical_name, type: String
  field :group_overrides, type: TypedArray[GroupOverride], default: []
  embeds_many :pending_op_groups, class_name: PendingAppOpGroup.name, cascade_callbacks: true

  belongs_to :domain, inverse_of: :applications
  field :domain_namespace, type: String # denormalized canonical namespace
  belongs_to :owner, class_name: CloudUser.name, inverse_of: :owned_applications
  belongs_to :builder, class_name: Application.name, inverse_of: :built_applications
  has_many :built_applications, class_name: Application.name

  field :downloaded_cart_map, type: Hash, default: {}
  field :default_gear_size, type: String, default: Rails.configuration.openshift[:default_gear_size]
  field :scalable, type: Boolean, default: false
  field :ha, type: Boolean, default: false
  field :init_git_url, type: String, default: ""
  field :analytics, type: Hash, default: {}
  field :secret_token, type: String
  field :config, type: Hash, default: {'auto_deploy' => true, 'deployment_branch' => 'master', 'keep_deployments' => 1, 'deployment_type' => 'git'}
  field :meta, type: Hash

  embeds_many :component_instances, class_name: ComponentInstance.name
  embeds_many :group_instances, class_name: GroupInstance.name
  embeds_many :gears, class_name: Gear.name
  embeds_many :app_ssh_keys, class_name: ApplicationSshKey.name
  embeds_many :aliases, class_name: Alias.name
  embeds_many :deployments, class_name: Deployment.name

  has_members through: :domain, default_role: :admin

  validates :config, presence: true, application_config: true
  validates :meta, application_metadata: true

  validates :name,
    presence: {message: "Application name is required and cannot be blank."},
    format:   {with: APP_NAME_REGEX, message: "Application name must contain only alphanumeric characters (a-z, A-Z, or 0-9)."},
    length:   {maximum: APP_NAME_MAX_LENGTH, minimum: 0, message: "Application name must be a minimum of 1 and maximum of #{APP_NAME_MAX_LENGTH} characters."},
    blacklisted: {message: "Application name is not allowed.  Please choose another."}
  validate :extended_validator

  # Returns a map of field to error code for validation failures
  # * 105: Invalid application name
  def self.validation_map
    {name: 105}
  end

  index({'gears.uuid' => 1}, {:unique => true, :sparse => true})
  index({'pending_op_groups.created_at' => 1})
  index({'domain_id' => 1, 'canonical_name' => 1}, {:unique => true})
  create_indexes

  # non-persisted field used to store user agent of current request
  attr_accessor :user_agent
  attr_accessor :connections

  #
  # Return a count of the gears for each application identified by the current query.  Returns
  # an array of hashes including:
  #
  #   '_id': application id
  #   'domain_id': domain id
  #   'gear_sizes': hash of gear size strings to counts
  #
  def self.with_gear_counts(domains=queryable)
    apps_info = []
    Application.in(domain_id: domains.map(&:_id)).each do |app|
      gear_sizes = {}
      app.group_instances.each do |gi|
        gear_sz = gi.gear_size
        gear_sizes[gear_sz] ||= 0
        gear_sizes[gear_sz] += gi.gears.length if gi.gears.present?
      end if app.group_instances.present?
      apps_info << {"_id" => app._id, "domain_id" => app.domain_id, "gear_sizes" => gear_sizes} 
    end
    apps_info
  end

  # Denormalize the domain namespace and the owner id, ensure the init_git_url is clean
  before_save prepend: true do
    if has_domain?
      self.domain_namespace = domain.canonical_namespace if domain_namespace.blank? || domain_id_changed?
      self.owner_id = domain.owner_id if owner_id.blank? || domain_id_changed?
    end
    if init_git_url_changed?
      self.init_git_url = OpenShift::Git.persistable_clone_spec(init_git_url)
    end
  end

  after_save do |app|
    app.instance_variable_set(:@downloaded_cartridges, nil)
  end

  # Hook to prevent accidental deletion of MongoID model before all related {Gear}s are removed
  before_destroy do |app|
    raise "Please call destroy_app to delete all gears before deleting this application" if gears.count > 0
  end

  # Observer hook for extending the validation of the application in an ActiveRecord::Observer
  # @see http://api.rubyonrails.org/classes/ActiveRecord/Observer.html
  def extended_validator
    notify_observers(:validate_application)
  end

  ##
  # Helper for test cases to create the {Application}
  #
  # @param application_name [String] Name of the application
  # @param cartridges [Array<CartridgeInstance>] List of cartridge instances to add to the application
  # @param domain [Domain] The domain namespace under which this application is created
  # @param default_gear_size [String] The default gear size to use when creating a new {Gear} for the application
  # @param scalable [Boolean] Indicates if the application should be scalable or host all cartridges on a single gear.
  #    If set to true, a "web_proxy" cartridge is automatically added to perform load-balancing for the web tier
  # @param result_io [ResultIO, #output] Object to log all messages and cartridge output
  # @param group_overrides [Array] List of overrides to specify gear sizes, scaling limits, component collocation etc.
  # @param init_git_url [String] URL to git repository to retrieve application code
  # @param user_agent [String] user agent string of browser used for this rest API request
  # @param builder_id [String] the identifier of the application that is using this app as a builder
  # @param user_env_vars [Array<Hash>] array of environment variables to add to this application
  # @return [Application] Application object
  # @raise [OpenShift::ApplicationValidationException] Exception to indicate a validation error
  def self.create_app(application_name, cartridges, domain, default_gear_size = nil, scalable=false, result_io=ResultIO.new, group_overrides=[],
                      init_git_url=nil, user_agent=nil, builder_id=nil, user_env_vars=nil)#, auto_deploy=false, deployment_branch="master", keep_deployments=1, deployment_type="git")

    app = Application.new(
      domain: domain,
      name: application_name,
      default_gear_size: default_gear_size.presence || Rails.application.config.openshift[:default_gear_size],
      scalable: scalable,
      builder_id: builder_id,
      user_agent: user_agent,
      init_git_url: init_git_url,
    )
    app.analytics['user_agent'] = user_agent
<<<<<<< HEAD
=======
    features << "web_proxy" if scalable
    if app.valid?
      begin
        downloaded_cartridges = app.downloaded_cartridges(gear_size_map)
        downloaded_cartridges.each { |cname,c| features << c.name }
        framework_carts = CartridgeCache.cartridge_names("web_framework", app)
        framework_cartridges = []
        features.each do |feature|
          cart = CartridgeCache.find_cartridge(feature, app)
          if cart
            framework_cartridges.push(cart.name) if cart.is_web_framework?
          else
            raise OpenShift::UserException.new("Invalid cartridge '#{feature}' specified.", 109, "cartridge")
          end
        end
        if framework_carts.empty?
          raise OpenShift::UserException.new("Unable to determine list of available cartridges.  Please try again and contact support if the issue persists.", 109, "cartridge")
        elsif framework_cartridges.empty?
          raise OpenShift::UserException.new("Each application must contain one web cartridge.  None of the specified cartridges #{features.to_sentence} is a web cartridge. Please include one of the following cartridges: #{framework_carts.to_sentence} or supply a valid url to a custom web_framework cartridge.", 109, "cartridge")
        elsif framework_cartridges.length > 1
          raise OpenShift::UserException.new("Each application must contain only one web cartridge.  Please include a single web cartridge from this list: #{framework_carts.to_sentence}.", 109, "cartridge")
        end
        framework_gear_size = gear_size_map[framework_cartridges[0]]
        if framework_gear_size and (framework_gear_size != default_gear_size)
          app.default_gear_size = framework_gear_size
        end
        gear_size_map.each do |name, gear_size|
          cart = CartridgeCache.find_cartridge(name, app)
          if cart.nil?
            carts = CartridgeCache.cartridge_names("embedded", app)
            raise OpenShift::UserException.new("Invalid cartridge. Valid values are (#{carts.join(', ')})", 109, "cartridge")
          end

          profs = cart.profile_for_feature(name)
          profile = (profs.is_a? Array) ? profs.first : profs
          comp = profile.components.first
          comp_spec = {"cart" => cart.name, "comp" => comp.name}
>>>>>>> 69f4d9dd

    result = app.add_initial_cartridges(cartridges, init_git_url, user_env_vars)
    result_io.append(result)
    app
  end

  ##
  # Helper method to find an application using the application name
  # @param user [CloudUser] The owner of the application
  # @param app_name [String] The application name
  # @return [Application, nil] The application object or nil if no application matches
  #
  def self.find_by_user(user, app_name)
    Application.in(domain: user.domains.map(&:_id)).where(canonical_name: app_name.downcase).first
  end

  ##
  # Helper method to find an application that runs on a particular gear
  # @param gear_uuid [String] The UUID of the gear
  # @return [[Application,Gear]] The application and gear objects or nil array if no application matches
  def self.find_by_gear_uuid(gear_uuid)
    # obj_id = Moped::BSON::ObjectId(gear_uuid)
    obj_id = gear_uuid.to_s
    app = Application.where("gears.uuid" => obj_id).first
    return [nil, nil] if app.nil?
    gear = app.gears.select { |g| g.uuid == obj_id }.first
    return [app, gear]
  end

  ##
  # Constructor. Should not be used directly. Use {Application#create_app} instead.
  def initialize(attrs = nil, options = nil)
    super
    @downloaded_cartridges = {}
    self.app_ssh_keys = []
    #self.pending_op_groups = []
    self.analytics ||= {}

    # the resultant string length is 4/3 times the number specified as the first argument
    # with 96 specified, the token is going to be 128 characters long
    self.secret_token = SecureRandom.urlsafe_base64(96, false)
  end

  def uuid
    _id.to_s
  end

  ##
  # Setter for application name. Sets both the name and the canonical_name for the application
  # @param app_name [String] The application name
  def name=(app_name)
    self.canonical_name = app_name.downcase
    super
  end

  ##
  # Return either the denormalized domain name or nil, since namespace is denormalized
  def domain_namespace
    attributes['domain_namespace'] or has_domain? ? domain.canonical_namespace : nil
  end

  def capabilities
    @capabilities ||= domain.owner.capabilities.deep_dup rescue (raise OpenShift::UserException, "The application cannot be changed at this time.  Contact support.")
  end

  def quarantined
    gears.any?(&:quarantined)
  end

  # def group_overrides=(other)
  #   other = GroupOverride::Array.new.concat(other) if other && !other.is_a?(GroupOverride::Array)
  #   super(other)
  # end

  ##
  # Enumerates all the Cartridges that are installed in this application.  If
  # pending is true the op group will be iterated to check for changes to the
  # list.
  #
  # In general, this is the primary mechanism by which the cartridges in the
  # application should be queried.
  #
  def cartridges(pending=false, &block)
    # For efficiency, generate different enumerators
    e = if pending
      EnumeratorArray.new do |y|
        removed = []
        pending_op_groups.reverse_each do |g|
          case op_group
          when AddFeaturesOpGroup
            op_group.cartridges.each do |c|
              next if removed.any?{ |r| r.removes?(c) }
              y << c
            end
          when RemoveFeaturesOpGroup
            (removed ||= []) << op_group
          end
        end
        component_instances.each do |i|
          next if removed.any?{ |r| r.removes?(i.cartridge) }
          y << i.cartridge
        end
      end
    else
      EnumeratorArray.new do |y|
        component_instances.each do |i|
          y << i.cartridge
        end
      end
    end
    return e.each(&block) if block_given?
    e
  end

  ##
  # Returns the names of currently installed cartridges in this application
  # NOTE: Use cartridges as an enumerator if you need to access a specific version of the cartridge
  # @param pending [Boolean] Include the pending changes when calculating the list of features
  # @return [Array<String>] List of features
  def requires(pending=false)
    cartridges(pending).map(&:name)
  end
  alias_method :cartridge_names, :requires

  ##
  # Get the web framework cartridge
  # This method is only to maintain backwards compatibility for rest api version 1.0
  # @return Cartridge
  def web_cartridge
    cartridges.find(&:is_web_framework?)
  end

  def web_component_instance
    component_instances.detect(&:is_web_framework?)
  end

  def downloaded_cartridges
    @downloaded_cartridges ||= begin
      self.downloaded_cart_map.inject({}) do |h, (_, data)|
        cart = CartridgeCache.cartridge_from_data(data)
        Rails.logger.error("Duplicate downloaded cartridge exists for application '#{self.name}'! Overwriting..") if h.has_key? cart.name
        h[cart.name] = cart
        h
      end
    end
  end

  def cartridge_instances
    @cartridge_instances ||= {}
  end

  def track_downloaded_cartridge(cart)
    return self unless cart.manifest_url.present?
    @downloaded_cartridges[cart.name] = cart if @downloaded_cartridges
    Rails.logger.error("Duplicate downloaded cartridge exists for application '#{self.name}'! Overwriting..") if downloaded_cart_map.has_key? cart.name
    downloaded_cart_map[cart.name] = {
        "versioned_name" => cart.full_identifier,
        "version" => cart.version,
        "url" => cart.manifest_url,
        "original_manifest" => cart.manifest_text,
    }
    self
  end

  ##
  # Adds the given ssh key to the application.
  # @param user_id [String] The ID of the user associated with the keys. If the user ID is nil, then the key is assumed to be a system generated key
  # @param keys [Array<SshKey>] Array of keys to add to the application.
  # @param parent_op [PendingDomainOps] object used to track this operation at a domain level
  # @return [ResultIO] Output from cartridges
  def add_ssh_keys(user_id, keys, parent_op=nil)
    return if keys.empty?
    keys_attrs = get_updated_ssh_keys(user_id, keys)
    Application.run_in_application_lock(self) do
      return unless user_id.nil? || Ability.has_permission?(user_id, :ssh_to_gears, Application, role_for(user_id), self)
      op_group = UpdateAppConfigOpGroup.new(add_keys_attrs: keys_attrs, parent_op: parent_op, user_agent: self.user_agent)
      self.pending_op_groups.push op_group
      result_io = ResultIO.new
      self.run_jobs(result_io)
      result_io
    end
  end

  ##
  # Remove the given ssh key from the application. If multiple users share the same key, only the specified users key is removed
  # but application access will still be possible.
  # @param user_id [String] The ID of the user associated with the keys. If the user ID is nil, then the key is assumed to be a system generated key
  # @param keys [Array<SshKey>] Array of keys to remove from the application.
  # @param parent_op [PendingDomainOps] object used to track this operation at a domain level
  # @return [ResultIO] Output from cartridges
  def remove_ssh_keys(user_id, keys, parent_op=nil)
    return if keys.empty?
    keys_attrs = get_updated_ssh_keys(user_id, keys)
    Application.run_in_application_lock(self) do
      return unless user_id.nil? || Ability.has_permission?(user_id, :ssh_to_gears, Application, role_for(user_id), self)
      op_group = UpdateAppConfigOpGroup.new(remove_keys_attrs: keys_attrs, parent_op: parent_op, user_agent: self.user_agent)
      self.pending_op_groups.push op_group
      result_io = ResultIO.new
      self.run_jobs(result_io)
      result_io
    end
  end

  ##
  # Updates the configuration of the application.
  # @return [ResultIO] Output from cartridges
  def update_configuration
    if self.invalid?
      messages = []
      if self.errors.messages[:config]
        self.errors.messages[:config].each do |error|
          messages.push(error[:message]) if error[:message]
        end
      else
        self.errors.messages.each do |key, value|
          messages.push("#{key} #{value.join(",")}")
        end
      end
      raise OpenShift::UserException.new("Invalid application configuration: #{messages}", 1)
    end
    Application.run_in_application_lock(self) do
      op_group = UpdateAppConfigOpGroup.new(config: self.config)
      self.pending_op_groups.push op_group
      self.save!
      result_io = ResultIO.new
      self.run_jobs(result_io)
      result_io
    end
  end

  ##
  # Removes all ssh keys from the application's gears and adds the given ssh keys.
  # @param user_id [String] The ID of the user associated with the keys. If the user ID is nil, then the key is assumed to be a system generated key
  # @param keys [Array<SshKey>] Array of keys to add to the application.
  # @return [ResultIO] Output from cartridges
  def fix_gear_ssh_keys
    Application.run_in_application_lock(self) do
      # reload the application to get the latest data
      self.reload

      op_group = ReplaceAllSshKeysOpGroup.new(keys_attrs: self.get_all_updated_ssh_keys, user_agent: self.user_agent)
      self.pending_op_groups.push op_group
      result_io = ResultIO.new
      self.run_jobs(result_io)
      result_io
    end
  end

  ##
  # Adds environment variables to all gears on the application.
  # @param vars [Array<Hash>] List of environment variables. Each entry must contain key and value
  # @param parent_op [PendingDomainOps] object used to track this operation at a domain level
  # @return [ResultIO] Output from cartridges
  def add_env_variables(vars, parent_op=nil)
    Application.run_in_application_lock(self) do
      op_group = UpdateAppConfigOpGroup.new(add_env_vars: vars, parent_op: parent_op, user_agent: self.user_agent)
      self.pending_op_groups.push op_group
      result_io = ResultIO.new
      self.run_jobs(result_io)
      result_io
    end
  end

  ##
  # Remove environment variables from all gears on the application.
  # @param vars [Array<Hash>] List of environment variables. Each entry must contain key and value
  # @param parent_op [PendingDomainOps] object used to track this operation at a domain level
  # @return [ResultIO] Output from cartridges
  def remove_env_variables(vars, parent_op=nil)
    Application.run_in_application_lock(self) do
      op_group = UpdateAppConfigOpGroup.new(remove_env_vars: vars, parent_op: parent_op, user_agent: self.user_agent)
      self.pending_op_groups.push op_group
      result_io = ResultIO.new
      self.run_jobs(result_io)
      result_io
    end
  end

  ##
  # Add or Update or Delete user defined environment variables to all gears on the application.
  # @param vars [Array<Hash>] User environment variables. Each entry contains name and/or value
  # @return [ResultIO] Output from node platform
  def patch_user_env_variables(vars)
    Application.run_in_application_lock(self) do
      op_group = PatchUserEnvVarsOpGroup.new(user_env_vars: vars, user_agent: self.user_agent)
      self.pending_op_groups.push op_group
      result_io = ResultIO.new
      self.run_jobs(result_io)
      result_io
    end
  end

  ##
  # List all or selected user defined environment variables in the application.
  # @param vars [Array<String>] Selected user environment variable names. Each entry must contain name
  # @return [Hash] Environment variables in the application.
  def list_user_env_variables(vars=[])
    result_io = get_app_dns_gear.list_user_env_vars(vars)
    JSON.parse(result_io.resultIO.string)
  end

  ##
  # Return an array of all of the application overrides defined by the application itself (stored on
  # the model or implied by the scalable and ha flags).
  #
  # By passing "specs" you will retrieve the overrides for the application as if the application were
  # changing.
  #
  # The array returned is a copy of the core data and can be changed without editing the application.
  #
  def application_overrides(specs=nil)
    specs ||= component_instances.map(&:to_component_spec)

    # Overides from the basic cartridge definitions.
    overrides = []
    specs.each do |spec|
      # Cartridges can contribute overrides
      spec.profile.group_overrides.each do |override|
        if o = GroupOverride.resolve_from(specs, override)
          overrides << o
        end
      end

      # Each component has an implicit override based on its scaling
      comp = spec.component
      overrides <<
        if comp.is_sparse?
          GroupOverride.new([spec])
        else
          GroupOverride.new([spec], comp.scaling.min, comp.scaling.max)
        end
    end

    # Overrides from the persisted application
    group_overrides.each do |override|
      if o = GroupOverride.resolve_from(specs, override)
        overrides << o
      end
    end

    # Overrides that are implicit to applications of this type
    if self.scalable
      if self.ha
        overrides.concat(gen_available_app_overrides(specs))
      end
    else
      overrides.concat(gen_non_scalable_app_overrides(specs))
    end

    overrides
  end

  def group_instance_overrides
    group_instances.map{ |g| GroupOverride.for_instance(g) }
  end

  def group_instances_with_overrides
    GroupOverride.reduce_to(group_instance_overrides, application_overrides)
  end

  ##
  # Retrieve the list of {GroupInstance} objects along with min and max gear specifications from group overrides
  # @return [Array<GroupInstance>]
  def group_instances_with_scale
    self.group_instances.map do |group_instance|
      override_spec = group_instance.get_group_override
      group_instance.min = override_spec.min_gears
      group_instance.max = override_spec.max_gears
      group_instance.min = group_instance.component_instances.map { |ci| ci.min }.max if group_instance.min.nil?
      group_instance.min = group_instance.sparse_instances.map { |ci| ci.min }.max if group_instance.min.nil?
      if group_instance.max.nil?
        max = group_instance.component_instances.map { |ci| ci.max==-1 ? MAX_SCALE_NUM : ci.max }.min
        max = group_instance.sparse_instances.map { |ci| ci.max==-1 ? MAX_SCALE_NUM : ci.max }.min if max.nil?
        group_instance.max = (max==MAX_SCALE_NUM ? -1 : max)
      end
      group_instance
    end
  end

  def validate_cartridge_instances!(cartridges)
    if not cartridges.all?(&:valid?)
      cartridges.each{ |c| c.errors.full_messages.uniq.each{ |m| errors[:cartridge] = m } }
      raise OpenShift::ApplicationValidationException.new(self)
    end

    if !Rails.configuration.openshift[:allow_obsolete_cartridges] && (obsolete = cartridges.select(&:is_obsolete?).presence) && (self.persisted? || !self.builder_id)
      obsolete.each{ |c| self.errors[:cartridge] = "The cartridge '#{c.name}' is no longer available to be added to an application." }
      raise OpenShift::ApplicationValidationException.new(self)
    end

    true
  end

  def find_component_instance_for(spec)
    component_instances.detect{ |i| i.matches_spec?(spec) }.tap{ |instance| spec.application = self if instance } or
      raise Mongoid::Errors::DocumentNotFound.new(ComponentInstance, spec.mongoize)
  end

  ##
  # Perform common initial setup of an application, including persisting it and cleanup
  # if the creation fails.
  #
  # @param cartridges [Array<CartridgeInstance>] List of cartridge instances to add to the application
  # @param init_git_url [String] URL to git repository to retrieve application code
  # @param user_env_vars [Array<Hash>] array of environment variables to add to this application
  # @return [ResultIO] Output from cartridges
  # @raise [OpenShift::ApplicationValidationException] Exception to indicate a validation error
  def add_initial_cartridges(cartridges, init_git_url=nil, user_env_vars=nil)

    if self.scalable and not cartridges.any?{ |c| c.features.include?('web_proxy') }
      cartridges << CartridgeInstance.new(CartridgeCache.find_cartridge_by_feature('web_proxy'))
    end

    group_overrides = CartridgeInstance.overrides_for(cartridges, self)
    self.validate_cartridge_instances!(cartridges)

    add_cartridges(cartridges.map(&:cartridge), group_overrides, init_git_url, user_env_vars)

  rescue => e
    self.delete if persisted? && !(group_instances.present? || component_instances.present?)
    raise e
  end

  ##
  # Adds components to the application
  # @param cartridges [Array<Cartridge>] List of cartridges to add to the application. Each cartridge must be resolved prior to this call
  # @param group_overrides [Array] List of group overrides
  # @param init_git_url [String] URL to git repository to retrieve application code
  # @return [ResultIO] Output from cartridges
  # @raise [OpenShift::UserException] Exception raised if there is any reason the cartridge cannot be added into the Application
  def add_cartridges(cartridges, group_overrides=[], init_git_url=nil, user_env_vars=nil, io=ResultIO.new)
    ssl_endpoint = Rails.application.config.openshift[:ssl_endpoint]
    cart_name_map = {}

    cartridges.each do |cart|

      # ensure that the user isn't trying to add multiple versions of the same cartridge
      if cart_name_map.has_key?(cart.original_name)
        raise OpenShift::UserException.new("#{cart.name} cannot co-exist with #{cart_name_map[cart.original_name]} in the same application", 136, "cartridge")
      else
        cart_name_map[cart.original_name] = cart.name
      end

<<<<<<< HEAD
      # check if the requested cartridge is already in the application
=======
      if cart.is_web_framework?
        component_instances.each do |ci|
          if ci.is_web_framework?
            raise OpenShift::UserException.new("You can only have one framework cartridge in your application '#{name}'.", 109)
          end
        end
      end

      if cart.is_web_proxy?
        component_instances.each do |ci|
          if ci.is_web_proxy?
            raise OpenShift::UserException.new("You can only have one proxy cartridge in your application '#{name}'.", 109)
          end
        end
      end

      # check if the requested feature is provided by any existing/embedded application cartridge
>>>>>>> 69f4d9dd
      component_instances.each do |ci|
        ci_cart = ci.get_cartridge
        if ci_cart.original_name == cart.original_name
          raise OpenShift::UserException.new("#{cart.name} cannot co-exist with cartridge #{ci.cartridge_name} in your application", 136, "cartridge")
        end
      end

      if cart.is_web_framework? and defined?(cart.endpoints) and cart.endpoints.respond_to?(:each)
        cart_req_ssl_endpoint = false
        cart.endpoints.each do |endpoint|
          if endpoint.options and endpoint.options["ssl_to_gear"]
            cart_req_ssl_endpoint = true
          end
        end
        if (((ssl_endpoint == "deny") and cart_req_ssl_endpoint ) or
            ((ssl_endpoint == "force") and not cart_req_ssl_endpoint))
          raise OpenShift::UserException.new("Invalid cartridge '#{cart.name}' conflicts with platform SSL_ENDPOINT setting.", 109, "cartridge")
        end
      end

      # Validate that the cartridges support scalable if necessary
      if self.scalable && !(cart.is_plugin? || cart.is_service? || cart.is_web_framework?)
        raise OpenShift::UserException.new("#{cart.name} cannot be embedded in scalable app '#{name}'.", 109, 'cartridge')
      end

      # prevent a proxy from being added to a non-scalable (single-gear) application
      if cart.is_web_proxy? and !self.scalable
        raise OpenShift::UserException.new("#{cart.name} cannot be added to existing applications. It is automatically added when you create a scaling application.", 137, 'cartridge')
      end

      if self.scalable and cart.is_web_framework?
        prof = cart.profile_for_feature(cart.name)
        cart_scalable = false
        prof.components.each do |component|
           next if component.scaling.min==1 and component.scaling.max==1
           cart_scalable = true
        end
        if !cart_scalable
          raise OpenShift::UserException.new("The cartridge '#{cart.name}' does not support being made scalable.", 109, 'scalable')
        end
      end

      # Validate that this feature either does not have the domain_scope category
      # or if it does, then no other application within the domain has this feature already
      if cart.is_domain_scoped?
        if Application.where(domain_id: self.domain._id, "component_instances.cartridge_name" => cart.name).present?
          raise OpenShift::UserException.new("An application with #{cart.name} already exists within the domain. You can only have a single application with #{cart.name} within a domain.", 109, 'cartridge')
        end
      end
    end

    # Only one web_framework is allowed
    if (cartridges + component_instances).inject(0){ |c, cart| cart.is_web_framework? ? c + 1 : c } > 1
      raise OpenShift::UserException.new("You can only have one web cartridge in your application '#{name}'.", 109, 'cartridge')
    end

    # Only one web proxy is allowed
    if (cartridges + component_instances).inject(0){ |c, cart| cart.is_web_proxy? ? c + 1 : c } > 1
      raise OpenShift::UserException.new("You can only have one proxy cartridge in your application '#{name}'.", 109, 'cartridge')
    end

    # ensure cartridges are available to the cache and that downloaded cartridegs are stored
    cartridges.inject(cartridge_instances) do |h, cart|
      track_downloaded_cartridge(cart)
      h[cart.name] = cart
      h
    end

    Application.run_in_application_lock(self) do
      op_group = AddFeaturesOpGroup.new(features: cartridges.map(&:name), group_overrides: group_overrides, init_git_url: init_git_url,
                                        user_env_vars: user_env_vars, user_agent: self.user_agent)
      self.pending_op_groups.push op_group

      # if the app is not persisted, it means its an app creation request
      # in this case, calculate the pending_ops and execute the pre-save ones
      # this ensures that the app document is not saved without basic embedded documents in place
      # Note: when the scheduler is implemented, these steps (except the call to run_jobs)
      # will be moved out of the lock
      begin
        op_group.elaborate(self)
        op_group.pre_execute(io)
        self.save!
      rescue
        op_group.unreserve_gears(op_group.num_gears_added, self)
        raise
      end unless self.persisted?

      self.run_jobs(io)
    end

    # adding this feature may have caused pending_ops to be created on the domain
    # for adding env vars and ssh keys
    # execute run_jobs on the domain to take care of those
    domain.reload
    domain.run_jobs
    io
  end

  ##
  # Removes cartridges from the application
  # @param cartridges [Array<Cartridge>] List of cartridges to remove from the application. Each feature will be resolved to the cartridge which provides it
  # @param group_overrides [Array] List of group overrides
  # @param force [Boolean] Set to true when deleting an application. It allows removal of web_proxy and ignores missing cartridges
  # @param remove_all_cartridges [Boolean] Set to true when deleting an application.
  #        It allows recomputing the list of cartridges within the application after acquiring the lock.
  #        If set to true, this ignores the cartridges argument
  # @return [ResultIO] Output from cartridges
  # @raise [OpenShift::UserException] Exception raised if there is any reason the cartridge cannot be removed from the Application
  def remove_cartridges(cartridges=nil, io=ResultIO.new)
    remove_all_cartridges = cartridges.nil?

    cartridges =
      if remove_all_cartridges
        component_ids = component_instances.map(&:_id).map(&:to_s)
        self.cartridges
      else
        component_ids = []
        cartridges.map do |cart|
          cart = CartridgeCache.find_cartridge(cart, self) if cart.is_a? String
          raise OpenShift::UserException.new("The cartridge '#{cart}' can not be found.", 109) if cart.nil?

          instances = self.component_instances.where(cartridge_name: cart.name)
          unless remove_all_cartridges
            raise OpenShift::UserException.new("'#{cart.name}' cannot be removed", 137) if (cart.is_web_proxy? and self.scalable) or cart.is_web_framework?
            raise OpenShift::UserException.new("'#{cart.name}' is not a cartridge of '#{self.name}'", 135) if instances.blank?
          end
          component_ids += instances.map(&:_id).map(&:to_s)
          cart
        end
      end

    cartridges.each{ |cart| remove_dependent_cartridges(cart, io) }

    valid_domain_jobs = ((self.domain.system_ssh_keys.any?{ |k| component_ids.include? k.component_id.to_s }) || (self.domain.env_vars.any?{ |e| component_ids.include? e['component_id'].to_s })) rescue true

    Application.run_in_application_lock(self) do
      op_group = RemoveFeaturesOpGroup.new(features: cartridges.map(&:name), remove_all_features: remove_all_cartridges, user_agent: self.user_agent)
      self.pending_op_groups.push op_group
      self.run_jobs(io)
    end

    return io if !valid_domain_jobs

    # removing this cartridge may have caused pending_ops to be created on the domain
    # for removing env vars and ssh keys
    # execute run_jobs on the domain to take care of those
    domain.reload
    domain.run_jobs
    io
  end

  ##
  # Removes cartridges on other applications in this domain that may depend on this cartridge's functionality.
  #
  # Deserves a serious refactoring - instead of relying on individual cartridge categories to determine if any
  # dependent cartridges need to be removed in other applications, we should rely on linkages created between
  # cartridges and applications.
  #
  def remove_dependent_cartridges(cart, io=ResultIO.new)
    if cart.is_ci_server?
      self.domain.applications.each do |app|
        next if self == app
        app.cartridges(true) do |ucart|
          if ucart.is_ci_builder?
            Application.run_in_application_lock(app) do
              op_group = RemoveFeaturesOpGroup.new(features: [ucart.name], user_agent: app.user_agent)
              app.pending_op_groups.push op_group
              app.run_jobs(cart_io = ResultIO.new)
              if cart_io.exitcode == 0
                cart_io.resultIO.string = "Removed #{ucart.name} from #{app.name}\n"
              end
              io.append(cart_io)
            end
          end
        end
      end
    end
    io
  end

  ##
  # Destroys all gears on the application.
  # @note {#run_jobs} must be called in order to perform the updates
  # @return [ResultIO] Output from cartridges
  def destroy_app(io=ResultIO.new)
    remove_dependent_applications(io)
    remove_cartridges(nil, io)
    notify_observers(:after_destroy)
    io
  end

  ##
  # Destroys all applications that depend on this application
  #
  def remove_dependent_applications(io=ResultIO.new)
    Application.where(domain_id: domain_id, builder_id: _id).each{ app.destroy_app(io) }
    io
  end

  ##
  # Updates the component grouping overrides of the application and create tasks to perform the update
  # @param group_overrides [Array] list of group overrides
  # @return [ResultIO] Output from cartridges
  def set_group_overrides(group_overrides, io=ResultIO.new)
    Application.run_in_application_lock(self) do
      op_group = AddFeaturesOpGroup.new(features: [], group_overrides: group_overrides, user_agent: self.user_agent)
      pending_op_groups.push op_group
      self.save!
      self.run_jobs(io)
      io
    end
  end

  ##
  # Update the application's group overrides such that a scalable application becomes HA
  # This broadly means setting the 'min' of web_proxy sparse cart to 2
  def make_ha
    raise OpenShift::UserException.new("This feature ('High Availability') is currently disabled. Enable it in OpenShift's config options.") if not Rails.configuration.openshift[:allow_ha_applications]
    raise OpenShift::UserException.new("'High Availability' is not an allowed feature for the account ('#{self.domain.owner.login}')") if not self.domain.owner.ha
    raise OpenShift::UserException.new("Only scalable applications can be made 'HA'") if not self.scalable
    raise OpenShift::UserException.new("Application is already HA") if self.ha

    component_instance = self.component_instances.find{ |i| i.cartridge.is_web_proxy? }
    raise OpenShift::UserException.new("Cannot make the application HA because the web cartridge's max gear limit is '1'") if component_instance.group_instance.get_group_override('max_gears')==1
    # set the web_proxy's min to 2
    self.update_component_limits(component_instance, 2, -1, nil)

    # and the web_frameworks' min to 2 as well so that the app stays HA
    web_ci = self.component_instances.find{ |i| i.cartridge.is_web_framework? }
    if web_ci.min < 2
      scale_up_needed = web_ci.gears.length>1
      self.update_component_limits(web_ci, 2, nil, nil)
      if scale_up_needed
        self.scale_by(component_instance.group_instance._id, 1)
      end
    end

    # Make ha's remaining tasks -
    #   resend routing endpoints to routing plugin
    #   register ha dns
    #   set ha flag
    Application.run_in_application_lock(self) do
      op_group = MakeAppHaOpGroup.new(user_agent: self.user_agent)
      pending_op_groups.push op_group
      self.save!
      result_io = ResultIO.new
      self.run_jobs(result_io)
      result_io
    end
  end

  ##
  # Create and add group overrides to update scaling and filesystem limits for a the {GroupInstance} hosting a {ComponentInstance}
  # @param component_instance [ComponentInstance] The component instance to use when creating the override definition
  # @param scale_from [Integer] Minimum scale for the component
  # @param scale_to [Integer] Maximum scale for the component
  # @param additional_filesystem_gb [Integer] Gb of disk storage required beyond is default in the gear size
  # @return [ResultIO] Output from cartridges
  # @raise [OpenShift::UserException] Exception raised if request cannot be completed
  def update_component_limits(component_instance, scale_from, scale_to, additional_filesystem_gb, multiplier=nil)
    if additional_filesystem_gb && additional_filesystem_gb != 0
      max_storage = self.domain.owner.max_storage
      raise OpenShift::UserException.new("You are not allowed to request additional gear storage", 164) if max_storage == 0
      raise OpenShift::UserException.new("You have requested more additional gear storage than you are allowed (max: #{max_storage} GB)", 166) if additional_filesystem_gb > max_storage
    end
    raise OpenShift::UserException.new("Cannot set the max gear limit to '1' if the application is HA (highly available)") if self.ha and scale_to==1
    Application.run_in_application_lock(self) do
      op_group = UpdateCompLimitsOpGroup.new(comp_spec: component_instance.to_component_spec, min: scale_from, max: scale_to, multiplier: multiplier, additional_filesystem_gb: additional_filesystem_gb, user_agent: self.user_agent)
      pending_op_groups.push op_group
      self.save!
      result_io = ResultIO.new
      self.run_jobs(result_io)
      result_io
    end
  end

  ##
  # Trigger a scale up or scale down of a {GroupInstance}
  # @param group_instance_id [String] ID of the {GroupInstance}
  # @param scale_by [Integer] Number of gears to scale add/remove from the {GroupInstance}.
  #   A positive value will trigger a scale up and a negative value a scale down
  # @return [ResultIO] Output from cartridges
  # @raise [OpenShift::UserException] Exception raised if request cannot be completed
  def scale_by(group_instance_id, scale_by)
    raise OpenShift::UserException.new("Application #{self.name} is not scalable") if !self.scalable

    ginst = group_instances_with_scale.select {|gi| gi._id == group_instance_id}.first
    current = ginst.gears.length
    raise OpenShift::UserException.new("Cannot scale down below gear limit of #{ginst.min}.", 168) if (current+scale_by) < ginst.min
    raise OpenShift::UserException.new("Cannot scale up above maximum gear limit of #{ginst.max}.", 168) if (scale_by > 0) && (current+scale_by) > ginst.max && ginst.max != -1

    Application.run_in_application_lock(self) do
      op_group = ScaleOpGroup.new(group_instance_id: group_instance_id, scale_by: scale_by, user_agent: self.user_agent)
      self.pending_op_groups.push op_group
      result_io = ResultIO.new
      self.run_jobs(result_io)
      result_io
    end
  end

  ##
  # Returns the fully qualified DNS name for an application gear (unless specified, the primary)
  # @return [String]
  def fqdn(gear_name = nil)
    "#{gear_name || canonical_name}-#{domain_namespace}.#{Rails.configuration.openshift[:domain_suffix]}"
  end

  ##
  # Returns the SSH URI for an application gear (unless specified, the primary)
  # @return [String]
  def ssh_uri(gear_uuid=nil)
    if gear_uuid # specific gear_uuid requested
      if gears.where(uuid: gear_uuid).count > 0
        gear = gears.find_by(uuid: gear_uuid)
        return "#{gear_uuid}@#{fqdn(gear.name)}"
      end
    elsif gears.where(app_dns: true).count > 0
      # get the gear_uuid of head gear
      gear = gears.find_by(app_dns: true)
      return "#{gear.uuid}@#{fqdn}"
    end
    ""
  end

  ##
  # Retrieves the gear state for all gears within the application.
  # @return [Hash<String, String>] Map of {Gear} ID to state
  def get_gear_states(timeout=nil)
    gear_states, result_io = Gear.get_gear_states(self.gears, timeout)
    [gear_states, result_io]
  end

  ##
  # Returns the application descriptor as a Hash. The descriptor contains all the metadata
  # necessary to describe the application.
  # @requires [Hash]
  def to_descriptor
    h = {
      "Name" => self.name,
      "Requires" => self.cartridges(true).map(&:name)
    }

    h["Start-Order"] = @start_order if @start_order.present?
    h["Stop-Order"] = @stop_order if @stop_order.present?
    h["Group-Overrides"] = self.group_overrides unless self.group_overrides.empty?

    h
  end

  ##
  # Start an application of feature
  # @param feature [String, #optional] Optional feature name to start. If nil, it will trigger start on all features in the application
  # @return [ResultIO] Output from cartridges
  def start(feature=nil)
    result_io = ResultIO.new
    op_group = nil
    if feature.nil?
      op_group = StartAppOpGroup.new(user_agent: self.user_agent)
    else
      op_group = StartFeatureOpGroup.new(feature: feature, user_agent: self.user_agent)
    end
    Application.run_in_application_lock(self) do
      self.pending_op_groups.push op_group
      self.run_jobs(result_io)
      result_io
    end
  end

  def start_component(component_name, cartridge_name)
    Application.run_in_application_lock(self) do
      result_io = ResultIO.new
      op_group = StartCompOpGroup.new(comp_spec: {"comp" => component_name, "cart" => cartridge_name}, user_agent: self.user_agent)
      self.pending_op_groups.push op_group
      self.run_jobs(result_io)
      result_io
    end
  end

  def stop(feature=nil, force=false)
    Application.run_in_application_lock(self) do
      result_io = ResultIO.new
      op_group = nil
      if feature.nil?
        op_group = StopAppOpGroup.new(force: force, user_agent: self.user_agent)
      else
        op_group = StopFeatureOpGroup.new(feature: feature, force: force, user_agent: self.user_agent)
      end
      self.pending_op_groups.push op_group
      self.run_jobs(result_io)
      result_io
    end
  end

  def stop_component(component_name, cartridge_name, force=false)
    Application.run_in_application_lock(self) do
      result_io = ResultIO.new
      op_group = StopCompOpGroup.new(comp_spec: {"comp" => component_name, "cart" => cartridge_name}, force: force, user_agent: self.user_agent)
      self.pending_op_groups.push op_group
      self.run_jobs(result_io)
      result_io
    end
  end

  def restart(feature=nil)
    Application.run_in_application_lock(self) do
      result_io = ResultIO.new
      op_group = nil
      if feature.nil?
        op_group = RestartAppOpGroup.new(user_agent: self.user_agent)
      else
        op_group = RestartFeatureOpGroup.new(feature: feature, user_agent: self.user_agent)
      end
      self.pending_op_groups.push op_group
      self.run_jobs(result_io)
      result_io
    end
  end

  def restart_component(component_name, cartridge_name)
    Application.run_in_application_lock(self) do
      result_io = ResultIO.new
      op_group = RestartCompOpGroup.new(comp_spec: {"comp" => component_name, "cart" => cartridge_name}, user_agent: self.user_agent)
      self.pending_op_groups.push op_group
      self.run_jobs(result_io)
      result_io
    end
  end

  def reload_config(feature=nil)
    Application.run_in_application_lock(self) do
      result_io = ResultIO.new
      op_group = nil
      if feature.nil?
        op_group = ReloadAppConfigOpGroup.new(user_agent: self.user_agent)
      else
        op_group = ReloadFeatureConfigOpGroup.new(feature: feature, user_agent: self.user_agent)
      end
      self.pending_op_groups.push op_group
      self.run_jobs(result_io)
      result_io
    end
  end

  def threaddump
    threaddump_available = false
    result_io = ResultIO.new
    component_instances.each do |component_instance|
      GroupInstance.run_on_gears(component_instance.gears, result_io, false) do |gear, r|
        r.append gear.threaddump(component_instance)
        threaddump_available = true
      end if component_instance.supports_action?("threaddump")
    end
    raise OpenShift::UserException.new("The threaddump command is not available for this application", 180) if !threaddump_available
    result_io
  end

  def reload_component_config(component_name, cartridge_name)
    Application.run_in_application_lock(self) do
      op_group = ReloadCompConfigOpGroup.new(comp_spec: {"comp" => component_name, "cart" => cartridge_name}, user_agent: self.user_agent)
      self.pending_op_groups.push op_group
      result_io = ResultIO.new
      self.run_jobs(result_io)
      result_io
    end
  end

  def tidy
    Application.run_in_application_lock(self) do
      result_io = ResultIO.new
      op_group = TidyAppOpGroup.new(user_agent: self.user_agent)
      self.pending_op_groups.push op_group
      self.run_jobs(result_io)
      result_io
    end
  end

  def show_port
    #TODO
    raise "noimpl"
  end

  def remove_gear(gear_id)
    raise OpenShift::UserException.new("Application #{self.name} is not scalable") if !self.scalable
    raise OpenShift::UserException.new("Gear for removal not specified") if gear_id.nil?
    Application.run_in_application_lock(self) do
      op_group = RemoveGearOpGroup.new(gear_id: gear_id, user_agent: self.user_agent)
      self.pending_op_groups.push op_group
      result_io = ResultIO.new
      self.run_jobs(result_io)
      result_io
    end
  end

  # NO LONGER USED: Remove
  def status(feature=nil)
    result_io = ResultIO.new
    self.component_instances.each do |instance|
      next if feature && instance.cartridge_name != feature
      GroupInstance.run_on_gears(instance.gears, result_io, false) do |gear, r|
        next if not gear.has_component?(instance)
        r.append gear.status(instance)
      end
    end
    result_io
  end

  def component_status(component_instance)
    result_io = ResultIO.new
    status_messages = []
    GroupInstance.run_on_gears(component_instance.gears, result_io, false) do |gear, r|
      gear_output = gear.status(component_instance)
      status_messages += [{"gear_id" => gear._id.to_s, "message" => gear_output.resultIO.string}]
      r.append gear_output
    end
    status_messages
  end

  # Register a DNS alias for the application.
  #
  # == Parameters:
  # fqdn::
  #   Fully qualified domain name of the alias to associate with this application
  # ssl_certificate:: SSL certificate to add
  # private_key::Private key for the SSL certificate
  # pass_phrase::Optional passphrase for the private key
  #
  # == Returns:
  # {PendingAppOps} object which tracks the progress of the operation.
  #
  # == Raises:
  # OpenShift::UserException if the alias is already been associated with an application.
  def add_alias(fqdn, ssl_certificate=nil, private_key=nil, pass_phrase="")
    # Server aliases validate as DNS host names in accordance with RFC
    # 1123 and RFC 952.  Additionally, OpenShift does not allow an
    # Alias to be an IP address or a host in the service domain.
    # Since DNS is case insensitive, all names are downcased for
    # indexing/compares.
    server_alias = fqdn.downcase if fqdn
    if  (server_alias.nil?) or
        (server_alias =~ /#{Rails.configuration.openshift[:domain_suffix]}$/) or
        (server_alias.length > 255 ) or
        (server_alias.length == 0 ) or
        (server_alias =~ /^\d+\.\d+\.\d+\.\d+$/) or
        (server_alias =~ /\A[\S]+(\.(json|xml|yml|yaml|html|xhtml))\z/) or
        (not server_alias.match(/\A[a-z0-9]+([\.]?[\-a-z0-9]+)+\z/))
      raise OpenShift::UserException.new("The specified alias is not allowed: '#{server_alias}'", 105, "id")
    end
    validate_certificate(ssl_certificate, private_key, pass_phrase)

    Application.run_in_application_lock(self) do
      raise OpenShift::UserException.new("Alias #{server_alias} is already registered", 140, "id") if Application.where("aliases.fqdn" => server_alias).count > 0
      op_group = AddAliasOpGroup.new(fqdn: server_alias, user_agent: self.user_agent)
      self.pending_op_groups.push op_group
      if ssl_certificate.present?
        op_group = AddSslCertOpGroup.new(fqdn: server_alias, ssl_certificate: ssl_certificate, private_key: private_key, pass_phrase: pass_phrase, user_agent: self.user_agent)
        self.pending_op_groups.push op_group
      end
      result_io = ResultIO.new
      self.run_jobs(result_io)
      result_io
    end
  end

  # Removes a DNS alias for the application.
  #
  # == Parameters:
  # fqdn::
  #   Fully qualified domain name of the alias to remove from this application
  #
  # == Returns:
  # {PendingAppOps} object which tracks the progress of the operation.
  def remove_alias(fqdn)
    fqdn = fqdn.downcase if fqdn
    al1as = aliases.find_by(fqdn: fqdn)
    Application.run_in_application_lock(self) do
      if al1as.has_private_ssl_certificate
         op_group = RemoveSslCertOpGroup.new(fqdn: al1as.fqdn, user_agent: self.user_agent)
         self.pending_op_groups.push op_group
      end
      op_group = RemoveAliasOpGroup.new(fqdn: al1as.fqdn, user_agent: self.user_agent)
      self.pending_op_groups.push op_group
      result_io = ResultIO.new
      self.run_jobs(result_io)
      result_io
    end
  end

  def update_alias(fqdn, ssl_certificate=nil, private_key=nil, pass_phrase="")

    validate_certificate(ssl_certificate, private_key, pass_phrase)

    fqdn = fqdn.downcase if fqdn
    old_alias = aliases.find_by(fqdn: fqdn)
    Application.run_in_application_lock(self) do
      #remove old certificate
      if old_alias.has_private_ssl_certificate
         op_group = RemoveSslCertOpGroup.new(fqdn: fqdn, user_agent: self.user_agent)
         self.pending_op_groups.push op_group
      end
      #add new certificate
      if ssl_certificate.present?
        op_group = AddSslCertOpGroup.new(fqdn: fqdn, ssl_certificate: ssl_certificate, private_key: private_key, pass_phrase: pass_phrase, user_agent: self.user_agent)
        self.pending_op_groups.push op_group
      end

      result_io = ResultIO.new
      self.run_jobs(result_io)
      result_io
    end
  end

  def get_web_framework_gears
    [].tap do |gears|
      component_instances.each do |ci|
        ci.gears.each do |gear|
          unless gear.removed
            gears << gear if ci.is_web_framework?
          end
        end
      end
    end.flatten.uniq
  end

  def get_web_proxy_gears
    [].tap do |gears|
      component_instances.each do |ci|
        ci.gears.each do |gear|
          unless gear.removed
            gears << gear if ci.is_web_proxy?
          end
        end
      end
    end.flatten.uniq
  end

  # Updates the gear registry on all proxy gears and invokes each proxy cartridge's
  # update-cluster control method so it can update its configuration as well.
  #
  # options may contain rollback:true to indicate this is a rollback
  def update_cluster(options={})
    web_proxy_gears = get_web_proxy_gears
    return if web_proxy_gears.empty?

    web_framework_gears = get_web_framework_gears

    # we don't want to have all the proxies down at the same time, so do the
    # first one by itself, wait for it to finish, and then do the rest in
    # parallel
    first_proxy = web_proxy_gears.first

    options[:proxy_gears] = web_proxy_gears
    options[:web_gears] = web_framework_gears

    first_proxy.update_cluster(options.merge(sync_new_gears:true))

    if web_proxy_gears.size > 1
      # do the rest
      handle = RemoteJob.create_parallel_job

      web_proxy_gears[1..-1].each do |gear|
        job = gear.get_update_cluster_job(options)
        RemoteJob.add_parallel_job(handle, "", gear, job)
      end

      # TODO consider doing multiple batches of jobs in parallel, instead of 1 big
      # parallel job
      RemoteJob.execute_parallel_jobs(handle)

      RemoteJob.get_parallel_run_results(handle) do |tag, gear_id, output, status|
        if status != 0
          Rails.logger.error "Update cluster failed:: tag: #{tag}, gear_id: #{gear_id},"\
                             "output: #{output}, status: #{status}"
        end
      end
    end
  end

  # Enables or disables a target gear in all proxies
  #
  # options:
  #  :action - :enable or :disable
  #  :gear_uuid - target gear uuid to enable/disable
  #  :persist - if true, update the proxy configuration on disk
  def update_proxy_status(options)
    web_proxy_gears = get_web_proxy_gears
    return if web_proxy_gears.empty?

    handle = RemoteJob.create_parallel_job
    web_proxy_gears.each do |gear|
      RemoteJob.add_parallel_job(handle, "", gear, gear.get_update_proxy_status_job(options))
    end

    RemoteJob.execute_parallel_jobs(handle)

    RemoteJob.get_parallel_run_results(handle) do |tag, gear_id, output, status|
      if status != 0
        Rails.logger.error "Update proxy status failed:: tag: #{tag}, gear_id: #{gear_id},"\
                           "output: #{output}, status: #{status}"
      end
    end
  end

  def run_connection_hooks
    Application.run_in_application_lock(self) do
      op_group = ExecuteConnectionsOpGroup.new()
      self.pending_op_groups.push op_group

      result_io = ResultIO.new
      self.run_jobs(result_io)
      result_io
    end
  end

  def set_connections(connections)
    conns = []
    self.connections = [] unless connections.present?
    connections.each do |conn_info|
      from = self.find_component_instance_for(conn_info["from_comp_inst"])
      to = self.find_component_instance_for(conn_info["to_comp_inst"])
      conns.push(ConnectionInstance.new(from._id, to._id,
            conn_info["from_connector_name"], conn_info["to_connector_name"], conn_info["connection_type"]))
    end
    self.connections = conns
  end

  ##
  # Generate a Hash of unsubscribe information (must be serializable to mongo directly)
  #
  def get_unsubscribe_info(comp_inst)
    old_connections, _, _ = elaborate(self.cartridges << comp_inst.cartridge)
    sub_pub_hash = {}
    if self.scalable and old_connections
      old_connections.each do |conn|
        if comp_inst.matches_spec?(conn["from_comp_inst"])
          sub_pub_hash[conn["to_comp_inst"].path] = [conn["to_comp_inst"].mongoize, conn["from_comp_inst"].mongoize]
        end
      end
    end
    sub_pub_hash
  end

  def execute_connections
    if self.scalable
      connections, _, _ = elaborate(self.cartridges, self.group_overrides)
      set_connections(connections)

      Rails.logger.debug "Running publishers"
      handle = RemoteJob.create_parallel_job
      #publishers
      self.connections.each do |conn|
        pub_inst = self.component_instances.find(conn.from_comp_inst_id)
        tag = conn._id.to_s

        pub_inst.gears.each do |gear|
          input_args = [gear.name, self.domain_namespace, gear.uuid]
          unless gear.removed
            job = gear.get_execute_connector_job(pub_inst, conn.from_connector_name, conn.connection_type, input_args)
            RemoteJob.add_parallel_job(handle, tag, gear, job)
          end
        end
      end
      pub_out = {}
      RemoteJob.execute_parallel_jobs(handle)
      RemoteJob.get_parallel_run_results(handle) do |tag, gear_id, output, status|
        conn_type = self.connections.find { |c| c._id.to_s == tag}.connection_type
        if status==0
          if conn_type.start_with?("ENV:")
            pub_out[tag] = {} if pub_out[tag].nil?
            pub_out[tag][gear_id] = output
          else
            pub_out[tag] = [] if pub_out[tag].nil?
            pub_out[tag].push("'#{gear_id}'='#{output}'")
          end
        end
      end
      Rails.logger.debug "Running subscribers"
      #subscribers
      handle = RemoteJob.create_parallel_job
      self.connections.each do |conn|
        pub_inst = self.component_instances.find(conn.from_comp_inst_id)
        sub_inst = self.component_instances.find(conn.to_comp_inst_id)
        tag = ""

        unless pub_out[conn._id.to_s].nil?
          if conn.connection_type.start_with?("ENV:")
            input_to_subscriber = pub_out[conn._id.to_s]
          else
            input_to_subscriber = Shellwords::shellescape(pub_out[conn._id.to_s].join(' '))
          end

          Rails.logger.debug "Output of publisher - '#{pub_out}'"
          sub_inst.gears.each do |gear|
            input_args = [gear.name, self.domain_namespace, gear.uuid, input_to_subscriber]
            unless gear.removed
              job = gear.get_execute_connector_job(sub_inst, conn.to_connector_name, conn.connection_type, input_args, pub_inst.cartridge_name)
              RemoteJob.add_parallel_job(handle, tag, gear, job)
            end
          end
        end
      end
      RemoteJob.execute_parallel_jobs(handle)
      Rails.logger.debug "Connections done"
    end
  end

  #private

  ##
  # Retrieve the gear with application dns.
  # @return [Gear] gear object
  def get_app_dns_gear
    if gears.where(app_dns: true).count > 0
      return gears.find_by(app_dns: true)
    end
    raise OpenShift::UserException.new("Gear containing application dns not found")
  end

  def deregister_routing_dns
    ha_dns_prefix = Rails.configuration.openshift[:ha_dns_prefix]
    ha_dns_suffix = Rails.configuration.openshift[:ha_dns_suffix]
    dns = OpenShift::DnsService.instance
    begin
      dns.deregister_application("#{ha_dns_prefix}#{self.name}", "#{self.domain.namespace}#{ha_dns_suffix}")
      dns.publish
    ensure
      dns.close
    end
  end

  def register_routing_dns
    ha_dns_prefix = Rails.configuration.openshift[:ha_dns_prefix]
    ha_dns_suffix = Rails.configuration.openshift[:ha_dns_suffix]
    target_hostname = Rails.configuration.openshift[:router_hostname]
    dns = OpenShift::DnsService.instance
    begin
      dns.register_application("#{ha_dns_prefix}#{self.name}", "#{self.domain.namespace}#{ha_dns_suffix}", target_hostname)
      dns.publish
    ensure
      dns.close
    end
  end

  def members_changed(added, removed, changed_roles)
    op_group = ChangeMembersOpGroup.new(members_added: added.presence, members_removed: removed.presence, roles_changed: changed_roles.presence, user_agent: self.user_agent)
    self.pending_op_groups.push op_group
  end

  # Processes directives returned by component hooks to add/remove domain ssh keys, app ssh keys, env variables, broker keys etc
  # @note {#run_jobs} must be called in order to perform the updates
  #
  # == Parameters:
  # result_io::
  #   {ResultIO} object with directives from cartridge hooks
  def process_commands(result_io, component_id=nil, gear=nil)
    commands = result_io.cart_commands
    add_ssh_keys = []

    remove_env_vars = []

    domain_keys_to_add = []

    domain_env_vars_to_add = []

    commands.each do |command_item|
      case command_item[:command]
      when "SYSTEM_SSH_KEY_ADD"
        domain_keys_to_add.push(SystemSshKey.new(name: self.name, type: "ssh-rsa", content: command_item[:args][0], component_id: component_id))
      when "APP_SSH_KEY_ADD"
        id = (gear.nil?) ? component_id : gear._id
        add_ssh_keys << ApplicationSshKey.new(name: command_item[:args][0], type: "ssh-rsa", content: command_item[:args][1], created_at: Time.now, component_id: id)
      when "APP_ENV_VAR_REMOVE"
        remove_env_vars.push({"key" => command_item[:args][0]})
      when "ENV_VAR_ADD"
        domain_env_vars_to_add.push({"key" => command_item[:args][0], "value" => command_item[:args][1], "component_id" => component_id})
      when "BROKER_KEY_ADD"
        op_group = AddBrokerAuthKeyOpGroup.new(user_agent: self.user_agent)
        Application.where(_id: self._id).update_all({ "$push" => { pending_op_groups: op_group.as_document } })
      when "NOTIFY_ENDPOINT_CREATE"
        if gear
          pi = PortInterface.create_port_interface(gear, component_id, *command_item[:args])
          gear.port_interfaces.push(pi)
          pi.publish_endpoint(self)
        end
      when "NOTIFY_ENDPOINT_DELETE"
        if gear
          public_ip, public_port = command_item[:args]
          if pi = PortInterface.find_port_interface(gear, public_ip, public_port)
            pi.unpublish_endpoint(self, public_ip)
            gear.port_interfaces.delete(pi)
          end
        end
      end
    end

    if add_ssh_keys.length > 0
      keys_attrs = get_updated_ssh_keys(nil, add_ssh_keys)
      op_group = UpdateAppConfigOpGroup.new(add_keys_attrs: keys_attrs, user_agent: self.user_agent)
      Application.where(_id: self._id).update_all({ "$push" => { pending_op_groups: op_group.as_document }, "$pushAll" => { app_ssh_keys: keys_attrs }})
    end
    if remove_env_vars.length > 0
      op_group = UpdateAppConfigOpGroup.new(remove_env_vars: remove_env_vars)
      Application.where(_id: self._id).update_all({ "$push" => { pending_op_groups: op_group.as_document }})
    end

    # Have to remember to run_jobs for the other apps involved at some point
    # run_jobs is called on the domain after all processing is done from add_cartridges and remove_cartridges
    domain.add_system_ssh_keys(domain_keys_to_add) if !domain_keys_to_add.empty?
    domain.add_env_variables(domain_env_vars_to_add) if !domain_env_vars_to_add.empty?
    nil
  end

  # Runs all pending jobs and stops at the first failure.
  #
  # IMPORTANT: Callers should take the application lock prior to calling run_jobs
  #
  # IMPORTANT: When changing jobs, be sure to leave old jobs runnable so that pending_ops
  #   that are inserted during a running upgrade can continue to complete.
  #
  # == Returns:
  # True on success or False if no pending jobs.
  def run_jobs(result_io=nil)
    result_io = ResultIO.new if result_io.nil?
    self.reload
    op_group = nil
    while self.pending_op_groups.count > 0
      rollback_pending = false
      op_group = self.pending_op_groups.first
      self.user_agent = op_group.user_agent

      begin
        op_group.elaborate(self) if op_group.pending_ops.count == 0

        if op_group.pending_ops.where(:state => :rolledback).count > 0
          rollback_pending = true
          raise Exception.new("Op group is already being rolled back.")
        end

        op_group.execute(result_io)
        op_group.unreserve_gears(op_group.num_gears_removed, self)
        op_group.delete
      rescue Exception => e_orig
        Rails.logger.error "Encountered error during execute '#{e_orig.message}'"
        # don't log the error stacktrace if this exception was raised just to trigger a rollback
        Rails.logger.debug e_orig.backtrace.join("\n") unless rollback_pending

        #rollback
        begin
          # reload the application before a rollback
          self.reload
          op_group.execute_rollback(result_io)
          op_group.delete
          num_gears_recovered = op_group.num_gears_added - op_group.num_gears_created + op_group.num_gears_rolled_back + op_group.num_gears_destroyed
          op_group.unreserve_gears(num_gears_recovered, self)
        rescue Mongoid::Errors::DocumentNotFound
          # ignore if the application is already deleted
        rescue Exception => e_rollback
          Rails.logger.error "Error during rollback"
          Rails.logger.error e_rollback.message
          Rails.logger.error e_rollback.backtrace.join("\n")

          # if the original exception was raised just to trigger a rollback
          # then the rollback exception is the only thing of value and hence return/raise it
          raise e_rollback if rollback_pending
        end

        # raise the original exception if it was the actual exception that led to the rollback
        unless rollback_pending
          if e_orig.respond_to? 'resultIO' and e_orig.resultIO
            e_orig.resultIO.append result_io unless e_orig.resultIO == result_io
          end
          raise e_orig
        end
      end

      begin
        self.reload
      rescue Mongoid::Errors::DocumentNotFound
        # ignore the exception, if the application has been deleted
        # the app could be deleted based on the user's app deletion request
        # or it could be the result of a rollback of an app creation request

        # just break out of the loop
        break
      end
    end

    true
  end

  def with_lock(&block)
    self.class.run_in_application_lock(self, &block)
  end

  def self.run_in_application_lock(application, &block)
    got_lock = false
    num_retries = 10
    wait = 5
    while(num_retries > 0 and !got_lock)
      if(Lock.lock_application(application))
        got_lock = true
      else
        num_retries -= 1
        sleep(wait)
      end
    end
    if got_lock
      begin
        block.arity == 1 ? block.call(application) : yield
      ensure
        Lock.unlock_application(application)
      end
    else
      raise OpenShift::LockUnavailableException.new("Unable to perform action. Another operation is already running.", 171)
    end
  end

  def update_requirements(cartridges, overrides, init_git_url=nil, user_env_vars=nil)
    connections, groups = elaborate(cartridges, overrides)
    changes, moves = compute_diffs(group_instance_overrides, groups)
    if moves.present?
      raise OpenShift::UserException.new("Requested operation is not supported")
    end
    calculate_ops(changes, moves, connections, groups, init_git_url, user_env_vars)
  end

  def calculate_remove_group_instance_ops(comp_specs, group_instance)
    pending_ops = []
    gear_destroy_ops = calculate_gear_destroy_ops(group_instance._id.to_s,
                                                  group_instance.gears.map{|g| g._id.to_s},
                                                  group_instance.addtl_fs_gb)
    pending_ops.push(*gear_destroy_ops)
    gear_destroy_op_ids = gear_destroy_ops.map{|op| op._id.to_s}

    unsubscribe_conn_ops = []
    comp_specs.each do |comp_spec|
<<<<<<< HEAD
      comp_instance = self.find_component_instance_for(comp_spec)
      remove_ssh_keys = self.app_ssh_keys.where(component_id: comp_instance._id)
      if remove_ssh_keys.length.present?
        keys_attrs = remove_ssh_keys.map{|k| k.attributes.dup}
        op_group = UpdateAppConfigOpGroup.new(remove_keys_attrs: keys_attrs, user_agent: self.user_agent)
        Application.where(_id: self._id).update_all({ "$push" => { pending_op_groups: op_group.as_document }, "$pullAll" => { app_ssh_keys: keys_attrs }})
      end
      domain.remove_system_ssh_keys(comp_instance._id)
      domain.remove_env_variables(comp_instance._id)
=======
      comp_instance = self.component_instances.find_by(cartridge_name: comp_spec["cart"], component_name: comp_spec["comp"])
>>>>>>> 69f4d9dd
      unsubscribe_conn_ops.push(UnsubscribeConnectionsOp.new(sub_pub_info: get_unsubscribe_info(comp_instance), prereq: gear_destroy_op_ids))
    end
    pending_ops.push(*unsubscribe_conn_ops)

    destroy_ginst_op  = DeleteGroupInstanceOp.new(group_instance_id: group_instance._id.to_s, prereq: gear_destroy_op_ids)
    pending_ops.push(destroy_ginst_op)
    pending_ops
  end

  def calculate_gear_create_ops(ginst_id, gear_ids, deploy_gear_id, comp_specs, component_ops, additional_filesystem_gb, gear_size,
                                prereq_op=nil, is_scale_up=false, hosts_app_dns=false, init_git_url=nil, user_env_vars=nil)
    pending_ops = []
    gear_id_prereqs = {}
    maybe_notify_app_create_op = []
    app_dns_gear_id = nil
    gear_ids.each do |gear_id|
      host_singletons = (gear_id == deploy_gear_id)
      app_dns = (host_singletons && hosts_app_dns)

      if app_dns
        notify_app_create_op = NotifyAppCreateOp.new()
        pending_ops.push(notify_app_create_op)
        maybe_notify_app_create_op = [notify_app_create_op._id.to_s]
        app_dns_gear_id = gear_id.to_s
      end

      init_gear_op = InitGearOp.new(group_instance_id: ginst_id, gear_id: gear_id, 
                                    comp_specs: comp_specs, host_singletons: host_singletons, 
                                    app_dns: app_dns, pre_save: (not self.persisted?))
      init_gear_op.prereq << prereq_op._id.to_s unless prereq_op.nil?

      reserve_uid_op = ReserveGearUidOp.new(gear_id: gear_id, gear_size: gear_size, prereq: maybe_notify_app_create_op + [init_gear_op._id.to_s])

      create_gear_op = CreateGearOp.new(gear_id: gear_id, prereq: [reserve_uid_op._id.to_s], retry_rollback_op: reserve_uid_op._id.to_s)

      track_usage_op = TrackUsageOp.new(user_id: self.domain.owner._id, parent_user_id:
                           self.domain.owner.parent_user_id, app_name: self.name, gear_id: gear_id,
                           event: UsageRecord::EVENTS[:begin], usage_type: UsageRecord::USAGE_TYPES[:gear_usage],
                           gear_size: gear_size, prereq: [create_gear_op._id.to_s])

      register_dns_op = RegisterDnsOp.new(gear_id: gear_id, prereq: [create_gear_op._id.to_s])

      pending_ops.push(init_gear_op)
      pending_ops.push(reserve_uid_op)
      pending_ops.push(create_gear_op)
      pending_ops.push(track_usage_op)
      pending_ops.push(register_dns_op)

      if additional_filesystem_gb != 0
        fs_op = SetAddtlFsGbOp.new(gear_id: gear_id, prereq: [create_gear_op._id.to_s],
                                   addtl_fs_gb: additional_filesystem_gb, saved_addtl_fs_gb: 0)
        pending_ops.push(fs_op)

        track_usage_fs_op = TrackUsageOp.new(user_id: self.domain.owner._id, parent_user_id: self.domain.owner.parent_user_id,
                                             app_name: self.name, gear_id: gear_id, event: UsageRecord::EVENTS[:begin],
                                             usage_type: UsageRecord::USAGE_TYPES[:addtl_fs_gb],
                                             additional_filesystem_gb: additional_filesystem_gb, prereq: [fs_op._id.to_s])
        pending_ops.push(track_usage_fs_op)
      end

      gear_id_prereqs[gear_id] = register_dns_op._id.to_s
    end

    env_vars = self.domain.env_vars

    gear_id_prereqs.each_key do |gear_id|
      prereq = gear_id_prereqs[gear_id].nil? ? [] : [gear_id_prereqs[gear_id]]
      pending_ops.push(UpdateAppConfigOp.new(gear_id: gear_id, prereq: prereq, recalculate_sshkeys: true, add_env_vars: env_vars, config: (self.config || {})))
    end


    # Add broker auth for non scalable apps
    if app_dns_gear_id && !scalable
      prereq = gear_id_prereqs[app_dns_gear_id].nil? ? [] : [gear_id_prereqs[app_dns_gear_id]]
      add_broker_auth_op = AddBrokerAuthKeyOp.new(gear_id: app_dns_gear_id, prereq: prereq)
      pending_ops.push add_broker_auth_op
    end

    # Add and/or push user env vars when this is not an app create or user_env_vars are specified
    user_vars_op_id = nil
    if maybe_notify_app_create_op.empty? || user_env_vars.present?
      op = PatchUserEnvVarsOp.new(user_env_vars: user_env_vars, push_vars: true, prereq: [pending_ops.last._id.to_s])
      pending_ops.push(op)
      user_vars_op_id = op._id.to_s
    end

    prereq_op_id = prereq_op._id.to_s rescue nil
    ops = calculate_add_component_ops(comp_specs, ginst_id, deploy_gear_id, gear_id_prereqs, component_ops, 
                                      is_scale_up, (user_vars_op_id || prereq_op_id), init_git_url, 
                                      app_dns_gear_id)
    pending_ops.push(*ops)

    pending_ops
  end

  def calculate_gear_destroy_ops(ginst_id, gear_ids, additional_filesystem_gb)
    pending_ops = []
    delete_gear_op = nil
    deleting_app = false
    gear_ids.each do |gear_id|
      deleting_app = true if self.gears.find(gear_id).app_dns
      destroy_gear_op = DestroyGearOp.new(gear_id: gear_id)
      deregister_dns_op = DeregisterDnsOp.new(gear_id: gear_id, prereq: [destroy_gear_op._id.to_s])
      unreserve_uid_op = UnreserveGearUidOp.new(gear_id: gear_id, prereq: [deregister_dns_op._id.to_s])
      delete_gear_op = DeleteGearOp.new(gear_id: gear_id, prereq: [unreserve_uid_op._id.to_s])
      track_usage_op = TrackUsageOp.new(user_id: self.domain.owner._id, parent_user_id: self.domain.owner.parent_user_id,
                          app_name: self.name, gear_id: gear_id, event: UsageRecord::EVENTS[:end],
                          usage_type: UsageRecord::USAGE_TYPES[:gear_usage], 
                          prereq: [delete_gear_op._id.to_s])

      ops = []
      ops.push(destroy_gear_op)
      ops.push(deregister_dns_op)
      ops.push(unreserve_uid_op)
      ops.push(delete_gear_op)
      ops.push(track_usage_op)

<<<<<<< HEAD
      remove_ssh_keys = self.app_ssh_keys.find_by(component_id: gear_id) rescue []
      remove_ssh_keys = [remove_ssh_keys].flatten
      if remove_ssh_keys.length > 0
        keys_attrs = remove_ssh_keys.map{|k| k.attributes.dup}
        op_group = UpdateAppConfigOpGroup.new(remove_keys_attrs: keys_attrs, user_agent: self.user_agent)
        Application.where(_id: self._id).update_all({ "$push" => { pending_op_groups: op_group.as_document }, "$pullAll" => { app_ssh_keys: keys_attrs }})
      end

=======
>>>>>>> 69f4d9dd
      pending_ops.push *ops
      if additional_filesystem_gb != 0
        track_usage_fs_op = TrackUsageOp.new(user_id: self.domain.owner._id, parent_user_id: self.domain.owner.parent_user_id,
          app_name: self.name, gear_id: gear_id, event: UsageRecord::EVENTS[:end], usage_type: UsageRecord::USAGE_TYPES[:addtl_fs_gb],
          additional_filesystem_gb: additional_filesystem_gb, 
          prereq: [delete_gear_op._id.to_s])
        pending_ops.push(track_usage_fs_op)
      end
    end
    #comp_specs = self.group_instances.find(ginst_id).all_component_instances.map(&:to_component_spec)
    self.group_instances.find(ginst_id).all_component_instances.each do |instance|
      gear_ids.each do |gear_id|
        pending_ops.push(TrackUsageOp.new(user_id: self.domain.owner._id, parent_user_id: self.domain.owner.parent_user_id,
          app_name: self.name, gear_id: gear_id, event: UsageRecord::EVENTS[:end], cart_name: instance.cartridge_name,
          usage_type: UsageRecord::USAGE_TYPES[:premium_cart], 
          prereq: [delete_gear_op._id.to_s]))
      end if instance.cartridge.is_premium?
    end

    if deleting_app
      notify_app_delete_op = NotifyAppDeleteOp.new(prereq: [pending_ops.last._id.to_s])
      pending_ops.push(notify_app_delete_op)
    end

    pending_ops
  end

  def get_sparse_scaledown_gears(ginst, scale_down_factor)
    scaled_gears = ginst.gears.select { |g| g.app_dns==false }
    sparse_components = ginst.component_instances.select { |ci| ci.is_sparse? }
    gears = []
    if sparse_components.length > 0
      (scale_down_factor...0).each do |i|
        # iterate through sparse components to see which ones need a definite scale-down
        relevant_sparse_components = sparse_components.select do |ci|
          min = ci.min rescue ci.get_component.scaling.min
          multiplier = ci.multiplier rescue ci.get_component.scaling.multiplier
          cur_sparse_gears = (ci.gears - gears)
          cur_total_gears = (gi.gears - gears)
          status = false
          if cur_sparse_gears <= min or multiplier<=0
            status = false
          else
            status = cur_total_gears/(cur_sparse_gears*1.0)>multiplier ? false : true
          end
          status
        end
        # each of relevant_sparse_components want a gear removed that has them contained in the gear
        # if its empty, then remove a gear which does not have any of sparse_components in them (non-sparse gears)
        if relevant_sparse_components.length > 0
          relevant_sparse_comp_ids = relevant_sparse_components.map { |sp_ci| ci._id }
          gear = scaled_gears.find do |g|
             (relevant_sparse_comp_ids - g.sparse_carts).empty?
          end
        else
          gear = scaled_gears.find { |g| g.sparse_carts.empty? }
        end
        if gear.nil?
          # this may mean that some sparse_component's min limit is being violated
          gear = scaled_gears.last
        end
        gears << gear
        scaled_gears.delete(gear)
      end
    else
      gears = scaled_gears[(scaled_gears.length + scale_down_factor)..-1]
    end
    return gears
  end

  def add_sparse_cart?(index, sparse_carts_added_count, comp_spec, is_scale_up)
    ci = self.component_instances.where(component_name: comp_spec.name).detect{ |c| c.cartridge_name == comp_spec.cartridge.name }
    gi = ci.group_instance rescue nil
    cur_gears =0
    if is_scale_up
      cur_gears = ci.gears.length rescue 0
    end
    cur_gears += sparse_carts_added_count
    cur_total_gears =0
    if is_scale_up
      cur_total_gears = gi.gears.length rescue 0
    end
    cur_total_gears += (index+1)

    comp = comp_spec.component
    unless comp.is_sparse?
      if gi and gi.max
        if cur_total_gears > gi.max and gi.max>0
          return false
        end
      elsif cur_total_gears > comp.scaling.max and comp.scaling.max!=-1
        return false
      end
      return true
    end
    multiplier = ci.multiplier rescue comp.scaling.multiplier
    min = ci.min rescue comp.scaling.min
    max = ci.max rescue comp.scaling.max

    # check on min first
    return true if cur_gears<min

    # if min is met, but multiplier is infinite, return false
    return false if multiplier <= 0

    # for max, and cases where multiplier has been changed in apps mid-life
    should_be_sparse_cart_count = [cur_total_gears/multiplier, (max==-1 ? (cur_total_gears/multiplier) : max)].min
    return true if cur_gears < should_be_sparse_cart_count

    return false
  end

  def calculate_add_component_ops(comp_specs, group_instance_id, deploy_gear_id, gear_id_prereqs, component_ops, is_scale_up, prereq_id, init_git_url=nil, app_dns_gear_id=nil)
    ops = []

    comp_specs.each do |comp_spec|
<<<<<<< HEAD
      component_ops[comp_spec] = {new_component: nil, adds: [], post_configures: [], expose_ports: []} if component_ops[comp_spec].nil?
      cartridge = comp_spec.cartridge
=======
      component_ops[comp_spec] = {new_component: nil, adds: [], post_configures: [], expose_ports: [], add_broker_auth_keys: []} if component_ops[comp_spec].nil?
      cartridge = CartridgeCache.find_cartridge(comp_spec["cart"], self)
>>>>>>> 69f4d9dd

      new_component_op_id = []
      if self.group_instances.where(_id: group_instance_id).exists? and (not is_scale_up)
        new_component_op = NewCompOp.new(group_instance_id: group_instance_id, comp_spec: comp_spec, cartridge_vendor: cartridge.cartridge_vendor, version: cartridge.version)
        new_component_op.prereq = [prereq_id] unless prereq_id.nil?
        component_ops[comp_spec][:new_component] = new_component_op
        new_component_op_id = [new_component_op._id.to_s]
        ops.push new_component_op
      end

      sparse_carts_added_count = 0
      gear_id_prereqs.each_with_index do |prereq, index|
        gear_id, prereq_id = prereq
        next if not add_sparse_cart?(index, sparse_carts_added_count, comp_spec, is_scale_up)
        sparse_carts_added_count += 1

        # Ensure that all web_proxies get broker auth
        if cartridge.categories.include?("web_proxy")
          add_broker_auth_op = AddBrokerAuthKeyOp.new(gear_id: gear_id, prereq: new_component_op_id + [prereq_id])
          prereq_id = add_broker_auth_op._id.to_s
          component_ops[comp_spec][:add_broker_auth_keys].push add_broker_auth_op
          ops.push add_broker_auth_op
        end

        git_url = nil
        git_url = init_git_url if gear_id == deploy_gear_id && cartridge.is_deployable?
        add_component_op = AddCompOp.new(gear_id: gear_id, comp_spec: comp_spec, init_git_url: git_url, prereq: new_component_op_id + [prereq_id])
        ops.push add_component_op
        component_ops[comp_spec][:adds].push add_component_op
        usage_op_prereq = [add_component_op._id.to_s]

        # in case of deployable carts, the post-configure op is executed at the end
        # to ensure this, it is removed from the prerequisite list for any other pending_op
        # to avoid issues, pending_ops should not depend ONLY on post-configure op to manage execution order
        unless (gear_id != app_dns_gear_id) and cartridge.is_deployable?
          post_configure_op = PostConfigureCompOp.new(gear_id: gear_id, comp_spec: comp_spec, init_git_url: git_url, prereq: [add_component_op._id.to_s] + [prereq_id])
          ops.push post_configure_op
          component_ops[comp_spec][:post_configures].push post_configure_op
          usage_op_prereq += [post_configure_op._id.to_s]
        end

        ops.push(TrackUsageOp.new(user_id: self.domain.owner._id, parent_user_id: self.domain.owner.parent_user_id,
          app_name: self.name, gear_id: gear_id, event: UsageRecord::EVENTS[:begin], cart_name: comp_spec["cart"],
          usage_type: UsageRecord::USAGE_TYPES[:premium_cart], prereq: usage_op_prereq)) if cartridge.is_premium?

        if self.scalable
          op = ExposePortOp.new(gear_id: gear_id, comp_spec: comp_spec, prereq: usage_op_prereq + [prereq_id])
          component_ops[comp_spec][:expose_ports].push op
          ops.push op
        end
      end
    end

    ops
  end

  def calculate_remove_component_ops(comp_specs)
    ops = []
    comp_specs.each do |comp_spec|
      component_instance = find_component_instance_for(comp_spec)
      cartridge = comp_spec.cartridge

      if component_instance.is_plugin? || (!self.scalable && component_instance.is_embeddable?)
        component_instance.gears.each do |gear|
          op = RemoveCompOp.new(gear_id: gear._id, comp_spec: comp_spec)
          ops.push op
          ops.push(TrackUsageOp.new(user_id: self.domain.owner._id, parent_user_id: self.domain.owner.parent_user_id,
            app_name: self.name, gear_id: gear._id.to_s, event: UsageRecord::EVENTS[:end], cart_name: cartridge.name,
            usage_type: UsageRecord::USAGE_TYPES[:premium_cart], prereq: [op._id.to_s])) if cartridge.is_premium?
        end
      end
<<<<<<< HEAD
      remove_ssh_keys = self.app_ssh_keys.find_by(component_id: component_instance._id) rescue []
      remove_ssh_keys = [remove_ssh_keys].flatten
      if remove_ssh_keys.length > 0
        keys_attrs = remove_ssh_keys.map{|k| k.attributes.dup }
        op_group = UpdateAppConfigOpGroup.new(remove_keys_attrs: keys_attrs, user_agent: self.user_agent)
        pending_op_groups op_group
        Application.where(_id: self._id).update_all({ "$push" => { pending_op_groups: op_group.as_document }, "$pullAll" => { app_ssh_keys: keys_attrs }})
      end
      domain.remove_system_ssh_keys(component_instance._id)
      domain.remove_env_variables(component_instance._id)
=======
>>>>>>> 69f4d9dd
      op = DeleteCompOp.new(comp_spec: comp_spec, prereq: ops.map{|o| o._id.to_s})
      ops.push op
      ops.push(UnsubscribeConnectionsOp.new(sub_pub_info: get_unsubscribe_info(component_instance), prereq: [op._id.to_s]))
    end
    ops
  end

  # Given a set of changes, moves and connections, calculates all the operations required to update the application.
  #
  # == Parameters:
  # changes::
  #   Changes needed to the current_group_instances to make it match the new_group_instances. (Includes all adds/removes). (Output of {#compute_diffs} or {#scale_by})
  #
  # moves::
  #   A list of components which need to move from one group instance to another. (Output of {#compute_diffs})
  #
  # connections::
  #   An array of connections. (Output of {#elaborate})
  def calculate_ops(changes, moves=[], connections=nil, group_overrides=nil, init_git_url=nil, user_env_vars=nil)
    add_gears = 0
    remove_gears = 0
    pending_ops = []
    #_, _ = calculate_component_orders

    if group_overrides.present?
      set_group_override_op = SetGroupOverridesOp.new(group_overrides: group_overrides,
                                                      saved_group_overrides: self.group_overrides,
                                                      pre_save: !self.persisted?)
      pending_ops.push set_group_override_op
    end

    deploy_gear_id = nil
    component_ops = {}

    # Create group instances and gears in preparation for move or add component operations
    changes.select(&:new?).each do |change|
      next if change.gear_change < 1
      add_gears += change.gear_change

      gear_size = change.to.gear_size
      additional_filesystem_gb = change.to.additional_filesystem_gb

      gear_ids = Array.new(change.gear_change){ |i| Moped::BSON::ObjectId.new.to_s }
      app_dns = change.will_have_app_dns?(self)
      deploy_gear_id = if app_dns
        gear_ids[0] = self._id
      end

      ops = calculate_gear_create_ops(change.to_instance_id.to_s, gear_ids, deploy_gear_id, change.added, component_ops, additional_filesystem_gb,
                                      gear_size, set_group_override_op, false, app_dns, init_git_url, user_env_vars)
      pending_ops.concat(ops)
    end

    moves.each do |move|
      #ops.push(PendingAppOps.new(op_type: :move_component, args: move, flag_req_change: true))
    end

    user_vars_op_id = nil
    if user_env_vars.present? && changes.any?{ |c| c.existing? && c.added? }
      env_var_op = PatchUserEnvVarsOp.new(user_env_vars: user_env_vars)
      pending_ops << env_var_op
      user_vars_op_id = env_var_op._id.to_s
    end

    changes.each do |change|
      if change.existing?
        group_instance = change.from.instance

        if change.delete?
          remove_gears += -change.gear_change
          group_instance_remove_ops = calculate_remove_group_instance_ops(change.removed, group_instance)
          pending_ops.concat(group_instance_remove_ops)

        else
          deploy_gear_id =
            if app_dns_gear = group_instance.application_dns_gear
              app_dns_gear._id.to_s
            end

          if change.removed?
            ops = calculate_remove_component_ops(change.removed)
            pending_ops.concat(ops)
          end

          if change.added?
            gear_id_prereqs = {}
            group_instance.gears.each{ |g| gear_id_prereqs[g._id.to_s] = []}

            ops = calculate_add_component_ops(change.added, change.existing_instance_id.to_s, deploy_gear_id, gear_id_prereqs, component_ops, false, user_vars_op_id, nil)
            pending_ops.concat(ops)
          end

          changed_additional_filesystem_gb = nil
          #add/remove fs space from existing gears
          if change.additional_filesystem_change != 0
            new_fs = change.to.additional_filesystem_gb
            old_fs = change.from.additional_filesystem_gb
            changed_additional_filesystem_gb = new_fs
            usage_prereq = []
            usage_prereq = [pending_ops.last._id.to_s] if pending_ops.last
            usage_ops = []
            if change.from.additional_filesystem_gb > 0
              group_instance.gears.each do |gear|
                track_usage_old_fs_op = TrackUsageOp.new(user_id: self.domain.owner._id, parent_user_id: self.domain.owner.parent_user_id,
                  app_name: self.name, gear_id: gear._id.to_s, event: UsageRecord::EVENTS[:end],
                  usage_type: UsageRecord::USAGE_TYPES[:addtl_fs_gb],
                  additional_filesystem_gb: old_fs, prereq: usage_prereq)
                usage_ops.push(track_usage_old_fs_op._id.to_s)
                pending_ops.push(track_usage_old_fs_op)
              end
            end
            group_instance.gears.each do |gear|
              fs_op = SetAddtlFsGbOp.new(gear_id: gear._id.to_s,
                  addtl_fs_gb: new_fs,
                  saved_addtl_fs_gb: old_fs,
                  prereq: (usage_ops.empty? ? usage_prereq : usage_ops))
              pending_ops.push(fs_op)

              if change.to.additional_filesystem_gb > 0
                track_usage_fs_op = TrackUsageOp.new(user_id: self.domain.owner._id, parent_user_id: self.domain.owner.parent_user_id,
                  app_name: self.name, gear_id: gear._id.to_s, event: UsageRecord::EVENTS[:begin],
                  usage_type: UsageRecord::USAGE_TYPES[:addtl_fs_gb],
                  additional_filesystem_gb: new_fs, prereq: [fs_op._id.to_s])
                pending_ops.push(track_usage_fs_op)
              end
            end
          end

          scale_change = change.gear_change
          if scale_change > 0
            add_gears += scale_change
            gear_ids = Array.new(scale_change){ |i| Moped::BSON::ObjectId.new.to_s }

            ops = calculate_gear_create_ops(
                    change.existing_instance_id.to_s,
                    gear_ids,
                    deploy_gear_id,
                    change.to.components,
                    component_ops,
                    change.to.additional_filesystem_gb,
                    change.to.gear_size,
                    nil, true, false, nil,
                    user_env_vars)
            pending_ops.concat(ops)

          elsif scale_change < 0
            remove_gears += -scale_change
            group = change.from.instance
            gears = get_sparse_scaledown_gears(group, scale_change)
            remove_ids = gears.map{ |g| g._id.to_s }
            ops = calculate_gear_destroy_ops(change.existing_instance_id.to_s, remove_ids, group.addtl_fs_gb)
            pending_ops.concat(ops)
          end
        end
      end
    end

    config_order = calculate_configure_order(component_ops.keys)
    config_order.each_index do |idx|
      next if idx == 0
      prereq_ids = []
      prereq_ids += component_ops[config_order[idx-1]][:add_broker_auth_keys].map{|op| op._id.to_s}
      prereq_ids += component_ops[config_order[idx-1]][:adds].map{|op| op._id.to_s}
      prereq_ids += component_ops[config_order[idx-1]][:post_configures].map{|op| op._id.to_s}
      prereq_ids += component_ops[config_order[idx-1]][:expose_ports].map {|op| op._id.to_s }

      component_ops[config_order[idx]][:new_component].prereq += prereq_ids unless component_ops[config_order[idx]][:new_component].nil?
      component_ops[config_order[idx]][:add_broker_auth_keys].each { |op| op.prereq += prereq_ids }
      component_ops[config_order[idx]][:adds].each { |op| op.prereq += prereq_ids }
      component_ops[config_order[idx]][:post_configures].each { |op| op.prereq += prereq_ids }
      component_ops[config_order[idx]][:expose_ports].each { |op| op.prereq += prereq_ids }
    end

    if pending_ops.present? and !(pending_ops.length == 1 and SetGroupOverridesOp === pending_ops.first)
      # FIXME: this could be arbitrarily large - would be better to set a condition that this
      # operation cannot be skipped
      all_ops_ids = pending_ops.map{ |op| op._id.to_s }
      execute_connection_op = ExecuteConnectionsOp.new(prereq: all_ops_ids)
      pending_ops.push execute_connection_op
    end

    # check to see if there are any deployable carts being configured
    # if so, then make sure that the post-configure op for it is executed at the end
    # also, it should not be the prerequisite for any other pending_op
    component_ops.keys.each do |comp_spec|
      cartridge = comp_spec.cartridge
      if cartridge.is_deployable?
        component_ops[comp_spec][:post_configures].each do |pcop|
          pcop.prereq += [execute_connection_op._id.to_s]
          pending_ops.each { |op| op.prereq.delete_if { |prereq_id| prereq_id == pcop._id.to_s } }
        end
      end
    end

    # update-cluster has to run after all deployable carts have been post-configured
    if scalable && pending_ops.present?
      all_ops_ids = pending_ops.map{ |op| op._id.to_s }
      update_cluster_op = UpdateClusterOp.new(prereq: all_ops_ids)
      pending_ops.push update_cluster_op
    end

    # push begin track usage ops to the end
    reorder_usage_ops(pending_ops)

    [pending_ops, add_gears, remove_gears]
  end

  # Computes the changes (moves, additions, deletions) required to move from the current set of group instances/components to
  # a new set.
  #
  # == Parameters:
  # current_group_instances::
  #   Group instance list containing information about current group instances. Expected format:
  #     [ {component_instances: [{cart: <cart name>, comp: <comp name>}...], _id: <uuid>, scale: {min: <min scale>, max: <max scale>, current: <current scale>}}...]
  # new_group_instances::
  #   New set of group instances as computed by the elaborate function
  #
  # == Returns:
  # changes::
  #   Changes needed to the current_group_instances to make it match the new_group_instances. (Includes all adds/removes)
  # moves::
  #   A list of components which need to move from one group instance to another
  def compute_diffs(existing, added)
    total = existing.length + added.length - 1
    costs = Matrix.build(total+1, total+1){0}
    #compute cost of moves
    (0..total).each do |from|
      (0..total).each do |to|
        costs[from,to] =
          if f = existing[from]
            if t = added[to]
              (t.components-f.components).length + (f.components-t.components).length
            else
              f.components.length
            end
          else
            (t = added[to]) ? t.components.length : 0
          end
      end
    end

    changes = []
    (0..total).each do |from|
      to = costs.row_vectors[from].to_a.index(costs.row_vectors[from].min)
      f = existing[from]
      t = added[to]
      if (f && f.components.present?) || (t && t.components.present?)
        changes << GroupChange.new(f, t)
      end

      (0..total).each {|i| costs[i,to] = 1000 }
    end

    moves = GroupChange.moves(changes)

    [changes, moves]
  end

  # Creates array of subscriptions from component instance and
  # publishers which accounts for subscriptions as specified and
  # calculated subscriptions for connections with "wildcard" ENV:*
  # subscriptions in manifest
  #
  # == Parameters:
  # ci::
  #   A component instance as representation as generated by elaborate
  # publishers::
  #   A hash of publishers for the set of features provided to
  #   elaborate
  #
  # == Returns:
  # subscriptions::
  #   An array of OpenShift::Connector object copies with
  #   subscriptions properly realized
  #
  def subscription_filter(ci, publishers)
    component = ci.component
    wildcards = component.subscribes.select { |connector| connector.type == "ENV:*" }
    raise "Multiple wildcard subscriptions specified in component #{component.name}" if wildcards.size > 1

    subscriptions = component.subscribes.map do |conn|
      new_conn = nil
      # Avoid copying ENV: connectors if wildcard subscription is found
      if not ( conn.name.start_with? "ENV:" and wildcards.any? )
        new_conn = OpenShift::Connector.new(conn.name)
        new_conn.from_descriptor(conn.to_descriptor)
      end
      new_conn
    end.compact

    # Add all published "ENV:" connections for subscriber with wildcard
    if wildcards.any?
      connector = wildcards[0]
      publishers.keys.each do |ptype|
        if ptype.start_with? "ENV:"
          new_conn = OpenShift::Connector.new(connector.name)
          new_conn.type = ptype
          new_conn.required = connector.required
          subscriptions << new_conn
        end
      end
    end
    subscriptions
  end

  # Computes the group instances, component instances and connections required to support a given set of features
  #
  # == Parameters:
  # feature::
  #   A list of artridge instances
  # group_overrides::
  #   A list of group-overrides which specify which components must be placed on the same group.
  #   Components can be specified as Hash{cart: <cart name> [, comp: <component name>]}
  #
  # == Returns:
  # connections::
  #   An array of connections
  # group instances::
  #   An array of hash values representing a group instances.
  def elaborate(cartridges, group_overrides = [])
    # All of the components that will be installed
    specs = component_specs_from(cartridges)

    # add overrides that are part of the application
    overrides = application_overrides(specs)

    # Calculate connections and add any shared placement rules
    connections, connection_overrides = connections_from_component_specs(specs)
    overrides.concat(connection_overrides)

    groups = GroupOverride.reduce(overrides, specs).each do |o|
      # force consistent defaults on every group
      o.defaults(1, -1, self.default_gear_size, 0)
    end

    [connections, groups]
  end

  def component_specs_from(cartridges)
    # Calculate initial list based on user provided dependencies
    added_cartridges = []
    profiles = []
    cartridges.each do |cart|
      added_cartridges << cart
      prof = cart.profile_for_feature(cart.name)
      profiles << {cartridge: cart, profile: prof}
    end

    # Solve for transitive dependencies
    depth = 0
    while added_cartridges.present? do
      carts_to_process = added_cartridges
      added_cartridges = []
      carts_to_process.each do |cart|
        cart.requires.each do |feature|
          next if profiles.count{|d| d[:cartridge].features.include?(feature)} > 0

          cart = CartridgeCache.find_cartridge_by_base_name(feature, self)
          raise OpenShift::UnfulfilledRequirementException.new(feature) if cart.nil?
          prof = cart.profile_for_feature(feature)
          added_cartridges << cart
          profiles << {cartridge: cart, profile: prof}
        end
      end
      if (depth += 1) > MAX_CARTRIDGE_RECURSION
        raise OpenShift::UserException.new("Too much recursion on cartridge dependency processing.")
      end
    end

    # All of the components that will be available
    specs = []
    profiles.each do |data|
      profile = (data[:profile].is_a? Array) ? data[:profile].first : data[:profile]
      profile.components.each do |component|
        specs << ComponentSpec.for_model(component, data[:cartridge])
      end
    end
    specs
  end

  def connections_from_component_specs(specs)
    overrides = []

    #calculate connections
    publishers = {}
    connections = []
    specs.each do |spec|
      spec.component.publishes.each do |connector|
        type = connector.type
        name = connector.name
        publishers[type] = [] if publishers[type].nil?
        publishers[type] << { spec: spec, connector: name }
      end
    end

    specs.each do |spec|
      # obtain copy of connections with fully-resolved subscriptions for this ci
      subscriptions = subscription_filter(spec, publishers)
      subscriptions.each do |connector|
        stype = connector.type
        sname = connector.name

        if publishers.has_key? stype
          publishers[stype].each do |cinfo|
            connections << {
              "from_comp_inst" => cinfo[:spec],
              "to_comp_inst" =>   spec,
              "from_connector_name" => cinfo[:connector],
              "to_connector_name" =>   sname,
              "connection_type" =>     stype}
            if stype.starts_with?("FILESYSTEM") or stype.starts_with?("SHMEM")
              overrides << [cinfo[:spec], spec]
            end
          end
        end
      end
    end
    [connections, overrides]
  end


  def enforce_system_order(order, categories)
    web_carts = categories['web_framework'] || []
    service_carts = (categories['service'] || [])-web_carts
    plugin_carts = (categories['plugin'] || [])-service_carts
    web_carts.each { |w|
      (service_carts+plugin_carts).each { |sp|
        order.add_component_order([w,sp])
      }
    }
    service_carts.each { |s|
      plugin_carts.each { |p|
        order.add_component_order([s,p])
      }
    }
  end

  # Returns the configure order specified in the application descriptor or processes the configure
  # orders for each component and returns the final order (topological sort).
  # @note This is calculates separately from start/stop order as this function is usually used to
  #   compute the {PendingAppOps} while start/stop order applies to already configured components.
  #
  # == Parameters:
  # comp_specs::
  #   Array of components specs to order.
  #
  # == Returns:
  # {ComponentInstance} objects ordered by calculated configure order
  def calculate_configure_order(comp_specs)
    configure_order = ComponentOrder.new

    existing_categories = {}
    self.component_instances.each do |instance|
      cart = instance.cartridge
      prof = cart.get_profile_for_component(instance.component_name)

      [[instance.cartridge_name],cart.categories,cart.provides,prof.provides].flatten.each do |cat|
        existing_categories[cat] = [] if existing_categories[cat].nil?
        existing_categories[cat] << instance
      end
    end

    comps = []
    categories = {}
    comp_specs.each do |instance|
      cart = instance.cartridge
      prof = instance.profile

      comps << instance
      [instance.cartridge.name, cart.categories, cart.provides, prof.provides].flatten.each do |cat|
        categories[cat] = [] if categories[cat].nil?
        categories[cat] << instance
      end
      configure_order.add_component_order([instance])
    end

    #use the map to build DAG for order calculation
    comps.each do |comp_spec|
      comp_spec.profile.configure_order.each do |dep_cart|
        if !categories[dep_cart] and !existing_categories[dep_cart]
          raise OpenShift::UserException.new("Cartridge '#{comp_spec.cartridge.name}' can not be added without cartridge '#{dep_cart}'.", 185)
        end
      end
      configure_order.add_component_order(comp_spec.profile.configure_order.map{|c| categories[c]}.flatten)
    end

    # enforce system order of components (web_framework first etc)
    enforce_system_order(configure_order, categories)

    #calculate configure order using tsort
    begin
      computed_configure_order = configure_order.tsort
    rescue Exception
      raise OpenShift::UserException.new("Conflict in calculating configure order. Cartridges should adhere to system's order ('web_framework','service','plugin').", 109)
    end

    # configure order can have nil if the component is already configured
    # for eg, phpmyadmin is being added and it is the only component being passed/added
    # this could happen if mysql is already previously configured
    computed_configure_order.compact
  end

  # Returns the start/stop order specified in the application descriptor or processes the start and stop
  # orders for each component and returns the final order (topological sort).
  #
  # == Returns:
  # start_order::
  #   {ComponentInstance} objects ordered by calculated start order
  # stop_order::
  #   {ComponentInstance} objects ordered by calculated stop order
  def calculate_component_orders
    start_order = ComponentOrder.new
    stop_order = ComponentOrder.new
    comps = []
    categories = {}

    #build a map of [categories, features, cart name] => component_instance
    component_instances.each do |instance|
      cart = instance.cartridge
      prof = instance.profile

      comps << instance
      [[instance.cartridge_name], cart.categories, cart.provides, prof.provides].flatten.each do |cat|
        categories[cat] = [] if categories[cat].nil?
        categories[cat] << instance
      end
      start_order.add_component_order([instance])
      stop_order.add_component_order([instance])
    end

    #use the map to build DAG for order calculation
    comps.each do |comp_spec|
      start_order.add_component_order(comp_spec.profile.start_order.map{ |c| categories[c] }.flatten)
      stop_order.add_component_order(comp_spec.profile.stop_order.map{ |c| categories[c] }.flatten)
    end

    # enforce system order of components (web_framework first etc)
    enforce_system_order(start_order, categories)
    enforce_system_order(stop_order, categories)

    #calculate start order using tsort
    begin
      computed_start_order = start_order.tsort
    rescue Exception=>e
      raise OpenShift::UserException.new("Conflict in calculating start order. Cartridges should adhere to system's order ('web_framework','service','plugin').", 109)
    end

    #calculate stop order using tsort
    begin
      computed_stop_order = stop_order.tsort
    rescue Exception=>e
      raise OpenShift::UserException.new("Conflict in calculating start order. Cartridges should adhere to system's order ('web_framework','service','plugin').", 109)
    end

    # start/stop order can have nil if the component is not present in the application
    # for eg, php is being stopped and haproxy is not present in a non-scalable application
    computed_start_order.compact!
    computed_stop_order.compact!

    [computed_start_order, computed_stop_order]
  end

<<<<<<< HEAD
  ##
  # Will not change existing component specs
  def gen_available_app_overrides(specs)
    overrides = []

    # make the web framework min scale 2
    if primary = specs.find{ |i| i.cartridge.is_web_framework? } || cartridges.find{ |i| i.cartridge.is_service? }
      overrides << GroupOverride.new([primary.dup], 2)
=======
  def reorder_usage_ops(pending_ops)
    op_ids = []
    begin_usage_op_ids = []
    pending_ops.each do |op|
      if op.kind_of?(TrackUsageOp) and (op.event != UsageRecord::EVENTS[:end])
        begin_usage_op_ids << op._id.to_s
      else
        op_ids << op._id.to_s
      end
    end
    pending_ops.each do |op|
      if begin_usage_op_ids.include?(op._id.to_s)
        op.prereq += op_ids
        op.prereq.uniq!
      else
        op.prereq.delete_if {|id| begin_usage_op_ids.include?(id)}
      end
    end unless begin_usage_op_ids.empty?
  end

  # Gets a feature name for the cartridge/component combination
  #
  # == Parameters:
  # cartridge_name::
  #   Name of cartridge
  # component_name::
  #   Name of component
  #
  # == Returns:
  # Feature name provided by the cartridge that includes the component
  def get_feature(cartridge_name,component_name)
    cart = CartridgeCache.find_cartridge(cartridge_name, self)
    prof = cart.get_profile_for_component component_name
    (prof.provides.length > 0 && prof.name != cart.default_profile) ? prof.provides.first : cart.provides.first
  end

  def get_components_for_feature(feature)
    cart = CartridgeCache.find_cartridge(feature, self)
    raise OpenShift::UserException.new("No cartridge found that provides #{feature}", 109) if cart.nil?
    prof = cart.profile_for_feature(feature)
    prof.components.map{ |comp| self.component_instances.find_by(cartridge_name: cart.name, component_name: comp.name) }
  end

  def gen_non_scalable_app_overrides(features)
    #find web_framework
    web_framework = {}
    features.each do |feature|
      cart = CartridgeCache.find_cartridge(feature, self)
      next unless cart.categories.include? "web_framework"
      prof = cart.profile_for_feature(feature)
      prof = prof.first if prof.is_a? Array
      comp = prof.components.first
      web_framework = {"cart"=>cart.name, "comp"=>comp.name}
    end

    group_overrides = [{"components"=>[web_framework], "max_gears"=> 1}]
    #generate group overrides to colocate all components with web_framework and limit scale to 1
    features.each do |feature|
      cart = CartridgeCache.find_cartridge(feature, self)
      next if cart.categories.include? "web_framework"
      profs = cart.profile_for_feature(feature)
      profile = (profs.is_a? Array) ? profs.first : profs
      components = profile.components
      group_overrides += components.map { |comp|
        {
          "components" => [
            web_framework,
            {"cart"=>cart.name, "comp"=>comp.name}
          ],
          "max_gears" => 1
        }
      }
>>>>>>> 69f4d9dd
    end

    # ensure the proxy has the appropriate min scale and multiplier
    if proxy = specs.find{ |i| i.cartridge.is_web_proxy? }
      GroupOverride.new([ComponentOverrideSpec.new(proxy.dup, 2, -1, 1).merge(proxy)])
    end
    overrides
  end

  def gen_non_scalable_app_overrides(specs)
    [GroupOverride.new(specs.dup, nil, 1)]
  end

  def get_all_updated_ssh_keys
    ssh_keys = []
    ssh_keys = self.app_ssh_keys.map {|k| k.serializable_hash } # the app_ssh_keys already have their name "updated"
    ssh_keys |= get_updated_ssh_keys(nil, self.domain.system_ssh_keys)
    ssh_keys |= CloudUser.members_of(self){ |m| Ability.has_permission?(m._id, :ssh_to_gears, Application, m.role, self) }.map{ |u| get_updated_ssh_keys(u._id, u.ssh_keys) }.flatten(1)

    ssh_keys
  end


  # The ssh key names are used as part of the ssh key comments on the application's gears
  # Do not change the format of the key name, otherwise it may break key removal code on the node
  #
  # FIXME why are we not using uuids and hashes to guarantee key uniqueness on the nodes?
  #
  def get_updated_ssh_keys(user_id, keys)
    updated_keys_attrs = keys.map { |key|
      key_attrs = key.serializable_hash.deep_dup
      case key.class
      when UserSshKey
        key_attrs["name"] = user_id.to_s + "-" + key_attrs["name"]
      when SystemSshKey
        key_attrs["name"] = "domain-" + key_attrs["name"]
      when ApplicationSshKey
        key_attrs["name"] = "application-" + key_attrs["name"]
      end
      key_attrs
    }
    updated_keys_attrs
  end

  # Get path for checking application health
  # This method is only to maintain backwards compatibility for rest api version 1.0
  # @return [String]
  def health_check_path
    web_cart = web_cartridge
    if web_cart.nil?
      page = 'health'
    elsif web_cart.categories.include? 'php'
      page = 'health_check.php'
    elsif web_cart.categories.include? 'zend'
      page = 'health_check.php'
    elsif web_cart.categories.include? 'perl'
      page = 'health_check.pl'
    else
      page = 'health'
    end
  end

  # Get scaling limits for the application's group instance that has the web framework cartridge
  # This method is only to maintain backwards compatibility for rest api version 1.0
  # @return [Integer, Integer]
  def get_app_scaling_limits
    web_cart = web_cartridge or return [1, 1]
    component_instance = self.component_instances.find_by(cartridge_name: web_cart.name)
    group_instance = group_instances_with_scale.select{ |go| go.all_component_instances.include? component_instance }[0]
    [group_instance.min, group_instance.max]
  end

  def self.validate_user_env_variables(user_env_vars, no_delete=false)
    if user_env_vars.present?
      if !user_env_vars.is_a?(Array) or !user_env_vars[0].is_a?(Hash)
        raise OpenShift::UserException.new("Invalid environment variables: expected array of hashes", 186, "environment_variables")
      end
      keys = {}
      user_env_vars.each do |ev|
        name = ev['name']
        unless name and (ev.keys - ['name', 'value']).empty?
          raise OpenShift::UserException.new("Invalid environment variable #{ev}. Valid keys 'name'(required), 'value'", 187, "environment_variables")
        end
        raise OpenShift::UserException.new("Invalid environment variable name #{name}: specified multiple times", 188, "environment_variables") if keys[name]
        keys[name] = true
        match = /\A([a-zA-Z_][\w]*)\z/.match(name)
        raise OpenShift::UserException.new("Name can only contain letters, digits and underscore and can't begin with a digit.", 194, "name") if match.nil?
      end
      if no_delete
        set_vars, unset_vars = sanitize_user_env_variables(user_env_vars)
        raise OpenShift::UserException.new("Environment variable deletion not allowed for this operation", 193, "environment_variables") unless unset_vars.empty?
      end
    end
  end

  def self.sanitize_user_env_variables(user_env_vars)
    set_vars = []
    unset_vars = []
    if user_env_vars.present?
      # separate add/update and delete user env vars
      user_env_vars.each do |ev|
        if ev['name'] && ev['value']
          set_vars << ev
        else
          unset_vars << ev
        end
      end
    end
    return set_vars, unset_vars
  end

  def validate_certificate(ssl_certificate, private_key, pass_phrase)
    if ssl_certificate.present?
      raise OpenShift::UserException.new("Private key is required", 172, "private_key") if private_key.nil?
      #validate certificate
      begin
        ssl_cert_clean = OpenSSL::X509::Certificate.new(ssl_certificate.strip)
      rescue Exception => e
        raise OpenShift::UserException.new("Invalid certificate: #{e.message}", 174, "ssl_certificate")
      end
      #validate private key
      begin
        pass_phrase = '' if pass_phrase.nil?
        priv_key_clean = OpenSSL::PKey.read(private_key.strip, pass_phrase.strip)
      rescue Exception => e
        raise OpenShift::UserException.new("Invalid private key or pass phrase: #{e.message}", 172, "private_key")
      end
      if not ssl_cert_clean.check_private_key(priv_key_clean)
        raise OpenShift::UserException.new("Private key/certificate mismatch", 172, "private_key")
      end

      if not [OpenSSL::PKey::RSA, OpenSSL::PKey::DSA].include?(priv_key_clean.class)
        raise OpenShift::UserException.new("Key must be RSA or DSA for Apache mod_ssl",172, "private_key")
      end
    end
  end

  def deploy(hot_deploy=false, force_clean_build=false, ref=nil, artifact_url=nil)
    result_io = ResultIO.new
    Application.run_in_application_lock(self) do
      op_group = DeployOpGroup.new(hot_deploy: hot_deploy, force_clean_build: force_clean_build, ref: ref, artifact_url: artifact_url)
      self.pending_op_groups.push op_group
      self.run_jobs(result_io)
    end
    return result_io
  end

  def activate(deployment_id)
    deployment = self.deployments.find_by(deployment_id: deployment_id)
    result_io = ResultIO.new
    Application.run_in_application_lock(self) do
      op_group = ActivateOpGroup.new(deployment_id: deployment_id)
      self.pending_op_groups.push op_group
      self.run_jobs(result_io)
    end
    return result_io
  end

  def refresh_deployments()
    #TODO call node to get the latest deployments
  end

  def update_deployments(deployments)
    # validate the deployments
    deployments.each { |d| raise OpenShift::ApplicationValidationException.new(self) unless d.valid? }

    self.set(:deployments, deployments.map{|d| d.to_hash})
  end

  def update_deployments_from_result(result_io)
    if result_io.deployments
      deploys = []
      result_io.deployments.each do |d|
        deploys.push(Deployment.new(deployment_id: d[:id],
                                       created_at: Time.at(d[:created_at].to_f),
                                              ref: d[:ref],
                                             sha1: d[:sha1],
                                     artifact_url: d[:artifact_url],
                                      activations: d[:activations] ? d[:activations].map(&:to_f) : [],
                                       hot_deploy: d[:hot_deploy] || false,
                                force_clean_build: d[:force_clean_build] || false))
      end
      update_deployments(deploys)
    end
  end
end<|MERGE_RESOLUTION|>--- conflicted
+++ resolved
@@ -215,46 +215,6 @@
       init_git_url: init_git_url,
     )
     app.analytics['user_agent'] = user_agent
-<<<<<<< HEAD
-=======
-    features << "web_proxy" if scalable
-    if app.valid?
-      begin
-        downloaded_cartridges = app.downloaded_cartridges(gear_size_map)
-        downloaded_cartridges.each { |cname,c| features << c.name }
-        framework_carts = CartridgeCache.cartridge_names("web_framework", app)
-        framework_cartridges = []
-        features.each do |feature|
-          cart = CartridgeCache.find_cartridge(feature, app)
-          if cart
-            framework_cartridges.push(cart.name) if cart.is_web_framework?
-          else
-            raise OpenShift::UserException.new("Invalid cartridge '#{feature}' specified.", 109, "cartridge")
-          end
-        end
-        if framework_carts.empty?
-          raise OpenShift::UserException.new("Unable to determine list of available cartridges.  Please try again and contact support if the issue persists.", 109, "cartridge")
-        elsif framework_cartridges.empty?
-          raise OpenShift::UserException.new("Each application must contain one web cartridge.  None of the specified cartridges #{features.to_sentence} is a web cartridge. Please include one of the following cartridges: #{framework_carts.to_sentence} or supply a valid url to a custom web_framework cartridge.", 109, "cartridge")
-        elsif framework_cartridges.length > 1
-          raise OpenShift::UserException.new("Each application must contain only one web cartridge.  Please include a single web cartridge from this list: #{framework_carts.to_sentence}.", 109, "cartridge")
-        end
-        framework_gear_size = gear_size_map[framework_cartridges[0]]
-        if framework_gear_size and (framework_gear_size != default_gear_size)
-          app.default_gear_size = framework_gear_size
-        end
-        gear_size_map.each do |name, gear_size|
-          cart = CartridgeCache.find_cartridge(name, app)
-          if cart.nil?
-            carts = CartridgeCache.cartridge_names("embedded", app)
-            raise OpenShift::UserException.new("Invalid cartridge. Valid values are (#{carts.join(', ')})", 109, "cartridge")
-          end
-
-          profs = cart.profile_for_feature(name)
-          profile = (profs.is_a? Array) ? profs.first : profs
-          comp = profile.components.first
-          comp_spec = {"cart" => cart.name, "comp" => comp.name}
->>>>>>> 69f4d9dd
 
     result = app.add_initial_cartridges(cartridges, init_git_url, user_env_vars)
     result_io.append(result)
@@ -698,27 +658,7 @@
         cart_name_map[cart.original_name] = cart.name
       end
 
-<<<<<<< HEAD
       # check if the requested cartridge is already in the application
-=======
-      if cart.is_web_framework?
-        component_instances.each do |ci|
-          if ci.is_web_framework?
-            raise OpenShift::UserException.new("You can only have one framework cartridge in your application '#{name}'.", 109)
-          end
-        end
-      end
-
-      if cart.is_web_proxy?
-        component_instances.each do |ci|
-          if ci.is_web_proxy?
-            raise OpenShift::UserException.new("You can only have one proxy cartridge in your application '#{name}'.", 109)
-          end
-        end
-      end
-
-      # check if the requested feature is provided by any existing/embedded application cartridge
->>>>>>> 69f4d9dd
       component_instances.each do |ci|
         ci_cart = ci.get_cartridge
         if ci_cart.original_name == cart.original_name
@@ -1754,19 +1694,7 @@
 
     unsubscribe_conn_ops = []
     comp_specs.each do |comp_spec|
-<<<<<<< HEAD
       comp_instance = self.find_component_instance_for(comp_spec)
-      remove_ssh_keys = self.app_ssh_keys.where(component_id: comp_instance._id)
-      if remove_ssh_keys.length.present?
-        keys_attrs = remove_ssh_keys.map{|k| k.attributes.dup}
-        op_group = UpdateAppConfigOpGroup.new(remove_keys_attrs: keys_attrs, user_agent: self.user_agent)
-        Application.where(_id: self._id).update_all({ "$push" => { pending_op_groups: op_group.as_document }, "$pullAll" => { app_ssh_keys: keys_attrs }})
-      end
-      domain.remove_system_ssh_keys(comp_instance._id)
-      domain.remove_env_variables(comp_instance._id)
-=======
-      comp_instance = self.component_instances.find_by(cartridge_name: comp_spec["cart"], component_name: comp_spec["comp"])
->>>>>>> 69f4d9dd
       unsubscribe_conn_ops.push(UnsubscribeConnectionsOp.new(sub_pub_info: get_unsubscribe_info(comp_instance), prereq: gear_destroy_op_ids))
     end
     pending_ops.push(*unsubscribe_conn_ops)
@@ -1874,49 +1802,32 @@
       delete_gear_op = DeleteGearOp.new(gear_id: gear_id, prereq: [unreserve_uid_op._id.to_s])
       track_usage_op = TrackUsageOp.new(user_id: self.domain.owner._id, parent_user_id: self.domain.owner.parent_user_id,
                           app_name: self.name, gear_id: gear_id, event: UsageRecord::EVENTS[:end],
-                          usage_type: UsageRecord::USAGE_TYPES[:gear_usage], 
+                          usage_type: UsageRecord::USAGE_TYPES[:gear_usage],
                           prereq: [delete_gear_op._id.to_s])
 
-      ops = []
-      ops.push(destroy_gear_op)
-      ops.push(deregister_dns_op)
-      ops.push(unreserve_uid_op)
-      ops.push(delete_gear_op)
-      ops.push(track_usage_op)
-
-<<<<<<< HEAD
-      remove_ssh_keys = self.app_ssh_keys.find_by(component_id: gear_id) rescue []
-      remove_ssh_keys = [remove_ssh_keys].flatten
-      if remove_ssh_keys.length > 0
-        keys_attrs = remove_ssh_keys.map{|k| k.attributes.dup}
-        op_group = UpdateAppConfigOpGroup.new(remove_keys_attrs: keys_attrs, user_agent: self.user_agent)
-        Application.where(_id: self._id).update_all({ "$push" => { pending_op_groups: op_group.as_document }, "$pullAll" => { app_ssh_keys: keys_attrs }})
-      end
-
-=======
->>>>>>> 69f4d9dd
-      pending_ops.push *ops
+      pending_ops.push(destroy_gear_op, deregister_dns_op, unreserve_uid_op, delete_gear_op, track_usage_op)
+
       if additional_filesystem_gb != 0
-        track_usage_fs_op = TrackUsageOp.new(user_id: self.domain.owner._id, parent_user_id: self.domain.owner.parent_user_id,
+        pending_ops <<  TrackUsageOp.new(user_id: self.domain.owner._id, parent_user_id: self.domain.owner.parent_user_id,
           app_name: self.name, gear_id: gear_id, event: UsageRecord::EVENTS[:end], usage_type: UsageRecord::USAGE_TYPES[:addtl_fs_gb],
-          additional_filesystem_gb: additional_filesystem_gb, 
+          additional_filesystem_gb: additional_filesystem_gb,
           prereq: [delete_gear_op._id.to_s])
-        pending_ops.push(track_usage_fs_op)
-      end
-    end
-    #comp_specs = self.group_instances.find(ginst_id).all_component_instances.map(&:to_component_spec)
+      end
+    end
+
     self.group_instances.find(ginst_id).all_component_instances.each do |instance|
-      gear_ids.each do |gear_id|
-        pending_ops.push(TrackUsageOp.new(user_id: self.domain.owner._id, parent_user_id: self.domain.owner.parent_user_id,
-          app_name: self.name, gear_id: gear_id, event: UsageRecord::EVENTS[:end], cart_name: instance.cartridge_name,
-          usage_type: UsageRecord::USAGE_TYPES[:premium_cart], 
-          prereq: [delete_gear_op._id.to_s]))
-      end if instance.cartridge.is_premium?
+      if instance.cartridge.is_premium?
+        gear_ids.each do |gear_id|
+          pending_ops << TrackUsageOp.new(user_id: self.domain.owner._id, parent_user_id: self.domain.owner.parent_user_id,
+            app_name: self.name, gear_id: gear_id, event: UsageRecord::EVENTS[:end], cart_name: instance.cartridge_name,
+            usage_type: UsageRecord::USAGE_TYPES[:premium_cart],
+            prereq: [delete_gear_op._id.to_s])
+        end
+      end
     end
 
     if deleting_app
-      notify_app_delete_op = NotifyAppDeleteOp.new(prereq: [pending_ops.last._id.to_s])
-      pending_ops.push(notify_app_delete_op)
+      pending_ops << NotifyAppDeleteOp.new(prereq: [pending_ops.last._id.to_s])
     end
 
     pending_ops
@@ -2011,13 +1922,8 @@
     ops = []
 
     comp_specs.each do |comp_spec|
-<<<<<<< HEAD
-      component_ops[comp_spec] = {new_component: nil, adds: [], post_configures: [], expose_ports: []} if component_ops[comp_spec].nil?
+      component_ops[comp_spec] = {new_component: nil, adds: [], post_configures: [], expose_ports: [], add_broker_auth_keys: []} if component_ops[comp_spec].nil?
       cartridge = comp_spec.cartridge
-=======
-      component_ops[comp_spec] = {new_component: nil, adds: [], post_configures: [], expose_ports: [], add_broker_auth_keys: []} if component_ops[comp_spec].nil?
-      cartridge = CartridgeCache.find_cartridge(comp_spec["cart"], self)
->>>>>>> 69f4d9dd
 
       new_component_op_id = []
       if self.group_instances.where(_id: group_instance_id).exists? and (not is_scale_up)
@@ -2035,7 +1941,7 @@
         sparse_carts_added_count += 1
 
         # Ensure that all web_proxies get broker auth
-        if cartridge.categories.include?("web_proxy")
+        if cartridge.is_web_proxy?
           add_broker_auth_op = AddBrokerAuthKeyOp.new(gear_id: gear_id, prereq: new_component_op_id + [prereq_id])
           prereq_id = add_broker_auth_op._id.to_s
           component_ops[comp_spec][:add_broker_auth_keys].push add_broker_auth_op
@@ -2089,19 +1995,6 @@
             usage_type: UsageRecord::USAGE_TYPES[:premium_cart], prereq: [op._id.to_s])) if cartridge.is_premium?
         end
       end
-<<<<<<< HEAD
-      remove_ssh_keys = self.app_ssh_keys.find_by(component_id: component_instance._id) rescue []
-      remove_ssh_keys = [remove_ssh_keys].flatten
-      if remove_ssh_keys.length > 0
-        keys_attrs = remove_ssh_keys.map{|k| k.attributes.dup }
-        op_group = UpdateAppConfigOpGroup.new(remove_keys_attrs: keys_attrs, user_agent: self.user_agent)
-        pending_op_groups op_group
-        Application.where(_id: self._id).update_all({ "$push" => { pending_op_groups: op_group.as_document }, "$pullAll" => { app_ssh_keys: keys_attrs }})
-      end
-      domain.remove_system_ssh_keys(component_instance._id)
-      domain.remove_env_variables(component_instance._id)
-=======
->>>>>>> 69f4d9dd
       op = DeleteCompOp.new(comp_spec: comp_spec, prereq: ops.map{|o| o._id.to_s})
       ops.push op
       ops.push(UnsubscribeConnectionsOp.new(sub_pub_info: get_unsubscribe_info(component_instance), prereq: [op._id.to_s]))
@@ -2664,16 +2557,6 @@
     [computed_start_order, computed_stop_order]
   end
 
-<<<<<<< HEAD
-  ##
-  # Will not change existing component specs
-  def gen_available_app_overrides(specs)
-    overrides = []
-
-    # make the web framework min scale 2
-    if primary = specs.find{ |i| i.cartridge.is_web_framework? } || cartridges.find{ |i| i.cartridge.is_service? }
-      overrides << GroupOverride.new([primary.dup], 2)
-=======
   def reorder_usage_ops(pending_ops)
     op_ids = []
     begin_usage_op_ids = []
@@ -2694,59 +2577,15 @@
     end unless begin_usage_op_ids.empty?
   end
 
-  # Gets a feature name for the cartridge/component combination
-  #
-  # == Parameters:
-  # cartridge_name::
-  #   Name of cartridge
-  # component_name::
-  #   Name of component
-  #
-  # == Returns:
-  # Feature name provided by the cartridge that includes the component
-  def get_feature(cartridge_name,component_name)
-    cart = CartridgeCache.find_cartridge(cartridge_name, self)
-    prof = cart.get_profile_for_component component_name
-    (prof.provides.length > 0 && prof.name != cart.default_profile) ? prof.provides.first : cart.provides.first
-  end
-
-  def get_components_for_feature(feature)
-    cart = CartridgeCache.find_cartridge(feature, self)
-    raise OpenShift::UserException.new("No cartridge found that provides #{feature}", 109) if cart.nil?
-    prof = cart.profile_for_feature(feature)
-    prof.components.map{ |comp| self.component_instances.find_by(cartridge_name: cart.name, component_name: comp.name) }
-  end
-
-  def gen_non_scalable_app_overrides(features)
-    #find web_framework
-    web_framework = {}
-    features.each do |feature|
-      cart = CartridgeCache.find_cartridge(feature, self)
-      next unless cart.categories.include? "web_framework"
-      prof = cart.profile_for_feature(feature)
-      prof = prof.first if prof.is_a? Array
-      comp = prof.components.first
-      web_framework = {"cart"=>cart.name, "comp"=>comp.name}
-    end
-
-    group_overrides = [{"components"=>[web_framework], "max_gears"=> 1}]
-    #generate group overrides to colocate all components with web_framework and limit scale to 1
-    features.each do |feature|
-      cart = CartridgeCache.find_cartridge(feature, self)
-      next if cart.categories.include? "web_framework"
-      profs = cart.profile_for_feature(feature)
-      profile = (profs.is_a? Array) ? profs.first : profs
-      components = profile.components
-      group_overrides += components.map { |comp|
-        {
-          "components" => [
-            web_framework,
-            {"cart"=>cart.name, "comp"=>comp.name}
-          ],
-          "max_gears" => 1
-        }
-      }
->>>>>>> 69f4d9dd
+  ##
+  # Will not change existing component specs
+  #
+  def gen_available_app_overrides(specs)
+    overrides = []
+
+    # make the web framework min scale 2
+    if primary = specs.find{ |i| i.cartridge.is_web_framework? } || cartridges.find{ |i| i.cartridge.is_service? }
+      overrides << GroupOverride.new([primary.dup], 2)
     end
 
     # ensure the proxy has the appropriate min scale and multiplier
