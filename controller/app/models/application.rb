--- conflicted
+++ resolved
@@ -368,11 +368,7 @@
 
   def track_downloaded_cartridge(cart)
     return self unless cart.manifest_url.present?
-<<<<<<< HEAD
     @downloaded_cartridges[cart.name] = cart if @downloaded_cartridges
-=======
-    @downloaded_cartridge_instances[cart.name] = cart if @downloaded_cartridge_instances
->>>>>>> 977854f8
     Rails.logger.error("Duplicate downloaded cartridge exists for application '#{self.name}'! Overwriting..") if downloaded_cart_map.has_key? cart.name
     downloaded_cart_map[cart.original_name] = {
         "versioned_name" => cart.full_identifier,
@@ -657,13 +653,8 @@
   # @raise [OpenShift::ApplicationValidationException] Exception to indicate a validation error
   def add_initial_cartridges(cartridges, init_git_url=nil, user_env_vars=nil)
 
-<<<<<<< HEAD
     if self.scalable and not cartridges.any?{ |c| c.features.include?('web_proxy') }
       cartridges << CartridgeInstance.new(CartridgeCache.find_cartridge_by_feature('web_proxy'))
-=======
-    if self.scalable and not cartridges.any?{ |c| c.provides.include?('web_proxy') }
-      cartridges << CartridgeInstance.new(CartridgeCache.find_cartridge('web_proxy'))
->>>>>>> 977854f8
     end
 
     group_overrides = CartridgeInstance.overrides_for(cartridges, self)
@@ -766,15 +757,7 @@
     save! if persisted? && downloaded_cart_map_changed?
 
     Application.run_in_application_lock(self) do
-<<<<<<< HEAD
       op_group = AddFeaturesOpGroup.new(features: cartridges.map(&:name), group_overrides: group_overrides, init_git_url: init_git_url,
-=======
-      # save this app before adding the op_group, if its persisted already
-      # this ensures that any downloaded carts are present before the op_group with the features is added  
-      self.save! if self.persisted?
-
-      op_group = AddFeaturesOpGroup.new(features: features.map(&:name), group_overrides: group_overrides, init_git_url: init_git_url,
->>>>>>> 977854f8
                                         user_env_vars: user_env_vars, user_agent: self.user_agent)
       self.pending_op_groups.push op_group
 
@@ -1135,16 +1118,12 @@
     threaddump_available = false
     result_io = ResultIO.new
     component_instances.each do |component_instance|
-      if component_instance.get_additional_control_actions and component_instance.get_additional_control_actions.include? "threaddump"
+      if component_instance.supports_action?("threaddump")
         threaddump_available = true
-<<<<<<< HEAD
-      end if component_instance.supports_action?("threaddump")
-=======
         GroupInstance.run_on_gears(component_instance.gears, result_io, false) do |gear, r|
           r.append gear.threaddump(component_instance)
         end
       end
->>>>>>> 977854f8
     end
     raise OpenShift::UserException.new("The threaddump command is not available for this application", 180) if !threaddump_available
     result_io
