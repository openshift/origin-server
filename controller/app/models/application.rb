require 'matrix'

class Matrix
  def []=(i, j, x)
    @rows[i][j] = x
  end
end

##
# @api model
# Class to represent an OpenShift Application
# @!attribute [r] name
#   @return [String] The name of the application. The name of the application is user provided and can be mixed case
# @!attribute [r] canonical_name
#   @return [String] The down-cased name of the application
# @!attribute [r] uuid
#   @return [String] UUID that represents this application. This is usually the same as the MongoID ID field.
#     For applications that existed before the transition to MongoID, this field represents the original UUID and will differ
#     from the MongoID ID field.
# @!attribute [rw] domain_requires
#   @return [Array<String>] Array of IDs of the applications that this application is dependent on
#     If the parent application is destroyed, this application also needs to be destroyed
# @!attribute [rw] group_overrides
#   @return [Array<Array<String>>] Array of Array of components that need to be co-located
# @!attribute [rw] pending_op_groups
#   @return [Array<PendingAppOpGroup>] List of pending operations to be performed on this application
# @!attribute [r] domain
#   @return [Domain] Domain that this application is part of.
# @!attribute [rw] component_stop_order
#   @return [Array<String>] Normally configure order computed based on order specified by each component's manifest.
#     This attribute is used to overrides the configure order
# @!attribute [r] default_gear_size
#   @return [String] The default gear size to use when creating a new {GroupInstance}. This value can be overridden
#     using group overrides or in the cartridge manifest
# @!attribute [r] scalable
#   @return [Boolean] This value is true if the application is scalable
# @!attribute [r] init_git_url
#   @return [String] Stores the URL to the GIT url specified during application creation
# @!attribute [r] analytics
#   @return [Hash] Location to store analytics data relevant to the application
# @!attribute [r] component_instances
#   @return [Array<ComponentInstance>] Array of components in this application
# @!attribute [r] group_instances
#   @return [Array<GroupInstance>] Array of gear groups in the application
# @!attribute [r] app_ssh_keys
#   @return [Array<ApplicationSshKey>] Array of auto-generated SSH keys used by components of the application to connect to other gears
# @!attribute [r] aliases
#   @return [Array<String>] Array of DNS aliases registered with this application.
#     @see {Application#add_alias} and {Application#remove_alias}
# @!attribute [r] deployments
#   @return [Array<Deployment>] Array of deployment for this application
class Application
  include Mongoid::Document
  include Mongoid::Timestamps
  include Membership

  # Maximum length of  a valid application name
  APP_NAME_MAX_LENGTH = 32

  # Numeric representation for unlimited scaling
  MAX_SCALE = -1
  MAX_SCALE_NUM = 1000000

  # Maximum dependency chain length can be resolved during elaborate()
  MAX_CARTRIDGE_RECURSION = 5

  # Available deployment types
  DEPLOYMENT_TYPES = ['git', 'binary']

  # This is the current regex for validations for new applications
  APP_NAME_REGEX = /\A[A-Za-z0-9]*\z/
  def self.check_name!(name)
    if name.blank? or name !~ APP_NAME_REGEX
      raise Mongoid::Errors::DocumentNotFound.new(Application, nil, [name])
    end
    name
  end

  field :name, type: String
  field :canonical_name, type: String
  field :group_overrides, type: TypedArray[GroupOverride], default: []
  embeds_many :pending_op_groups, class_name: PendingAppOpGroup.name, cascade_callbacks: true

  belongs_to :domain, inverse_of: :applications
  field :domain_namespace, type: String # denormalized canonical namespace
  belongs_to :owner, class_name: CloudUser.name, inverse_of: :owned_applications
  belongs_to :builder, class_name: Application.name, inverse_of: :built_applications
  has_many :built_applications, class_name: Application.name

  field :downloaded_cart_map, type: Hash, default: {}
  field :default_gear_size, type: String, default: Rails.configuration.openshift[:default_gear_size]
  field :scalable, type: Boolean, default: false
  field :ha, type: Boolean, default: false
  field :init_git_url, type: String, default: ""
  field :analytics, type: Hash, default: {}
  field :secret_token, type: String
  field :config, type: Hash, default: {'auto_deploy' => true, 'deployment_branch' => 'master', 'keep_deployments' => 1, 'deployment_type' => 'git'}
  field :meta, type: Hash

  embeds_many :component_instances, class_name: ComponentInstance.name
  embeds_many :group_instances, class_name: GroupInstance.name
  embeds_many :gears, class_name: Gear.name
  embeds_many :app_ssh_keys, class_name: ApplicationSshKey.name
  embeds_many :aliases, class_name: Alias.name
  embeds_many :deployments, class_name: Deployment.name

  has_members through: :domain, default_role: :admin

  validates :config, presence: true, application_config: true
  validates :meta, application_metadata: true

  validates :name,
    presence: {message: "Application name is required and cannot be blank."},
    format:   {with: APP_NAME_REGEX, message: "Application name must contain only alphanumeric characters (a-z, A-Z, or 0-9)."},
    length:   {maximum: APP_NAME_MAX_LENGTH, minimum: 0, message: "Application name must be a minimum of 1 and maximum of #{APP_NAME_MAX_LENGTH} characters."},
    blacklisted: {message: "Application name is not allowed.  Please choose another."}
  validate :extended_validator

  # Returns a map of field to error code for validation failures
  # * 105: Invalid application name
  def self.validation_map
    {name: 105}
  end

  index({'gears.uuid' => 1}, {:unique => true, :sparse => true})
  index({'pending_op_groups.created_at' => 1})
  index({'domain_id' => 1, 'canonical_name' => 1}, {:unique => true})
  create_indexes

  # non-persisted field used to store user agent of current request
  attr_accessor :user_agent
  attr_accessor :connections

  #
  # Return a count of the gears for each application identified by the current query.  Returns
  # an array of hashes including:
  #
  #   '_id': application id
  #   'domain_id': domain id
  #   'gear_sizes': hash of gear size strings to counts
  #
  def self.with_gear_counts(domains=queryable)
    apps_info = []
    Application.in(domain_id: domains.map(&:_id)).each do |app|
      gear_sizes = {}
      app.group_instances.each do |gi|
        gear_sz = gi.gear_size
        gear_sizes[gear_sz] ||= 0
        gear_sizes[gear_sz] += gi.gears.length if gi.gears.present?
      end if app.group_instances.present?
      apps_info << {"_id" => app._id, "domain_id" => app.domain_id, "gear_sizes" => gear_sizes} 
    end
    apps_info
  end

  # Denormalize the domain namespace and the owner id, ensure the init_git_url is clean
  before_save prepend: true do
    if has_domain?
      self.domain_namespace = domain.canonical_namespace if domain_namespace.blank? || domain_id_changed?
      self.owner_id = domain.owner_id if owner_id.blank? || domain_id_changed?
    end
    if init_git_url_changed?
      self.init_git_url = OpenShift::Git.persistable_clone_spec(init_git_url)
    end
  end

  after_save do |app|
    app.instance_variable_set(:@downloaded_cartridges, nil)
  end

  # Hook to prevent accidental deletion of MongoID model before all related {Gear}s are removed
  before_destroy do |app|
    raise "Please call destroy_app to delete all gears before deleting this application" if gears.count > 0
  end

  # Observer hook for extending the validation of the application in an ActiveRecord::Observer
  # @see http://api.rubyonrails.org/classes/ActiveRecord/Observer.html
  def extended_validator
    notify_observers(:validate_application)
  end

  ##
  # Helper for test cases to create the {Application}
  #
  # @param application_name [String] Name of the application
  # @param cartridges [Array<CartridgeInstance>] List of cartridge instances to add to the application
  # @param domain [Domain] The domain namespace under which this application is created
  # @param opts [Hash] Flexible array of optional parameters
  #   default_gear_size [String] The default gear size to use when creating a new {Gear} for the application
  #   scalable [Boolean] Indicates if the application should be scalable or host all cartridges on a single gear.
  #      If set to true, a "web_proxy" cartridge is automatically added to perform load-balancing for the web tier
  #   available [Boolean] Indicates if the application should be be highly available.  Implies 'scalable'
  #   result_io [ResultIO, #output] Object to log all messages and cartridge output
  #   initial_git_url [String] URL to git repository to retrieve application code
  #   user_agent [String] user agent string of browser used for this rest API request
  #   builder_id [String] the identifier of the application that is using this app as a builder
  #   user_env_vars [Array<Hash>] array of environment variables to add to this application
  # @return [Application] Application object that has been created
  # @raise [OpenShift::ApplicationValidationException] Exception to indicate a validation error
  def self.create_app(application_name, cartridges, domain, opts=nil)
    opts ||= {}

    app = Application.new(
      domain: domain,
      name: application_name,
      default_gear_size: opts[:default_gear_size].presence || Rails.application.config.openshift[:default_gear_size],
      scalable: opts[:scalable] || opts[:available],
      ha: opts[:available],
      builder_id: opts[:builder_id],
      user_agent: opts[:user_agent],
      init_git_url: opts[:initial_git_url],
    )
    app.config.each do |k, default|
      v = opts[k.to_sym]
      app.config[k] = v unless v.nil?
    end
    app.analytics['user_agent'] = opts[:user_agent]

    io = opts[:result_io] || ResultIO.new
    io.append app.add_initial_cartridges(cartridges, opts[:initial_git_url], opts[:user_env_vars])
    app
  end

  ##
  # Helper method to find an application using the application name
  # @param user [CloudUser] The owner of the application
  # @param app_name [String] The application name
  # @return [Application, nil] The application object or nil if no application matches
  #
  def self.find_by_user(user, app_name)
    Application.in(domain: user.domains.map(&:_id)).where(canonical_name: app_name.downcase).first
  end

  ##
  # Helper method to find an application that runs on a particular gear
  # @param gear_uuid [String] The UUID of the gear
  # @return [[Application,Gear]] The application and gear objects or nil array if no application matches
  def self.find_by_gear_uuid(gear_uuid)
    # obj_id = Moped::BSON::ObjectId(gear_uuid)
    obj_id = gear_uuid.to_s
    app = Application.where("gears.uuid" => obj_id).first
    return [nil, nil] if app.nil?
    gear = app.gears.select { |g| g.uuid == obj_id }.first
    return [app, gear]
  end

  ##
  # Constructor. Should not be used directly. Use {Application#create_app} instead.
  def initialize(attrs = nil, options = nil)
    super
    @downloaded_cartridges = {}
    self.app_ssh_keys = []
    #self.pending_op_groups = []
    self.analytics ||= {}

    # the resultant string length is 4/3 times the number specified as the first argument
    # with 96 specified, the token is going to be 128 characters long
    self.secret_token = SecureRandom.urlsafe_base64(96, false)
  end

  def uuid
    _id.to_s
  end

  ##
  # Setter for application name. Sets both the name and the canonical_name for the application
  # @param app_name [String] The application name
  def name=(app_name)
    self.canonical_name = app_name.downcase
    super
  end

  ##
  # Return either the denormalized domain name or nil, since namespace is denormalized
  def domain_namespace
    attributes['domain_namespace'] or has_domain? ? domain.canonical_namespace : nil
  end

  def capabilities
    @capabilities ||= domain.owner.capabilities.deep_dup rescue (raise OpenShift::UserException, "The application cannot be changed at this time.  Contact support.")
  end

  def quarantined
    gears.any?(&:quarantined)
  end

  # def group_overrides=(other)
  #   other = GroupOverride::Array.new.concat(other) if other && !other.is_a?(GroupOverride::Array)
  #   super(other)
  # end

  ##
  # Enumerates all the Cartridges that are installed in this application.  If
  # pending is true the op group will be iterated to check for changes to the
  # list.
  #
  # In general, this is the primary mechanism by which the cartridges in the
  # application should be queried.
  #
  def cartridges(pending=false, &block)
    # For efficiency, generate different enumerators
    e = if pending
      EnumeratorArray.new do |y|
        removed = []
        pending_op_groups.reverse_each do |g|
          case g
          when AddFeaturesOpGroup
            g.cartridges.each do |c|
              next if removed.any?{ |r| r.removes?(c) }
              y << c
            end
          when RemoveFeaturesOpGroup
            (removed ||= []) << g
          end
        end
        component_instances.each do |i|
          next if removed.any?{ |r| r.removes?(i.cartridge) }
          y << i.cartridge
        end
      end
    else
      EnumeratorArray.new do |y|
        component_instances.each do |i|
          y << i.cartridge
        end
      end
    end
    return e.each(&block) if block_given?
    e
  end

  ##
  # Returns the names of currently installed cartridges in this application
  # NOTE: Use cartridges as an enumerator if you need to access a specific version of the cartridge
  # @param pending [Boolean] Include the pending changes when calculating the list of features
  # @return [Array<String>] List of features
  def requires(pending=false)
    cartridges(pending).map(&:name)
  end
  alias_method :cartridge_names, :requires

  ##
  # Get the web framework cartridge
  # This method is only to maintain backwards compatibility for rest api version 1.0
  # @return Cartridge
  def web_cartridge
    cartridges.find(&:is_web_framework?)
  end

  def web_component_instance
    component_instances.detect(&:is_web_framework?)
  end

  def downloaded_cartridges
    @downloaded_cartridges ||= begin
      self.downloaded_cart_map.inject({}) do |h, (_, data)|
        cart = CartridgeCache.cartridge_from_data(data)
        Rails.logger.error("Duplicate downloaded cartridge exists for application '#{self.name}'! Overwriting..") if h.has_key? cart.name
        h[cart.name] = cart
        h
      end
    end
  end

  def cartridge_instances
    @cartridge_instances ||= {}
  end

  def track_downloaded_cartridge(cart)
    return self unless cart.manifest_url.present?
    @downloaded_cartridges[cart.name] = cart if @downloaded_cartridges
    Rails.logger.error("Duplicate downloaded cartridge exists for application '#{self.name}'! Overwriting..") if downloaded_cart_map.has_key? cart.name
    downloaded_cart_map[cart.original_name] = {
        "versioned_name" => cart.full_identifier,
        "version" => cart.version,
        "url" => cart.manifest_url,
        "original_manifest" => cart.manifest_text,
    }
    self
  end

  ##
  # Adds the given ssh key to the application.
  # @param user_id [String] The ID of the user associated with the keys. If the user ID is nil, then the key is assumed to be a system generated key
  # @param keys [Array<SshKey>] Array of keys to add to the application.
  # @param parent_op [PendingDomainOps] object used to track this operation at a domain level
  # @return [ResultIO] Output from cartridges
  def add_ssh_keys(keys, parent_op=nil)
    return if keys.empty?
    #check user access before adding key
    add_keys = []
    keys.flatten.each do |key|
      add_keys.push(key) unless key.class == UserSshKey and key.cloud_user and !Ability.has_permission?(key.cloud_user._id, :ssh_to_gears, Application, role_for(key.cloud_user._id), self)
    end
    keys_attrs = get_updated_ssh_keys(add_keys)
    Application.run_in_application_lock(self) do
      op_group = UpdateAppConfigOpGroup.new(add_keys_attrs: keys_attrs, parent_op: parent_op, user_agent: self.user_agent)
      self.pending_op_groups.push op_group
      result_io = ResultIO.new
      self.run_jobs(result_io)
      result_io
    end
  end

  ##
  # Remove the given ssh key from the application. If multiple users share the same key, only the specified users key is removed
  # but application access will still be possible.
  # @param keys [Array<SshKey>] Array of keys to remove from the application.
  # @param parent_op [PendingDomainOps] object used to track this operation at a domain level
  # @return [ResultIO] Output from cartridges
  def remove_ssh_keys(keys, parent_op=nil)
    return if keys.empty?
    keys_attrs = get_updated_ssh_keys(keys)
    Application.run_in_application_lock(self) do
      op_group = UpdateAppConfigOpGroup.new(remove_keys_attrs: keys_attrs, parent_op: parent_op, user_agent: self.user_agent)
      self.pending_op_groups.push op_group
      result_io = ResultIO.new
      self.run_jobs(result_io)
      result_io
    end
  end

  ##
  # Updates the configuration of the application.
  # @return [ResultIO] Output from cartridges
  def update_configuration
    if self.invalid?
      messages = []
      if self.errors.messages[:config]
        self.errors.messages[:config].each do |error|
          messages.push(error[:message]) if error[:message]
        end
      else
        self.errors.messages.each do |key, value|
          messages.push("#{key} #{value.join(",")}")
        end
      end
      raise OpenShift::UserException.new("Invalid application configuration: #{messages}", 1)
    end
    Application.run_in_application_lock(self) do
      op_group = UpdateAppConfigOpGroup.new(config: self.config)
      self.pending_op_groups.push op_group
      self.save!
      result_io = ResultIO.new
      self.run_jobs(result_io)
      result_io
    end
  end

  ##
  # Removes all ssh keys from the application's gears and adds the given ssh keys.
  # @param user_id [String] The ID of the user associated with the keys. If the user ID is nil, then the key is assumed to be a system generated key
  # @param keys [Array<SshKey>] Array of keys to add to the application.
  # @return [ResultIO] Output from cartridges
  def fix_gear_ssh_keys
    Application.run_in_application_lock(self) do
      # reload the application to get the latest data
      self.reload

      op_group = ReplaceAllSshKeysOpGroup.new(keys_attrs: self.get_all_updated_ssh_keys, user_agent: self.user_agent)
      self.pending_op_groups.push op_group
      result_io = ResultIO.new
      self.run_jobs(result_io)
      result_io
    end
  end

  ##
  # Adds environment variables to all gears on the application.
  # @param vars [Array<Hash>] List of environment variables. Each entry must contain key and value
  # @param parent_op [PendingDomainOps] object used to track this operation at a domain level
  # @return [ResultIO] Output from cartridges
  def add_env_variables(vars, parent_op=nil)
    Application.run_in_application_lock(self) do
      op_group = UpdateAppConfigOpGroup.new(add_env_vars: vars, parent_op: parent_op, user_agent: self.user_agent)
      self.pending_op_groups.push op_group
      result_io = ResultIO.new
      self.run_jobs(result_io)
      result_io
    end
  end

  ##
  # Remove environment variables from all gears on the application.
  # @param vars [Array<Hash>] List of environment variables. Each entry must contain key and value
  # @param parent_op [PendingDomainOps] object used to track this operation at a domain level
  # @return [ResultIO] Output from cartridges
  def remove_env_variables(vars, parent_op=nil)
    Application.run_in_application_lock(self) do
      op_group = UpdateAppConfigOpGroup.new(remove_env_vars: vars, parent_op: parent_op, user_agent: self.user_agent)
      self.pending_op_groups.push op_group
      result_io = ResultIO.new
      self.run_jobs(result_io)
      result_io
    end
  end

  ##
  # Add or Update or Delete user defined environment variables to all gears on the application.
  # @param vars [Array<Hash>] User environment variables. Each entry contains name and/or value
  # @return [ResultIO] Output from node platform
  def patch_user_env_variables(vars)
    Application.run_in_application_lock(self) do
      op_group = PatchUserEnvVarsOpGroup.new(user_env_vars: vars, user_agent: self.user_agent)
      self.pending_op_groups.push op_group
      result_io = ResultIO.new
      self.run_jobs(result_io)
      result_io
    end
  end

  ##
  # List all or selected user defined environment variables in the application.
  # @param vars [Array<String>] Selected user environment variable names. Each entry must contain name
  # @return [Hash] Environment variables in the application.
  def list_user_env_variables(vars=[])
    result_io = get_app_dns_gear.list_user_env_vars(vars)
    JSON.parse(result_io.resultIO.string)
  end

  ##
  # Return an array of all of the application overrides defined by the application itself (stored on
  # the model or implied by the scalable and ha flags).
  #
  # By passing "specs" you will retrieve the overrides for the application as if the application were
  # changing.
  #
  # The array returned is a copy of the core data and can be changed without editing the application.
  #
  def implicit_application_overrides(specs=nil)
    specs ||= component_instances.map(&:to_component_spec)

    # Overides from the basic cartridge definitions.
    overrides = []
    specs.each do |spec|
      # Cartridges can contribute overrides
      spec.cartridge.group_overrides.each do |override|
        if o = GroupOverride.resolve_from(specs, override)
          overrides << o.implicit
        end
      end

      # Each component has an implicit override based on its scaling
      comp = spec.component
      overrides <<
        if comp.is_sparse?
          GroupOverride.new([spec]).implicit
        else
          GroupOverride.new([spec], comp.scaling.min, comp.scaling.max).implicit
        end
    end

    # Overrides that are implicit to applications of this type
    if self.scalable
      if self.ha
        overrides.concat(implicit_available_overrides(specs))
      end
    else
      overrides.concat(implicit_non_scalable_overrides(specs))
    end

    overrides
  end

  ##
  # An available application has an implicit override to have 2 minimum web gears,
  # and 2 sparse web proxy components on those gears.
  #
  def implicit_available_overrides(specs)
    overrides = []

    # make the web framework min scale 2
    if primary = specs.find{ |i| i.cartridge.is_web_framework? } || cartridges.find{ |i| i.cartridge.is_service? }
      overrides << GroupOverride.new([primary.dup], 2).implicit
    end

    # ensure the proxy has the appropriate min scale and multiplier
    if proxy = specs.find{ |i| i.cartridge.is_web_proxy? }
      overrides << GroupOverride.new([ComponentOverrideSpec.new(proxy.dup, 2, -1, Rails.configuration.openshift[:default_ha_multiplier] || 0).merge(proxy)]).implicit
    end
    overrides
  end

  ##
  # A non-scalable application has an implicit override for all components to be
  # located on the same gear. 
  #
  def implicit_non_scalable_overrides(specs)
    [GroupOverride.new(specs.dup, nil, 1).implicit]
  end

  ##
  # Return the full list of overrides, implicit and explicit,
  # defined on this application.  These overrides are mutable.
  #
  # If specs is passed, only the override rules that apply
  # to that new list of specs (components) will be returned.
  #
  def application_overrides(specs=nil)
    specs ||= component_instances.map(&:to_component_spec)

    overrides = implicit_application_overrides(specs)

    # Overrides from the persisted application
    group_overrides.each do |override|
      if o = GroupOverride.resolve_from(specs, override)
        overrides << o
      end
    end

    overrides
  end

  ##
  # Return all of the group overrides persisted on the application. These
  # overrides are mutable.  Use application_overrides when you need to
  # see the effective overrides.
  #
  def group_instance_overrides
    group_instances.map{ |g| GroupOverride.for_instance(g) }
  end

  ##
  # Return one override for each group instance, containing the effective rules
  # for that instance.  The instance member points to the group_instance that
  # controls the override.
  #
  def group_instances_with_overrides
    GroupOverride.reduce_to(group_instance_overrides, application_overrides)
  end

  def validate_cartridge_instances!(cartridges)
    if not cartridges.all?(&:valid?)
      cartridges.each{ |c| c.errors.full_messages.uniq.each{ |m| errors[:cartridge] = m } }
      raise OpenShift::ApplicationValidationException.new(self)
    end

    if !Rails.configuration.openshift[:allow_obsolete_cartridges] && (obsolete = cartridges.select(&:is_obsolete?).presence) && (self.persisted? || !self.builder_id)
      obsolete.each{ |c| self.errors[:cartridge] = "The cartridge '#{c.name}' is no longer available to be added to an application." }
      raise OpenShift::ApplicationValidationException.new(self)
    end

    true
  end

  def find_component_instance_for(spec)
    component_instances.detect{ |i| i.matches_spec?(spec) }.tap{ |instance| spec.application = self if instance } or
      raise Mongoid::Errors::DocumentNotFound.new(ComponentInstance, spec.mongoize)
  end

  ##
  # Perform common initial setup of an application, including persisting it and cleanup
  # if the creation fails.
  #
  # @param cartridges [Array<CartridgeInstance>] List of cartridge instances to add to the application
  # @param init_git_url [String] URL to git repository to retrieve application code
  # @param user_env_vars [Array<Hash>] array of environment variables to add to this application
  # @return [ResultIO] Output from cartridges
  # @raise [OpenShift::ApplicationValidationException] Exception to indicate a validation error
  def add_initial_cartridges(cartridges, init_git_url=nil, user_env_vars=nil)

    if self.scalable and not cartridges.any?{ |c| c.features.include?('web_proxy') }
      cartridges << CartridgeInstance.new(CartridgeCache.find_cartridge_by_feature('web_proxy'))
    end

    group_overrides = CartridgeInstance.overrides_for(cartridges, self)
    self.validate_cartridge_instances!(cartridges)

    add_cartridges(cartridges.map(&:cartridge), group_overrides, init_git_url, user_env_vars)

  rescue => e
    self.delete if persisted? && !(group_instances.present? || component_instances.present?)
    raise e
  end

  ##
  # Adds components to the application
  # @param cartridges [Array<Cartridge>] List of cartridges to add to the application. Each cartridge must be resolved prior to this call
  # @param group_overrides [Array] List of group overrides
  # @param init_git_url [String] URL to git repository to retrieve application code
  # @return [ResultIO] Output from cartridges
  # @raise [OpenShift::UserException] Exception raised if there is any reason the cartridge cannot be added into the Application
  def add_cartridges(cartridges, group_overrides=[], init_git_url=nil, user_env_vars=nil, io=ResultIO.new)
    ssl_endpoint = Rails.application.config.openshift[:ssl_endpoint]
    cart_name_map = {}

    cartridges.each do |cart|

      # ensure that the user isn't trying to add multiple versions of the same cartridge
      if cart_name_map.has_key?(cart.original_name)
        raise OpenShift::UserException.new("#{cart.name} cannot co-exist with #{cart_name_map[cart.original_name]} in the same application", 136, "cartridge")
      else
        cart_name_map[cart.original_name] = cart.name
      end

      if cart.components.length != 1
        raise OpenShift::UserException.new("The cartridge #{cart.name} is invalid: only one component may be defined per cartridge.", 136, "cartridge")
      end

      # check if the requested cartridge is already in the application
      component_instances.each do |ci|
        ci_cart = ci.get_cartridge
        if ci_cart.original_name == cart.original_name
          raise OpenShift::UserException.new("#{cart.name} cannot co-exist with cartridge #{ci.cartridge_name} in your application", 136, "cartridge")
        end
      end

      if cart.is_web_framework? and defined?(cart.endpoints) and cart.endpoints.respond_to?(:each)
        cart_req_ssl_endpoint = false
        cart.endpoints.each do |endpoint|
          if endpoint.options and endpoint.options["ssl_to_gear"]
            cart_req_ssl_endpoint = true
          end
        end
        if (((ssl_endpoint == "deny") and cart_req_ssl_endpoint ) or
            ((ssl_endpoint == "force") and not cart_req_ssl_endpoint))
          raise OpenShift::UserException.new("Invalid cartridge '#{cart.name}' conflicts with platform SSL_ENDPOINT setting.", 109, "cartridge")
        end
      end

      # Validate that the cartridges support scalable if necessary
      if self.scalable && !(cart.is_plugin? || cart.is_service? || cart.is_web_framework?)
        raise OpenShift::UserException.new("#{cart.name} cannot be embedded in scalable app '#{name}'.", 109, 'cartridge')
      end

      # prevent a proxy from being added to a non-scalable (single-gear) application
      if cart.is_web_proxy? and !self.scalable
        raise OpenShift::UserException.new("#{cart.name} cannot be added to existing applications. It is automatically added when you create a scaling application.", 137, 'cartridge')
      end

      if self.scalable and cart.is_web_framework?
        cart_scalable = false
        cart.components.each do |component|
           next if component.scaling.min==1 and component.scaling.max==1
           cart_scalable = true
        end
        if !cart_scalable
          raise OpenShift::UserException.new("The cartridge '#{cart.name}' does not support being made scalable.", 109, 'scalable')
        end
      end

      # Validate that this feature either does not have the domain_scope category
      # or if it does, then no other application within the domain has this feature already
      if cart.is_domain_scoped?
        if Application.where(domain_id: self.domain._id, "component_instances.cartridge_name" => cart.name).present?
          raise OpenShift::UserException.new("An application with #{cart.name} already exists within the domain. You can only have a single application with #{cart.name} within a domain.", 109, 'cartridge')
        end
      end
    end

    # Only one web_framework is allowed
    if (cartridges + component_instances).inject(0){ |c, cart| cart.is_web_framework? ? c + 1 : c } > 1
      raise OpenShift::UserException.new("You can only have one web cartridge in your application '#{name}'.", 109, 'cartridge')
    end

    # Only one web proxy is allowed
    if (cartridges + component_instances).inject(0){ |c, cart| cart.is_web_proxy? ? c + 1 : c } > 1
      raise OpenShift::UserException.new("You can only have one proxy cartridge in your application '#{name}'.", 109, 'cartridge')
    end

    # ensure cartridges are available to the cache and that downloaded cartridegs are stored
    cartridges.inject(cartridge_instances) do |h, cart|
      track_downloaded_cartridge(cart)
      h[cart.name] = cart
      h
    end
    save! if persisted? && downloaded_cart_map_changed?

    Application.run_in_application_lock(self) do
      op_group = AddFeaturesOpGroup.new(features: cartridges.map(&:name), group_overrides: group_overrides, init_git_url: init_git_url,
                                        user_env_vars: user_env_vars, user_agent: self.user_agent)
      self.pending_op_groups.push op_group

      # if the app is not persisted, it means its an app creation request
      # in this case, calculate the pending_ops and execute the pre-save ones
      # this ensures that the app document is not saved without basic embedded documents in place
      # Note: when the scheduler is implemented, these steps (except the call to run_jobs)
      # will be moved out of the lock
      begin
        op_group.elaborate(self)
        op_group.pre_execute(io)
        save!
      rescue
        op_group.unreserve_gears(op_group.num_gears_added, self)
        raise
      end unless self.persisted?

      self.run_jobs(io)
    end

    # adding this feature may have caused pending_ops to be created on the domain
    # for adding env vars and ssh keys
    # execute run_jobs on the domain to take care of those
    domain.reload
    domain.run_jobs
    io
  end

  ##
  # Removes cartridges from the application
  # @param cartridges [Array<Cartridge>] List of cartridges to remove from the application. Each feature will be resolved to the cartridge which provides it
  # @param group_overrides [Array] List of group overrides
  # @param force [Boolean] Set to true when deleting an application. It allows removal of web_proxy and ignores missing cartridges
  # @param remove_all_cartridges [Boolean] Set to true when deleting an application.
  #        It allows recomputing the list of cartridges within the application after acquiring the lock.
  #        If set to true, this ignores the cartridges argument
  # @return [ResultIO] Output from cartridges
  # @raise [OpenShift::UserException] Exception raised if there is any reason the cartridge cannot be removed from the Application
  def remove_cartridges(cartridges=nil, io=ResultIO.new)
    remove_all_cartridges = cartridges.nil?

    cartridges =
      if remove_all_cartridges
        component_ids = component_instances.map(&:_id).map(&:to_s)
        self.cartridges
      else
        component_ids = []
        cartridges.map do |cart|
          cart = CartridgeCache.find_cartridge(cart, self) if cart.is_a? String
          raise OpenShift::UserException.new("The cartridge '#{cart}' can not be found.", 109) if cart.nil?

          instances = self.component_instances.where(cartridge_name: cart.name)
          unless remove_all_cartridges
            raise OpenShift::UserException.new("'#{cart.name}' cannot be removed", 137) if (cart.is_web_proxy? and self.scalable) or cart.is_web_framework?
            raise OpenShift::UserException.new("'#{cart.name}' is not a cartridge of '#{self.name}'", 135) if instances.blank?
          end
          component_ids += instances.map(&:_id).map(&:to_s)
          cart
        end
      end

    cartridges.each{ |cart| remove_dependent_cartridges(cart, io) }

    valid_domain_jobs = ((self.domain.system_ssh_keys.any?{ |k| component_ids.include? k.component_id.to_s }) || (self.domain.env_vars.any?{ |e| component_ids.include? e['component_id'].to_s })) rescue true

    Application.run_in_application_lock(self) do
      op_group = RemoveFeaturesOpGroup.new(features: cartridges.map(&:name), remove_all_features: remove_all_cartridges, user_agent: self.user_agent)
      self.pending_op_groups.push op_group
      self.run_jobs(io)
    end

    return io if !valid_domain_jobs

    # removing this cartridge may have caused pending_ops to be created on the domain
    # for removing env vars and ssh keys
    # execute run_jobs on the domain to take care of those
    domain.reload
    domain.run_jobs
    io
  end

  ##
  # Removes cartridges on other applications in this domain that may depend on this cartridge's functionality.
  #
  # Deserves a serious refactoring - instead of relying on individual cartridge categories to determine if any
  # dependent cartridges need to be removed in other applications, we should rely on linkages created between
  # cartridges and applications.
  #
  def remove_dependent_cartridges(cart, io=ResultIO.new)
    if cart.is_ci_server?
      self.domain.applications.each do |app|
        next if self == app
        app.cartridges(true) do |ucart|
          if ucart.is_ci_builder?
            Application.run_in_application_lock(app) do
              op_group = RemoveFeaturesOpGroup.new(features: [ucart.name], user_agent: app.user_agent)
              app.pending_op_groups.push op_group
              app.run_jobs(cart_io = ResultIO.new)
              if cart_io.exitcode == 0
                cart_io.resultIO.string = "Removed #{ucart.name} from #{app.name}\n"
              end
              io.append(cart_io)
            end
          end
        end
      end
    end
    io
  end

  ##
  # Destroys all gears on the application.
  # @note {#run_jobs} must be called in order to perform the updates
  # @return [ResultIO] Output from cartridges
  def destroy_app(io=ResultIO.new)
    remove_dependent_applications(io)
    remove_cartridges(nil, io)
    notify_observers(:after_destroy)
    io
  end

  ##
  # Destroys all applications that depend on this application
  #
  def remove_dependent_applications(io=ResultIO.new)
    Application.where(domain_id: domain_id, builder_id: _id).each{ |app| app.destroy_app(io) }
    io
  end

  ##
  # Updates the component grouping overrides of the application and create tasks to perform the update
  # @param group_overrides [Array] list of group overrides
  # @return [ResultIO] Output from cartridges
  def set_group_overrides(group_overrides, io=ResultIO.new)
    Application.run_in_application_lock(self) do
      op_group = AddFeaturesOpGroup.new(features: [], group_overrides: group_overrides, user_agent: self.user_agent)
      pending_op_groups.push op_group
      self.save!
      self.run_jobs(io)
      io
    end
  end

  ##
  # Update the application's group overrides such that a scalable application becomes HA
  # This broadly means setting the 'min' of web_proxy sparse cart to 2
  def make_ha
    raise OpenShift::UserException.new("This feature ('High Availability') is currently disabled. Enable it in OpenShift's config options.") if not Rails.configuration.openshift[:allow_ha_applications]
    raise OpenShift::UserException.new("'High Availability' is not an allowed feature for the account ('#{self.domain.owner.login}')") if not self.domain.owner.ha
    raise OpenShift::UserException.new("Only scalable applications can be made 'HA'") if not self.scalable
    raise OpenShift::UserException.new("Application is already HA") if self.ha

    component_instance = self.component_instances.detect{ |i| i.cartridge.is_web_proxy? } or
      raise OpenShift::UserException.new("Cannot make the application HA because there is no web cartridge.")
    raise OpenShift::UserException.new("Cannot make the application HA because the web cartridge's max gear limit is '1'") if component_instance.group_instance.get_group_override('max_gears')==1

    Application.run_in_application_lock(self) do
      pending_op_groups << MakeAppHaOpGroup.new(user_agent: self.user_agent)
      self.save!
      result_io = ResultIO.new
      self.run_jobs(result_io)
      result_io
    end
  end

  ##
  # Create and add group overrides to update scaling and filesystem limits for a the {GroupInstance} hosting a {ComponentInstance}
  # @param component_instance [ComponentInstance] The component instance to use when creating the override definition
  # @param scale_from [Integer] Minimum scale for the component
  # @param scale_to [Integer] Maximum scale for the component
  # @param additional_filesystem_gb [Integer] Gb of disk storage required beyond is default in the gear size
  # @return [ResultIO] Output from cartridges
  # @raise [OpenShift::UserException] Exception raised if request cannot be completed
  def update_component_limits(component_instance, scale_from, scale_to, additional_filesystem_gb, multiplier=nil)
    if additional_filesystem_gb && additional_filesystem_gb != 0
      max_storage = self.domain.owner.max_storage
      raise OpenShift::UserException.new("You are not allowed to request additional gear storage", 164) if max_storage == 0
      raise OpenShift::UserException.new("You have requested more additional gear storage than you are allowed (max: #{max_storage} GB)", 166) if additional_filesystem_gb > max_storage
    end
    raise OpenShift::UserException.new("Cannot set the max gear limit to '1' if the application is HA (highly available)") if self.ha and scale_to==1
    Application.run_in_application_lock(self) do
      op_group = UpdateCompLimitsOpGroup.new(comp_spec: component_instance.to_component_spec, min: scale_from, max: scale_to, multiplier: multiplier, additional_filesystem_gb: additional_filesystem_gb, user_agent: self.user_agent)
      pending_op_groups.push op_group
      self.save!
      result_io = ResultIO.new
      self.run_jobs(result_io)
      result_io
    end
  end

  ##
  # Trigger a scale up or scale down of a {GroupInstance}
  # @param group_instance_id [String] ID of the {GroupInstance}
  # @param scale_by [Integer] Number of gears to scale add/remove from the {GroupInstance}.
  #   A positive value will trigger a scale up and a negative value a scale down
  # @return [ResultIO] Output from cartridges
  # @raise [OpenShift::UserException] Exception raised if request cannot be completed
  def scale_by(group_instance_id, scale_by)
    raise OpenShift::UserException.new("Application #{self.name} is not scalable") if !self.scalable

    override = group_instances_with_overrides.detect{ |i| i.instance._id === group_instance_id}
    current = override.instance.gears.length
    raise OpenShift::UserException.new("Cannot scale down below gear limit of #{override.min_gears}.", 168) if (current+scale_by) < override.min_gears
    raise OpenShift::UserException.new("Cannot scale up above maximum gear limit of #{override.max_gears}.", 168) if (scale_by > 0) && (current+scale_by) > override.max_gears && override.max_gears != -1

    Application.run_in_application_lock(self) do
      op_group = ScaleOpGroup.new(group_instance_id: group_instance_id, scale_by: scale_by, user_agent: self.user_agent)
      self.pending_op_groups.push op_group
      result_io = ResultIO.new
      self.run_jobs(result_io)
      result_io
    end
  end

  ##
  # Returns the fully qualified DNS name for an application gear (unless specified, the primary)
  # @return [String]
  def fqdn(gear_name = nil)
    "#{gear_name || canonical_name}-#{domain_namespace}.#{Rails.configuration.openshift[:domain_suffix]}"
  end

  ##
  # Returns the SSH URI for an application gear (unless specified, the primary)
  # @return [String]
  def ssh_uri(gear_uuid=nil)
    if gear_uuid # specific gear_uuid requested
      if gears.where(uuid: gear_uuid).count > 0
        gear = gears.find_by(uuid: gear_uuid)
        return "#{gear_uuid}@#{fqdn(gear.name)}"
      end
    elsif gears.where(app_dns: true).count > 0
      # get the gear_uuid of head gear
      gear = gears.find_by(app_dns: true)
      return "#{gear.uuid}@#{fqdn}"
    end
    ""
  end

  ##
  # Retrieves the gear state for all gears within the application.
  # @return [Hash<String, String>] Map of {Gear} ID to state
  def get_gear_states(timeout=nil)
    gear_states, result_io = Gear.get_gear_states(self.gears, timeout)
    [gear_states, result_io]
  end

  ##
  # Returns the application descriptor as a Hash. The descriptor contains all the metadata
  # necessary to describe the application.
  # @requires [Hash]
  def to_descriptor
    h = {
      "Name" => self.name,
      "Requires" => self.cartridges(true).map(&:name)
    }

    h["Start-Order"] = @start_order if @start_order.present?
    h["Stop-Order"] = @stop_order if @stop_order.present?
    h["Group-Overrides"] = self.group_overrides unless self.group_overrides.empty?

    h
  end

  ##
  # Start an application of feature
  # @param feature [String, #optional] Optional feature name to start. If nil, it will trigger start on all features in the application
  # @return [ResultIO] Output from cartridges
  def start(feature=nil)
    result_io = ResultIO.new
    op_group = nil
    if feature.nil?
      op_group = StartAppOpGroup.new(user_agent: self.user_agent)
    else
      op_group = StartFeatureOpGroup.new(feature: feature, user_agent: self.user_agent)
    end
    Application.run_in_application_lock(self) do
      self.pending_op_groups.push op_group
      self.run_jobs(result_io)
      result_io
    end
  end

  def start_component(component_name, cartridge_name)
    Application.run_in_application_lock(self) do
      result_io = ResultIO.new
      op_group = StartCompOpGroup.new(comp_spec: ComponentSpec.new(component_name, cartridge_name).to_component_spec, user_agent: self.user_agent)
      self.pending_op_groups.push op_group
      self.run_jobs(result_io)
      result_io
    end
  end

  def stop(feature=nil, force=false)
    Application.run_in_application_lock(self) do
      result_io = ResultIO.new
      op_group = nil
      if feature.nil?
        op_group = StopAppOpGroup.new(force: force, user_agent: self.user_agent)
      else
        op_group = StopFeatureOpGroup.new(feature: feature, force: force, user_agent: self.user_agent)
      end
      self.pending_op_groups.push op_group
      self.run_jobs(result_io)
      result_io
    end
  end

  def stop_component(component_name, cartridge_name, force=false)
    Application.run_in_application_lock(self) do
      result_io = ResultIO.new
      op_group = StopCompOpGroup.new(comp_spec: ComponentSpec.new(component_name, cartridge_name).to_component_spec, force: force, user_agent: self.user_agent)
      self.pending_op_groups.push op_group
      self.run_jobs(result_io)
      result_io
    end
  end

  def restart(feature=nil)
    Application.run_in_application_lock(self) do
      result_io = ResultIO.new
      op_group = nil
      if feature.nil?
        op_group = RestartAppOpGroup.new(user_agent: self.user_agent)
      else
        op_group = RestartFeatureOpGroup.new(feature: feature, user_agent: self.user_agent)
      end
      self.pending_op_groups.push op_group
      self.run_jobs(result_io)
      result_io
    end
  end

  def restart_component(component_name, cartridge_name)
    Application.run_in_application_lock(self) do
      result_io = ResultIO.new
      op_group = RestartCompOpGroup.new(comp_spec: ComponentSpec.new(component_name, cartridge_name).to_component_spec, user_agent: self.user_agent)
      self.pending_op_groups.push op_group
      self.run_jobs(result_io)
      result_io
    end
  end

  def reload_config(feature=nil)
    Application.run_in_application_lock(self) do
      result_io = ResultIO.new
      op_group = nil
      if feature.nil?
        op_group = ReloadAppConfigOpGroup.new(user_agent: self.user_agent)
      else
        op_group = ReloadFeatureConfigOpGroup.new(feature: feature, user_agent: self.user_agent)
      end
      self.pending_op_groups.push op_group
      self.run_jobs(result_io)
      result_io
    end
  end

  def threaddump
    threaddump_available = false
    result_io = ResultIO.new
    component_instances.each do |component_instance|
      if component_instance.supports_action?("threaddump")
        threaddump_available = true
        GroupInstance.run_on_gears(component_instance.gears, result_io, false) do |gear, r|
          r.append gear.threaddump(component_instance)
        end
      end
    end
    raise OpenShift::UserException.new("The threaddump command is not available for this application", 180) if !threaddump_available
    result_io
  end

  def reload_component_config(component_name, cartridge_name)
    Application.run_in_application_lock(self) do
      op_group = ReloadCompConfigOpGroup.new(comp_spec: ComponentSpec.new(component_name, cartridge_name).to_component_spec, user_agent: self.user_agent)
      self.pending_op_groups.push op_group
      result_io = ResultIO.new
      self.run_jobs(result_io)
      result_io
    end
  end

  def tidy
    Application.run_in_application_lock(self) do
      result_io = ResultIO.new
      op_group = TidyAppOpGroup.new(user_agent: self.user_agent)
      self.pending_op_groups.push op_group
      self.run_jobs(result_io)
      result_io
    end
  end

  def show_port
    #TODO
    raise "noimpl"
  end

  def remove_gear(gear_id)
    raise OpenShift::UserException.new("Application #{self.name} is not scalable") if !self.scalable
    raise OpenShift::UserException.new("Gear for removal not specified") if gear_id.nil?
    Application.run_in_application_lock(self) do
      op_group = RemoveGearOpGroup.new(gear_id: gear_id, user_agent: self.user_agent)
      self.pending_op_groups.push op_group
      result_io = ResultIO.new
      self.run_jobs(result_io)
      result_io
    end
  end

  # NO LONGER USED: Remove
  def status(feature=nil)
    result_io = ResultIO.new
    self.component_instances.each do |instance|
      next if feature && instance.cartridge_name != feature
      GroupInstance.run_on_gears(instance.gears, result_io, false) do |gear, r|
        next if not gear.has_component?(instance)
        r.append gear.status(instance)
      end
    end
    result_io
  end

  def component_status(component_instance)
    result_io = ResultIO.new
    status_messages = []
    GroupInstance.run_on_gears(component_instance.gears, result_io, false) do |gear, r|
      gear_output = gear.status(component_instance)
      status_messages += [{"gear_id" => gear._id.to_s, "message" => gear_output.resultIO.string}]
      r.append gear_output
    end
    status_messages
  end

  # Register a DNS alias for the application.
  #
  # == Parameters:
  # fqdn::
  #   Fully qualified domain name of the alias to associate with this application
  # ssl_certificate:: SSL certificate to add
  # private_key::Private key for the SSL certificate
  # pass_phrase::Optional passphrase for the private key
  #
  # == Returns:
  # {PendingAppOps} object which tracks the progress of the operation.
  #
  # == Raises:
  # OpenShift::UserException if the alias is already been associated with an application.
  def add_alias(fqdn, ssl_certificate=nil, private_key=nil, pass_phrase="")
    # Server aliases validate as DNS host names in accordance with RFC
    # 1123 and RFC 952.  Additionally, OpenShift does not allow an
    # Alias to be an IP address or a host in the service domain.
    # Since DNS is case insensitive, all names are downcased for
    # indexing/compares.
    server_alias = fqdn.downcase if fqdn
    if  (server_alias.nil?) or
        (server_alias =~ /#{Rails.configuration.openshift[:domain_suffix]}$/) or
        (server_alias.length > 255 ) or
        (server_alias.length == 0 ) or
        (server_alias =~ /^\d+\.\d+\.\d+\.\d+$/) or
        (server_alias =~ /\A[\S]+(\.(json|xml|yml|yaml|html|xhtml))\z/) or
        (not server_alias.match(/\A[a-z0-9]+([\.]?[\-a-z0-9]+)+\z/))
      raise OpenShift::UserException.new("The specified alias is not allowed: '#{server_alias}'", 105, "id")
    end
    validate_certificate(ssl_certificate, private_key, pass_phrase)

    Application.run_in_application_lock(self) do
      raise OpenShift::UserException.new("Alias #{server_alias} is already registered", 140, "id") if Application.where("aliases.fqdn" => server_alias).count > 0
      op_group = AddAliasOpGroup.new(fqdn: server_alias, user_agent: self.user_agent)
      self.pending_op_groups.push op_group
      if ssl_certificate.present?
        op_group = AddSslCertOpGroup.new(fqdn: server_alias, ssl_certificate: ssl_certificate, private_key: private_key, pass_phrase: pass_phrase, user_agent: self.user_agent)
        self.pending_op_groups.push op_group
      end
      result_io = ResultIO.new
      self.run_jobs(result_io)
      result_io
    end
  end

  # Removes a DNS alias for the application.
  #
  # == Parameters:
  # fqdn::
  #   Fully qualified domain name of the alias to remove from this application
  #
  # == Returns:
  # {PendingAppOps} object which tracks the progress of the operation.
  def remove_alias(fqdn)
    fqdn = fqdn.downcase if fqdn
    al1as = aliases.find_by(fqdn: fqdn)
    Application.run_in_application_lock(self) do
      if al1as.has_private_ssl_certificate
         op_group = RemoveSslCertOpGroup.new(fqdn: al1as.fqdn, user_agent: self.user_agent)
         self.pending_op_groups.push op_group
      end
      op_group = RemoveAliasOpGroup.new(fqdn: al1as.fqdn, user_agent: self.user_agent)
      self.pending_op_groups.push op_group
      result_io = ResultIO.new
      self.run_jobs(result_io)
      result_io
    end
  end

  def update_alias(fqdn, ssl_certificate=nil, private_key=nil, pass_phrase="")

    validate_certificate(ssl_certificate, private_key, pass_phrase)

    fqdn = fqdn.downcase if fqdn
    old_alias = aliases.find_by(fqdn: fqdn)
    Application.run_in_application_lock(self) do
      #remove old certificate
      if old_alias.has_private_ssl_certificate
         op_group = RemoveSslCertOpGroup.new(fqdn: fqdn, user_agent: self.user_agent)
         self.pending_op_groups.push op_group
      end
      #add new certificate
      if ssl_certificate.present?
        op_group = AddSslCertOpGroup.new(fqdn: fqdn, ssl_certificate: ssl_certificate, private_key: private_key, pass_phrase: pass_phrase, user_agent: self.user_agent)
        self.pending_op_groups.push op_group
      end

      result_io = ResultIO.new
      self.run_jobs(result_io)
      result_io
    end
  end

  def get_web_framework_gears
    [].tap do |gears|
      component_instances.each do |ci|
        ci.gears.each do |gear|
          unless gear.removed
            gears << gear if ci.is_web_framework?
          end
        end
      end
    end.flatten.uniq
  end

  def get_web_proxy_gears
    [].tap do |gears|
      component_instances.each do |ci|
        ci.gears.each do |gear|
          unless gear.removed
            gears << gear if ci.is_web_proxy?
          end
        end
      end
    end.flatten.uniq
  end

  # Updates the gear registry on all proxy gears and invokes each proxy cartridge's
  # update-cluster control method so it can update its configuration as well.
  #
  # options may contain rollback:true to indicate this is a rollback
  def update_cluster(options={})
    web_proxy_gears = get_web_proxy_gears
    return if web_proxy_gears.empty?

    web_framework_gears = get_web_framework_gears

    # we don't want to have all the proxies down at the same time, so do the
    # first one by itself, wait for it to finish, and then do the rest in
    # parallel
    first_proxy = web_proxy_gears.first

    options[:proxy_gears] = web_proxy_gears
    options[:web_gears] = web_framework_gears

    first_proxy.update_cluster(options.merge(sync_new_gears:true))

    if web_proxy_gears.size > 1
      # do the rest
      handle = RemoteJob.create_parallel_job

      web_proxy_gears[1..-1].each do |gear|
        job = gear.get_update_cluster_job(options)
        RemoteJob.add_parallel_job(handle, "", gear, job)
      end

      # TODO consider doing multiple batches of jobs in parallel, instead of 1 big
      # parallel job
      RemoteJob.execute_parallel_jobs(handle)

      RemoteJob.get_parallel_run_results(handle) do |tag, gear_id, output, status|
        if status != 0
          Rails.logger.error "Update cluster failed:: tag: #{tag}, gear_id: #{gear_id},"\
                             "output: #{output}, status: #{status}"
        end
      end
    end
  end

  # Enables or disables a target gear in all proxies
  #
  # options:
  #  :action - :enable or :disable
  #  :gear_uuid - target gear uuid to enable/disable
  #  :persist - if true, update the proxy configuration on disk
  def update_proxy_status(options)
    web_proxy_gears = get_web_proxy_gears
    return if web_proxy_gears.empty?

    handle = RemoteJob.create_parallel_job
    web_proxy_gears.each do |gear|
      RemoteJob.add_parallel_job(handle, "", gear, gear.get_update_proxy_status_job(options))
    end

    RemoteJob.execute_parallel_jobs(handle)

    RemoteJob.get_parallel_run_results(handle) do |tag, gear_id, output, status|
      if status != 0
        Rails.logger.error "Update proxy status failed:: tag: #{tag}, gear_id: #{gear_id},"\
                           "output: #{output}, status: #{status}"
      end
    end
  end

  def run_connection_hooks
    Application.run_in_application_lock(self) do
      op_group = ExecuteConnectionsOpGroup.new()
      self.pending_op_groups.push op_group

      result_io = ResultIO.new
      self.run_jobs(result_io)
      result_io
    end
  end

  def set_connections(connections)
    conns = []
    self.connections = [] unless connections.present?
    connections.each do |conn_info|
      from = self.find_component_instance_for(conn_info["from_comp_inst"])
      to = self.find_component_instance_for(conn_info["to_comp_inst"])
      conns.push(ConnectionInstance.new(from._id, to._id,
            conn_info["from_connector_name"], conn_info["to_connector_name"], conn_info["connection_type"]))
    end
    self.connections = conns
  end

  ##
  # Generate a Hash of unsubscribe information (must be serializable to mongo directly)
  #
  def get_unsubscribe_info(comp_inst)
    old_connections, _, _ = elaborate(self.cartridges << comp_inst.cartridge)
    sub_pub_hash = {}
    if self.scalable and old_connections
      old_connections.each do |conn|
        if comp_inst.matches_spec?(conn["from_comp_inst"])
          sub_pub_hash[conn["to_comp_inst"].path] = [conn["to_comp_inst"].mongoize, conn["from_comp_inst"].mongoize]
        end
      end
    end
    sub_pub_hash
  end

  def execute_connections
    if self.scalable
      connections, _, _ = elaborate(self.cartridges, self.group_overrides)
      set_connections(connections)

      Rails.logger.debug "Running publishers"
      handle = RemoteJob.create_parallel_job
      #publishers
      self.connections.each do |conn|
        pub_inst = self.component_instances.find(conn.from_comp_inst_id)
        tag = conn._id.to_s

        pub_inst.gears.each do |gear|
          input_args = [gear.name, self.domain_namespace, gear.uuid]
          unless gear.removed
            job = gear.get_execute_connector_job(pub_inst, conn.from_connector_name, conn.connection_type, input_args)
            RemoteJob.add_parallel_job(handle, tag, gear, job)
          end
        end
      end
      pub_out = {}
      RemoteJob.execute_parallel_jobs(handle)
      RemoteJob.get_parallel_run_results(handle) do |tag, gear_id, output, status|
        conn_type = self.connections.find { |c| c._id.to_s == tag}.connection_type
        if status==0
          if conn_type.start_with?("ENV:")
            pub_out[tag] = {} if pub_out[tag].nil?
            pub_out[tag][gear_id] = output
          else
            pub_out[tag] = [] if pub_out[tag].nil?
            pub_out[tag].push("'#{gear_id}'='#{output}'")
          end
        end
      end
      Rails.logger.debug "Running subscribers"
      #subscribers
      handle = RemoteJob.create_parallel_job
      self.connections.each do |conn|
        pub_inst = self.component_instances.find(conn.from_comp_inst_id)
        sub_inst = self.component_instances.find(conn.to_comp_inst_id)
        tag = ""

        unless pub_out[conn._id.to_s].nil?
          if conn.connection_type.start_with?("ENV:")
            input_to_subscriber = pub_out[conn._id.to_s]
          else
            input_to_subscriber = Shellwords::shellescape(pub_out[conn._id.to_s].join(' '))
          end

          Rails.logger.debug "Output of publisher - '#{pub_out}'"
          sub_inst.gears.each do |gear|
            input_args = [gear.name, self.domain_namespace, gear.uuid, input_to_subscriber]
            unless gear.removed
              job = gear.get_execute_connector_job(sub_inst, conn.to_connector_name, conn.connection_type, input_args, pub_inst.cartridge_name)
              RemoteJob.add_parallel_job(handle, tag, gear, job)
            end
          end
        end
      end
      RemoteJob.execute_parallel_jobs(handle)
      Rails.logger.debug "Connections done"
    end
  end

  #private

  ##
  # Retrieve the gear with application dns.
  # @return [Gear] gear object
  def get_app_dns_gear
    if gears.where(app_dns: true).count > 0
      return gears.find_by(app_dns: true)
    end
    raise OpenShift::UserException.new("Gear containing application dns not found")
  end

  def deregister_routing_dns
    ha_dns_prefix = Rails.configuration.openshift[:ha_dns_prefix]
    ha_dns_suffix = Rails.configuration.openshift[:ha_dns_suffix]
    dns = OpenShift::DnsService.instance
    begin
      dns.deregister_application("#{ha_dns_prefix}#{self.name}", "#{self.domain.namespace}#{ha_dns_suffix}")
      dns.publish
    ensure
      dns.close
    end
  end

  def register_routing_dns
    ha_dns_prefix = Rails.configuration.openshift[:ha_dns_prefix]
    ha_dns_suffix = Rails.configuration.openshift[:ha_dns_suffix]
    target_hostname = Rails.configuration.openshift[:router_hostname]
    dns = OpenShift::DnsService.instance
    begin
      dns.register_application("#{ha_dns_prefix}#{self.name}", "#{self.domain.namespace}#{ha_dns_suffix}", target_hostname)
      dns.publish
    ensure
      dns.close
    end
  end

  def members_changed(added, removed, changed_roles)
    op_group = ChangeMembersOpGroup.new(members_added: added.presence, members_removed: removed.presence, roles_changed: changed_roles.presence, user_agent: self.user_agent)
    self.pending_op_groups.push op_group
  end

  # Processes directives returned by component hooks to add/remove domain ssh keys, app ssh keys, env variables, broker keys etc
  # @note {#run_jobs} must be called in order to perform the updates
  #
  # == Parameters:
  # result_io::
  #   {ResultIO} object with directives from cartridge hooks
  def process_commands(result_io, component_id=nil, gear=nil)
    commands = result_io.cart_commands
    add_ssh_keys = []

    remove_env_vars = []

    domain_keys_to_add = []

    domain_env_vars_to_add = []

    commands.each do |command_item|
      case command_item[:command]
      when "SYSTEM_SSH_KEY_ADD"
        domain_keys_to_add.push(SystemSshKey.new(name: self.name, type: "ssh-rsa", content: command_item[:args][0], component_id: component_id))
      when "APP_SSH_KEY_ADD"
        id = (gear.nil?) ? component_id : gear._id
        add_ssh_keys << ApplicationSshKey.new(name: command_item[:args][0], type: "ssh-rsa", content: command_item[:args][1], created_at: Time.now, component_id: id)
      when "APP_ENV_VAR_REMOVE"
        remove_env_vars.push({"key" => command_item[:args][0]})
      when "ENV_VAR_ADD"
        domain_env_vars_to_add.push({"key" => command_item[:args][0], "value" => command_item[:args][1], "component_id" => component_id})
      when "BROKER_KEY_ADD"
        op_group = AddBrokerAuthKeyOpGroup.new(user_agent: self.user_agent)
        Application.where(_id: self._id).update_all({ "$push" => { pending_op_groups: op_group.as_document } })
      when "NOTIFY_ENDPOINT_CREATE"
        if gear
          pi = PortInterface.create_port_interface(gear, component_id, *command_item[:args])
          gear.port_interfaces.push(pi)
          pi.publish_endpoint(self)
        end
      when "NOTIFY_ENDPOINT_DELETE"
        if gear
          public_ip, public_port = command_item[:args]
          if pi = PortInterface.find_port_interface(gear, public_ip, public_port)
            pi.unpublish_endpoint(self, public_ip)
            gear.port_interfaces.delete(pi)
          end
        end
      end
    end

    if add_ssh_keys.length > 0
      keys_attrs = get_updated_ssh_keys(add_ssh_keys)
      op_group = UpdateAppConfigOpGroup.new(add_keys_attrs: keys_attrs, user_agent: self.user_agent)
      Application.where(_id: self._id).update_all({ "$push" => { pending_op_groups: op_group.as_document }, "$pushAll" => { app_ssh_keys: keys_attrs }})
    end
    if remove_env_vars.length > 0
      op_group = UpdateAppConfigOpGroup.new(remove_env_vars: remove_env_vars)
      Application.where(_id: self._id).update_all({ "$push" => { pending_op_groups: op_group.as_document }})
    end

    # Have to remember to run_jobs for the other apps involved at some point
    # run_jobs is called on the domain after all processing is done from add_cartridges and remove_cartridges
    domain.add_system_ssh_keys(domain_keys_to_add) if !domain_keys_to_add.empty?
    domain.add_env_variables(domain_env_vars_to_add) if !domain_env_vars_to_add.empty?
    nil
  end

  # Runs all pending jobs and stops at the first failure.
  #
  # IMPORTANT: Callers should take the application lock prior to calling run_jobs
  #
  # IMPORTANT: When changing jobs, be sure to leave old jobs runnable so that pending_ops
  #   that are inserted during a running upgrade can continue to complete.
  #
  # == Returns:
  # True on success or False if no pending jobs.
  def run_jobs(result_io=nil)
    result_io = ResultIO.new if result_io.nil?
    self.reload
    op_group = nil
    while self.pending_op_groups.count > 0
      rollback_pending = false
      op_group = self.pending_op_groups.first
      self.user_agent = op_group.user_agent

      begin
        op_group.elaborate(self) if op_group.pending_ops.count == 0

        if op_group.pending_ops.where(:state => :rolledback).count > 0
          rollback_pending = true
          raise Exception.new("Op group is already being rolled back.")
        end

        op_group.execute(result_io)
        op_group.unreserve_gears(op_group.num_gears_removed, self)
        op_group.delete
      rescue Exception => e_orig
        Rails.logger.error "Encountered error during execute '#{e_orig.message}'"
        # don't log the error stacktrace if this exception was raised just to trigger a rollback
        Rails.logger.debug e_orig.backtrace.join("\n") unless rollback_pending

        #rollback
        begin
          # reload the application before a rollback
          self.reload
          op_group.execute_rollback(result_io)
          op_group.delete
          num_gears_recovered = op_group.num_gears_added - op_group.num_gears_created + op_group.num_gears_rolled_back + op_group.num_gears_destroyed
          op_group.unreserve_gears(num_gears_recovered, self)
        rescue Mongoid::Errors::DocumentNotFound
          # ignore if the application is already deleted
        rescue Exception => e_rollback
          Rails.logger.error "Error during rollback"
          Rails.logger.error e_rollback.message
          Rails.logger.error e_rollback.backtrace.join("\n")

          # if the original exception was raised just to trigger a rollback
          # then the rollback exception is the only thing of value and hence return/raise it
          raise e_rollback if rollback_pending
        end

        # raise the original exception if it was the actual exception that led to the rollback
        unless rollback_pending
          if e_orig.respond_to? 'resultIO' and e_orig.resultIO
            e_orig.resultIO.append result_io unless e_orig.resultIO == result_io
          end
          raise e_orig
        end
      end

      begin
        self.reload
      rescue Mongoid::Errors::DocumentNotFound
        # ignore the exception, if the application has been deleted
        # the app could be deleted based on the user's app deletion request
        # or it could be the result of a rollback of an app creation request

        # just break out of the loop
        break
      end
    end

    true
  end

  def with_lock(&block)
    self.class.run_in_application_lock(self, &block)
  end

  def self.run_in_application_lock(application, &block)
    got_lock = false
    num_retries = 10
    wait = 5
    while(num_retries > 0 and !got_lock)
      if(Lock.lock_application(application))
        got_lock = true
      else
        num_retries -= 1
        sleep(wait)
      end
    end
    if got_lock
      begin
        block.arity == 1 ? block.call(application) : yield
      ensure
        Lock.unlock_application(application)
      end
    else
      raise OpenShift::LockUnavailableException.new("Unable to perform action. Another operation is already running.", 171)
    end
  end

  def update_requirements(cartridges, overrides, init_git_url=nil, user_env_vars=nil)
    connections, groups = elaborate(cartridges, overrides)
    changes, moves = compute_diffs(group_instance_overrides, groups)
    if moves.present?
      raise OpenShift::UserException.new("Requested operation is not supported")
    end
    calculate_ops(changes, moves, connections, groups, init_git_url, user_env_vars)
  end

  def calculate_remove_group_instance_ops(comp_specs, group_instance)
    pending_ops = []
    gear_destroy_ops = calculate_gear_destroy_ops(group_instance._id.to_s,
                                                  group_instance.gears.map{|g| g._id.to_s},
                                                  group_instance.addtl_fs_gb)
    pending_ops.push(*gear_destroy_ops)
    gear_destroy_op_ids = gear_destroy_ops.map{|op| op._id.to_s}

    unsubscribe_conn_ops = []
    comp_specs.each do |comp_spec|
      comp_instance = self.find_component_instance_for(comp_spec)
      unsubscribe_conn_ops.push(UnsubscribeConnectionsOp.new(sub_pub_info: get_unsubscribe_info(comp_instance), prereq: gear_destroy_op_ids))
    end
    pending_ops.push(*unsubscribe_conn_ops)

    destroy_ginst_op  = DeleteGroupInstanceOp.new(group_instance_id: group_instance._id.to_s, prereq: gear_destroy_op_ids)
    pending_ops.push(destroy_ginst_op)
    pending_ops
  end

  def calculate_gear_create_ops(ginst_id, gear_ids, deploy_gear_id, comp_specs, component_ops, additional_filesystem_gb, gear_size,
                                prereq_op=nil, is_scale_up=false, hosts_app_dns=false, init_git_url=nil, user_env_vars=nil)
<<<<<<< HEAD
    ops = []
=======
    pending_ops = []
    track_usage_ops = []

>>>>>>> 804d2bb6
    gear_id_prereqs = {}
    maybe_notify_app_create_op = []
    app_dns_gear_id = nil
    gear_ids.each do |gear_id|
      host_singletons = (gear_id == deploy_gear_id)
      app_dns = (host_singletons && hosts_app_dns)

      # FIXME this operation should move to much later in the process (DNS must be registered before publishing this route)
      if app_dns
        notify_app_create_op = NotifyAppCreateOp.new()
        ops.push(notify_app_create_op)
        maybe_notify_app_create_op = [notify_app_create_op._id.to_s]
        app_dns_gear_id = gear_id.to_s
      end

      init_gear_op = InitGearOp.new(group_instance_id: ginst_id, gear_id: gear_id,
                                    comp_specs: comp_specs, host_singletons: host_singletons,
                                    app_dns: app_dns, pre_save: (not self.persisted?))
      init_gear_op.prereq << prereq_op._id.to_s unless prereq_op.nil?

      reserve_uid_op = ReserveGearUidOp.new(gear_id: gear_id, gear_size: gear_size, prereq: maybe_notify_app_create_op + [init_gear_op._id.to_s])

      create_gear_op = CreateGearOp.new(gear_id: gear_id, prereq: [reserve_uid_op._id.to_s], retry_rollback_op: reserve_uid_op._id.to_s)
      # this flag is passed to the node to indicate that an sshkey is required to be generated for this gear
      # currently the sshkey is being generated on the app dns gear if the application is scalable
      # we are assuming that haproxy will also be added to this gear
      create_gear_op.sshkey_required = app_dns && self.scalable

      track_usage_ops << TrackUsageOp.new(user_id: self.domain.owner._id, parent_user_id:
                           self.domain.owner.parent_user_id, app_name: self.name, gear_id: gear_id,
                           event: UsageRecord::EVENTS[:begin], usage_type: UsageRecord::USAGE_TYPES[:gear_usage],
                           gear_size: gear_size, prereq: [create_gear_op._id.to_s])

      register_dns_op = RegisterDnsOp.new(gear_id: gear_id, prereq: [create_gear_op._id.to_s])

<<<<<<< HEAD
      ops.push(init_gear_op, reserve_uid_op, create_gear_op, track_usage_op, register_dns_op)
=======
      pending_ops.push(init_gear_op)
      pending_ops.push(reserve_uid_op)
      pending_ops.push(create_gear_op)
      pending_ops.push(register_dns_op)
>>>>>>> 804d2bb6

      if additional_filesystem_gb != 0
        fs_op = SetAddtlFsGbOp.new(gear_id: gear_id, prereq: [create_gear_op._id.to_s],
                                   addtl_fs_gb: additional_filesystem_gb, saved_addtl_fs_gb: 0)
        ops.push(fs_op)

<<<<<<< HEAD
        ops << TrackUsageOp.new(user_id: self.domain.owner._id, parent_user_id: self.domain.owner.parent_user_id,
                                app_name: self.name, gear_id: gear_id, event: UsageRecord::EVENTS[:begin],
                                usage_type: UsageRecord::USAGE_TYPES[:addtl_fs_gb],
                                additional_filesystem_gb: additional_filesystem_gb, prereq: [fs_op._id.to_s])
=======
        track_usage_ops << TrackUsageOp.new(user_id: self.domain.owner._id, parent_user_id: self.domain.owner.parent_user_id,
                                             app_name: self.name, gear_id: gear_id, event: UsageRecord::EVENTS[:begin],
                                             usage_type: UsageRecord::USAGE_TYPES[:addtl_fs_gb],
                                             additional_filesystem_gb: additional_filesystem_gb, prereq: [fs_op._id.to_s])
>>>>>>> 804d2bb6
      end

      gear_id_prereqs[gear_id] = register_dns_op._id.to_s
    end

    env_vars = self.domain.env_vars

    gear_id_prereqs.each_key do |gear_id|
      prereq = gear_id_prereqs[gear_id].nil? ? [] : [gear_id_prereqs[gear_id]]
      ops << UpdateAppConfigOp.new(gear_id: gear_id, prereq: prereq, recalculate_sshkeys: true, add_env_vars: env_vars, config: (self.config || {}))
    end

    # Add broker auth for non scalable apps
    if app_dns_gear_id && !scalable
      prereq = gear_id_prereqs[app_dns_gear_id].nil? ? [] : [gear_id_prereqs[app_dns_gear_id]]
      ops << AddBrokerAuthKeyOp.new(gear_id: app_dns_gear_id, prereq: prereq)
    end

    # Add and/or push user env vars when this is not an app create or user_env_vars are specified
    user_vars_op_id = nil
    # FIXME this condition should be stronger (only fired when env vars are specified OR other gears already exist)
    if maybe_notify_app_create_op.empty? || user_env_vars.present?
      op = PatchUserEnvVarsOp.new(user_env_vars: user_env_vars, push_vars: true, prereq: [ops.last._id.to_s])
      ops << op
      user_vars_op_id = op._id.to_s
    end

    prereq_op_id = prereq_op._id.to_s rescue nil
<<<<<<< HEAD
    add = calculate_add_component_ops(comp_specs, ginst_id, deploy_gear_id, gear_id_prereqs, component_ops, 
                                      is_scale_up, (user_vars_op_id || prereq_op_id), init_git_url, 
                                      app_dns_gear_id)
    ops.concat(add)

    ops
=======
    ops, usage_ops = calculate_add_component_ops(comp_specs, ginst_id, deploy_gear_id, gear_id_prereqs, component_ops, 
                                      is_scale_up, (user_vars_op_id || prereq_op_id), init_git_url, 
                                      app_dns_gear_id)
    pending_ops.push(*ops)
    track_usage_ops.push(*usage_ops)

    [pending_ops, track_usage_ops]
>>>>>>> 804d2bb6
  end

  def calculate_gear_destroy_ops(ginst_id, gear_ids, additional_filesystem_gb)
    pending_ops = []
    delete_gear_op = nil
    deleting_app = false
    gear_ids.each do |gear_id|
      deleting_app = true if self.gears.find(gear_id).app_dns
      destroy_gear_op = DestroyGearOp.new(gear_id: gear_id)
      deregister_dns_op = DeregisterDnsOp.new(gear_id: gear_id, prereq: [destroy_gear_op._id.to_s])
      unreserve_uid_op = UnreserveGearUidOp.new(gear_id: gear_id, prereq: [deregister_dns_op._id.to_s])
      delete_gear_op = DeleteGearOp.new(gear_id: gear_id, prereq: [unreserve_uid_op._id.to_s])
      track_usage_op = TrackUsageOp.new(user_id: self.domain.owner._id, parent_user_id: self.domain.owner.parent_user_id,
                          app_name: self.name, gear_id: gear_id, event: UsageRecord::EVENTS[:end],
                          usage_type: UsageRecord::USAGE_TYPES[:gear_usage],
                          prereq: [delete_gear_op._id.to_s])

      pending_ops.push(destroy_gear_op, deregister_dns_op, unreserve_uid_op, delete_gear_op, track_usage_op)

      if additional_filesystem_gb != 0
        pending_ops <<  TrackUsageOp.new(user_id: self.domain.owner._id, parent_user_id: self.domain.owner.parent_user_id,
          app_name: self.name, gear_id: gear_id, event: UsageRecord::EVENTS[:end], usage_type: UsageRecord::USAGE_TYPES[:addtl_fs_gb],
          additional_filesystem_gb: additional_filesystem_gb,
          prereq: [delete_gear_op._id.to_s])
      end
    end

    self.group_instances.find(ginst_id).all_component_instances.each do |instance|
      if instance.cartridge.is_premium?
        gear_ids.each do |gear_id|
          pending_ops << TrackUsageOp.new(user_id: self.domain.owner._id, parent_user_id: self.domain.owner.parent_user_id,
            app_name: self.name, gear_id: gear_id, event: UsageRecord::EVENTS[:end], cart_name: instance.cartridge_name,
            usage_type: UsageRecord::USAGE_TYPES[:premium_cart],
            prereq: [delete_gear_op._id.to_s])
        end
      end
    end

    if deleting_app
      pending_ops << NotifyAppDeleteOp.new(prereq: [pending_ops.last._id.to_s])
    end

    pending_ops
  end

  def get_sparse_scaledown_gears(ginst, scale_down_factor)
    scaled_gears = ginst.gears.select { |g| g.app_dns==false }
    sparse_components = ginst.component_instances.select { |ci| ci.is_sparse? }
    gears = []
    if sparse_components.length > 0
      (scale_down_factor...0).each do |i|
        # iterate through sparse components to see which ones need a definite scale-down
        relevant_sparse_components = sparse_components.select do |ci|
          min = ci.min rescue ci.get_component.scaling.min
          multiplier = ci.multiplier rescue ci.get_component.scaling.multiplier
          cur_sparse_gears = (ci.gears - gears)
          cur_total_gears = (gi.gears - gears)
          status = false
          if cur_sparse_gears <= min or multiplier<=0
            status = false
          else
            status = cur_total_gears/(cur_sparse_gears*1.0)>multiplier ? false : true
          end
          status
        end
        # each of relevant_sparse_components want a gear removed that has them contained in the gear
        # if its empty, then remove a gear which does not have any of sparse_components in them (non-sparse gears)
        if relevant_sparse_components.length > 0
          relevant_sparse_comp_ids = relevant_sparse_components.map { |sp_ci| ci._id }
          gear = scaled_gears.find do |g|
             (relevant_sparse_comp_ids - g.sparse_carts).empty?
          end
        else
          gear = scaled_gears.find { |g| g.sparse_carts.empty? }
        end
        if gear.nil?
          # this may mean that some sparse_component's min limit is being violated
          gear = scaled_gears.last
        end
        gears << gear
        scaled_gears.delete(gear)
      end
    else
      gears = scaled_gears[(scaled_gears.length + scale_down_factor)..-1]
    end
    return gears
  end

  def add_sparse_cart?(index, sparse_carts_added_count, spec, is_scale_up)
    gears = sparse_carts_added_count
    total = index + 1
    if is_scale_up && (ci = self.find_component_instance_for(spec) rescue nil)
      gears += ci.gears.length
      total += ci.group_instance.gears.length
    end

    comp = spec.component
    unless comp.is_sparse?
      if spec.respond_to?(:max_gears)
        if total > spec.max_gears && gi.max_gears > 0
          return false
        end
      elsif total > comp.scaling.max && comp.scaling.max != -1
        return false
      end
      return true
    end

    multiplier = spec.multiplier rescue comp.scaling.multiplier
    min = spec.min_gears rescue comp.scaling.min
    max = spec.max_gears rescue comp.scaling.max

    # check on min first
    return true if gears < min

    # if min is met, but multiplier is infinite, return false
    return false if multiplier <= 0

    # for max, and cases where multiplier has been changed in apps mid-life
    should_be_sparse_cart_count = [total/multiplier, (max==-1 ? (total/multiplier) : max)].min
    return true if gears < should_be_sparse_cart_count

    false
  end

  def calculate_add_component_ops(comp_specs, group_instance_id, deploy_gear_id, gear_id_prereqs, component_ops, is_scale_up, prereq_id, init_git_url=nil, app_dns_gear_id=nil)
    ops = []
    usage_ops = []

    comp_specs.each do |comp_spec|
      component_ops[comp_spec] = {new_component: nil, adds: [], post_configures: [], expose_ports: [], add_broker_auth_keys: []} if component_ops[comp_spec].nil?
      cartridge = comp_spec.cartridge

      new_component_op_id = []
      if self.group_instances.where(_id: group_instance_id).exists? and (not is_scale_up)
        new_component_op = NewCompOp.new(group_instance_id: group_instance_id, comp_spec: comp_spec, cartridge_vendor: cartridge.cartridge_vendor, version: cartridge.version)
        new_component_op.prereq = [prereq_id] unless prereq_id.nil?
        component_ops[comp_spec][:new_component] = new_component_op
        new_component_op_id = [new_component_op._id.to_s]
        ops.push new_component_op
      end

      sparse_carts_added_count = 0
      gear_id_prereqs.each_with_index do |prereq, index|
        gear_id, prereq_id = prereq
        next if not add_sparse_cart?(index, sparse_carts_added_count, comp_spec, is_scale_up)
        sparse_carts_added_count += 1

        # Ensure that all web_proxies get broker auth
        if cartridge.is_web_proxy?
          add_broker_auth_op = AddBrokerAuthKeyOp.new(gear_id: gear_id, prereq: new_component_op_id + [prereq_id])
          prereq_id = add_broker_auth_op._id.to_s
          component_ops[comp_spec][:add_broker_auth_keys].push add_broker_auth_op
          ops.push add_broker_auth_op
        end

        git_url = nil
        git_url = init_git_url if gear_id == deploy_gear_id && cartridge.is_deployable?
        add_component_op = AddCompOp.new(gear_id: gear_id, comp_spec: comp_spec, init_git_url: git_url, prereq: new_component_op_id + [prereq_id])
        ops.push add_component_op
        component_ops[comp_spec][:adds].push add_component_op
        usage_op_prereq = [add_component_op._id.to_s]

        # in case of deployable carts, the post-configure op is executed at the end
        # to ensure this, it is removed from the prerequisite list for any other pending_op
        # to avoid issues, pending_ops should not depend ONLY on post-configure op to manage execution order
        post_configure_op = nil
        unless (gear_id != app_dns_gear_id) and cartridge.is_deployable?
          post_configure_op = PostConfigureCompOp.new(gear_id: gear_id, comp_spec: comp_spec, init_git_url: git_url, prereq: [add_component_op._id.to_s] + [prereq_id])
          ops.push post_configure_op
          component_ops[comp_spec][:post_configures].push post_configure_op
          usage_op_prereq += [post_configure_op._id.to_s]
        end

<<<<<<< HEAD
        if cartridge.is_premium?
          ops << TrackUsageOp.new(user_id: self.domain.owner._id, parent_user_id: self.domain.owner.parent_user_id,
            app_name: self.name, gear_id: gear_id, event: UsageRecord::EVENTS[:begin], cart_name: cartridge.name,
            usage_type: UsageRecord::USAGE_TYPES[:premium_cart], prereq: usage_op_prereq)
        end
=======
        usage_ops << TrackUsageOp.new(user_id: self.domain.owner._id, parent_user_id: self.domain.owner.parent_user_id,
          app_name: self.name, gear_id: gear_id, event: UsageRecord::EVENTS[:begin], cart_name: comp_spec["cart"],
          usage_type: UsageRecord::USAGE_TYPES[:premium_cart], prereq: usage_op_prereq) if cartridge.is_premium?
>>>>>>> 804d2bb6

        if self.scalable
          expose_port_prereq = []
          if post_configure_op
            expose_port_prereq << post_configure_op._id.to_s 
          else
            expose_port_prereq << add_component_op._id.to_s
          end
          op = ExposePortOp.new(gear_id: gear_id, comp_spec: comp_spec, prereq: expose_port_prereq + [prereq_id])
          component_ops[comp_spec][:expose_ports].push op
          ops.push op
        end
      end
    end
<<<<<<< HEAD
    ops
=======

    [ops, usage_ops]
>>>>>>> 804d2bb6
  end

  def calculate_remove_component_ops(comp_specs)
    ops = []
    comp_specs.each do |comp_spec|
      component_instance = find_component_instance_for(comp_spec)
      cartridge = comp_spec.cartridge

      if component_instance.is_plugin? || (!self.scalable && component_instance.is_embeddable?)
        component_instance.gears.each do |gear|
          op = RemoveCompOp.new(gear_id: gear._id, comp_spec: comp_spec)
          ops.push op
          ops.push(TrackUsageOp.new(user_id: self.domain.owner._id, parent_user_id: self.domain.owner.parent_user_id,
            app_name: self.name, gear_id: gear._id.to_s, event: UsageRecord::EVENTS[:end], cart_name: cartridge.name,
            usage_type: UsageRecord::USAGE_TYPES[:premium_cart], prereq: [op._id.to_s])) if cartridge.is_premium?
        end
      end
      op = DeleteCompOp.new(comp_spec: comp_spec, prereq: ops.map{|o| o._id.to_s})
      ops.push op
      ops.push(UnsubscribeConnectionsOp.new(sub_pub_info: get_unsubscribe_info(component_instance), prereq: [op._id.to_s]))
    end
    ops
  end

  # Given a set of changes, moves and connections, calculates all the operations required to update the application.
  #
  # == Parameters:
  # changes::
  #   Changes needed to the current_group_instances to make it match the new_group_instances. (Includes all adds/removes). (Output of {#compute_diffs} or {#scale_by})
  #
  # moves::
  #   A list of components which need to move from one group instance to another. (Output of {#compute_diffs})
  #
  # connections::
  #   An array of connections. (Output of {#elaborate})
  def calculate_ops(changes, moves=[], connections=nil, group_overrides=nil, init_git_url=nil, user_env_vars=nil)
    add_gears = 0
    remove_gears = 0
    pending_ops = []
<<<<<<< HEAD
=======
    begin_usage_ops = []
    start_order, stop_order = calculate_component_orders
>>>>>>> 804d2bb6

    overrides = GroupOverride.remove_defaults_from(group_overrides, 1, -1, default_gear_size, 0)
    if overrides != self.group_overrides
      pending_ops << SetGroupOverridesOp.new(group_overrides: overrides,
                                             saved_group_overrides: self.group_overrides,
                                             pre_save: !self.persisted?)
      prereq_op = pending_ops.last
    end

    deploy_gear_id = nil
    component_ops = {}

    # Create group instances and gears in preparation for move or add component operations
    changes.select(&:new?).each do |change|
      next if change.gear_change < 1
      add_gears += change.gear_change

      gear_size = change.to.gear_size
      additional_filesystem_gb = change.to.additional_filesystem_gb

      gear_ids = Array.new(change.gear_change){ |i| Moped::BSON::ObjectId.new.to_s }
      app_dns = change.will_have_app_dns?(self)
      deploy_gear_id = if app_dns
        gear_ids[0] = self._id.to_s
      end

<<<<<<< HEAD
      ops = calculate_gear_create_ops(change.to_instance_id.to_s, gear_ids, deploy_gear_id, change.added, component_ops, additional_filesystem_gb,
                                      gear_size, prereq_op, false, app_dns, init_git_url, user_env_vars)
      pending_ops.concat(ops)
=======
      ops, track_usage_ops = calculate_gear_create_ops(ginst_id, gear_ids, deploy_gear_id, comp_specs, component_ops, additional_filesystem_gb,
                                      gear_size, set_group_override_op, false, app_dns_ginst, init_git_url, user_env_vars)
      pending_ops.push(*ops)
      begin_usage_ops.push(*track_usage_ops)
>>>>>>> 804d2bb6
    end

    moves.each do |move|
      #ops.push(PendingAppOps.new(op_type: :move_component, args: move, flag_req_change: true))
    end

    user_vars_op_id = nil
    if user_env_vars.present? && changes.any?{ |c| c.existing? && c.added? }
      env_var_op = PatchUserEnvVarsOp.new(user_env_vars: user_env_vars)
      pending_ops << env_var_op
      user_vars_op_id = env_var_op._id.to_s
    end

    changes.each do |change|
      if change.existing?
        group_instance = change.from.instance

        if change.delete?
          remove_gears += -change.gear_change
          group_instance_remove_ops = calculate_remove_group_instance_ops(change.removed, group_instance)
          pending_ops.concat(group_instance_remove_ops)

        else
          deploy_gear_id =
            if app_dns_gear = group_instance.application_dns_gear
              app_dns_gear._id.to_s
            end

          if change.removed?
            ops = calculate_remove_component_ops(change.removed)
            pending_ops.concat(ops)
          end

          if change.added?
            gear_id_prereqs = {}
            group_instance.gears.each{ |g| gear_id_prereqs[g._id.to_s] = []}

<<<<<<< HEAD
            ops = calculate_add_component_ops(change.added, change.existing_instance_id.to_s, deploy_gear_id, gear_id_prereqs, component_ops, false, user_vars_op_id, nil)
            pending_ops.concat(ops)
          end

          changed_additional_filesystem_gb = nil
          #add/remove fs space from existing gears
          if change.additional_filesystem_change != 0
            new_fs = change.to.additional_filesystem_gb
            old_fs = change.from.additional_filesystem_gb
            changed_additional_filesystem_gb = new_fs
            usage_prereq = []
            usage_prereq = [pending_ops.last._id.to_s] if pending_ops.last
            usage_ops = []
            if change.from.additional_filesystem_gb > 0
=======
          gear_id_prereqs = {}
          group_instance.gears.each{|g| gear_id_prereqs[g._id.to_s] = []}
          ops, usage_ops = calculate_add_component_ops(change[:added], change[:from], deploy_gear_id, gear_id_prereqs, component_ops, false, user_vars_op_id, nil)
          pending_ops.push(*ops)
          begin_usage_ops.push(*usage_ops)

          changed_additional_filesystem_gb = nil
          #add/remove fs space from existing gears
          if change[:from_scale][:additional_filesystem_gb] != change[:to_scale][:additional_filesystem_gb]
            changed_additional_filesystem_gb = change[:to_scale][:additional_filesystem_gb]
            fs_prereq = []
            fs_prereq = [pending_ops.last._id.to_s] if pending_ops.present?
            end_usage_op_ids = [] 
            if change[:from_scale][:additional_filesystem_gb] != 0
>>>>>>> 804d2bb6
              group_instance.gears.each do |gear|
                track_usage_old_fs_op = TrackUsageOp.new(user_id: self.domain.owner._id, parent_user_id: self.domain.owner.parent_user_id,
                  app_name: self.name, gear_id: gear._id.to_s, event: UsageRecord::EVENTS[:end],
                  usage_type: UsageRecord::USAGE_TYPES[:addtl_fs_gb],
<<<<<<< HEAD
                  additional_filesystem_gb: old_fs, prereq: usage_prereq)
                usage_ops.push(track_usage_old_fs_op._id.to_s)
=======
                  additional_filesystem_gb: change[:from_scale][:additional_filesystem_gb], prereq: fs_prereq)
                end_usage_op_ids.push(track_usage_old_fs_op._id.to_s)
>>>>>>> 804d2bb6
                pending_ops.push(track_usage_old_fs_op)
              end
            end
            group_instance.gears.each do |gear|
              fs_op = SetAddtlFsGbOp.new(gear_id: gear._id.to_s,
<<<<<<< HEAD
                  addtl_fs_gb: new_fs,
                  saved_addtl_fs_gb: old_fs,
                  prereq: (usage_ops.empty? ? usage_prereq : usage_ops))
              pending_ops.push(fs_op)

              if change.to.additional_filesystem_gb > 0
                track_usage_fs_op = TrackUsageOp.new(user_id: self.domain.owner._id, parent_user_id: self.domain.owner.parent_user_id,
                  app_name: self.name, gear_id: gear._id.to_s, event: UsageRecord::EVENTS[:begin],
                  usage_type: UsageRecord::USAGE_TYPES[:addtl_fs_gb],
                  additional_filesystem_gb: new_fs, prereq: [fs_op._id.to_s])
                pending_ops.push(track_usage_fs_op)
=======
                  addtl_fs_gb: change[:to_scale][:additional_filesystem_gb],
                  saved_addtl_fs_gb: change[:from_scale][:additional_filesystem_gb],
                  prereq: (end_usage_op_ids.empty? ? fs_prereq : end_usage_op_ids))
              pending_ops.push(fs_op)

              if change[:to_scale][:additional_filesystem_gb] != 0
                begin_usage_ops.push TrackUsageOp.new(user_id: self.domain.owner._id, parent_user_id: self.domain.owner.parent_user_id,
                  app_name: self.name, gear_id: gear._id.to_s, event: UsageRecord::EVENTS[:begin],
                  usage_type: UsageRecord::USAGE_TYPES[:addtl_fs_gb],
                  additional_filesystem_gb: change[:to_scale][:additional_filesystem_gb], prereq: [fs_op._id.to_s])
>>>>>>> 804d2bb6
              end
            end
          end

          scale_change = change.gear_change
          if scale_change > 0
            add_gears += scale_change
<<<<<<< HEAD
            gear_ids = Array.new(scale_change){ |i| Moped::BSON::ObjectId.new.to_s }

            ops = calculate_gear_create_ops(
                    change.existing_instance_id.to_s,
                    gear_ids,
                    deploy_gear_id,
                    change.to.components,
                    component_ops,
                    change.to.additional_filesystem_gb,
                    change.to.gear_size,
                    nil, true, false, nil,
                    user_env_vars)
            pending_ops.concat(ops)

          elsif scale_change < 0
=======
            comp_specs = self.component_instances.where(group_instance_id: group_instance._id).map{|c| c.to_hash}
            deploy_gear_id = group_instance.gears.find_by(app_dns: true)._id.to_s rescue nil
            gear_ids = (1..scale_change).map {|idx| Moped::BSON::ObjectId.new.to_s}
            additional_filesystem_gb = changed_additional_filesystem_gb || group_instance.addtl_fs_gb
            gear_size = change[:to_scale][:gear_size] || group_instance.gear_size

            ops, track_usage_ops = calculate_gear_create_ops(change[:from], gear_ids, deploy_gear_id, comp_specs, component_ops,
                                            additional_filesystem_gb, gear_size, nil, true, false, nil, user_env_vars)
            pending_ops.push *ops
            begin_usage_ops.push *track_usage_ops
          end

          if scale_change < 0
>>>>>>> 804d2bb6
            remove_gears += -scale_change
            group = change.from.instance
            gears = get_sparse_scaledown_gears(group, scale_change)
            remove_ids = gears.map{ |g| g._id.to_s }
            ops = calculate_gear_destroy_ops(change.existing_instance_id.to_s, remove_ids, group.addtl_fs_gb)
            pending_ops.concat(ops)
          end
        end
      end
    end

    config_order = calculate_configure_order(component_ops.keys)
    config_order.each_index do |idx|
      next if idx == 0
      prereq_ids = []
      prereq_ids += component_ops[config_order[idx-1]][:add_broker_auth_keys].map{|op| op._id.to_s}
      prereq_ids += component_ops[config_order[idx-1]][:adds].map{|op| op._id.to_s}
      prereq_ids += component_ops[config_order[idx-1]][:post_configures].map{|op| op._id.to_s}
      prereq_ids += component_ops[config_order[idx-1]][:expose_ports].map {|op| op._id.to_s }

      component_ops[config_order[idx]][:new_component].prereq += prereq_ids unless component_ops[config_order[idx]][:new_component].nil?
      component_ops[config_order[idx]][:add_broker_auth_keys].each { |op| op.prereq += prereq_ids }
      component_ops[config_order[idx]][:adds].each { |op| op.prereq += prereq_ids }
      component_ops[config_order[idx]][:post_configures].each { |op| op.prereq += prereq_ids }
      component_ops[config_order[idx]][:expose_ports].each { |op| op.prereq += prereq_ids }
    end

<<<<<<< HEAD
    if pending_ops.present? and !(pending_ops.length == 1 and SetGroupOverridesOp === pending_ops.first)
      # FIXME: this could be arbitrarily large - would be better to set a condition that this
      # operation cannot be skipped
=======
    unless pending_ops.empty? or ((pending_ops.length == 1) and (pending_ops[0].class == SetGroupOverridesOp))
>>>>>>> 804d2bb6
      all_ops_ids = pending_ops.map{ |op| op._id.to_s }
      execute_connection_op = ExecuteConnectionsOp.new(prereq: all_ops_ids)
      pending_ops.push execute_connection_op
    end

    # check to see if there are any deployable carts being configured
    # if so, then make sure that the post-configure op for it is executed at the end
    # also, it should not be the prerequisite for any other pending_op
    component_ops.keys.each do |comp_spec|
      cartridge = comp_spec.cartridge
      if cartridge.is_deployable?
        component_ops[comp_spec][:post_configures].each do |pcop|
          pcop.prereq += [execute_connection_op._id.to_s]
          pending_ops.each { |op| op.prereq.delete_if { |prereq_id| prereq_id == pcop._id.to_s } }
        end
      end
    end

    # update-cluster has to run after all deployable carts have been post-configured
    if scalable && pending_ops.present?
      all_ops_ids = pending_ops.map{ |op| op._id.to_s }
      update_cluster_op = UpdateClusterOp.new(prereq: all_ops_ids)
      pending_ops.push update_cluster_op
    end

<<<<<<< HEAD
    # notify subscribers of route changes if endpoints are exposed
    # FIXME routing publish should be transactional
    # if pending_ops.present? && (ops = component_ops.inject([]){ |p,(_,v)| p.concat((v[:expose_ports] || [])) }).presence
    #   ops.each do |op|
    #     pending_ops << PublishRoutingInfoOp.new(gear_id: op.gear_id, prereq: [op._id.to_s])
    #   end
    # end

    # push begin track usage ops to the end
    reorder_usage_ops(pending_ops)

=======
    # track begin usage ops after update-cluster/execute-connections op
    unless begin_usage_ops.empty?
      begin_usage_prereq = []
      begin_usage_prereq.push pending_ops.last._id.to_s if pending_ops.present?
      begin_usage_ops.each {|op| op.prereq += begin_usage_prereq }
      pending_ops.push *begin_usage_ops
    end
    
>>>>>>> 804d2bb6
    [pending_ops, add_gears, remove_gears]
  end

  # Computes the changes (moves, additions, deletions) required to move from the current set of group instances/components to
  # a new set.
  #
  # == Parameters:
  # current_group_instances::
  #   Group instance list containing information about current group instances. Expected format:
  #     [ {component_instances: [{cart: <cart name>, comp: <comp name>}...], _id: <uuid>, scale: {min: <min scale>, max: <max scale>, current: <current scale>}}...]
  # new_group_instances::
  #   New set of group instances as computed by the elaborate function
  #
  # == Returns:
  # changes::
  #   Changes needed to the current_group_instances to make it match the new_group_instances. (Includes all adds/removes)
  # moves::
  #   A list of components which need to move from one group instance to another
  def compute_diffs(existing, added)
    total = existing.length + added.length - 1
    costs = Matrix.build(total+1, total+1){0}
    #compute cost of moves
    (0..total).each do |from|
      (0..total).each do |to|
        costs[from,to] =
          if f = existing[from]
            if t = added[to]
              (t.components-f.components).length + (f.components-t.components).length
            else
              f.components.length
            end
          else
            (t = added[to]) ? t.components.length : 0
          end
      end
    end

    changes = []
    (0..total).each do |from|
      to = costs.row_vectors[from].to_a.index(costs.row_vectors[from].min)
      f = existing[from]
      t = added[to]
      if (f && f.components.present?) || (t && t.components.present?)
        changes << GroupChange.new(f, t)
      end

      (0..total).each {|i| costs[i,to] = 1000 }
    end

    moves = GroupChange.moves(changes)

    [changes, moves]
  end

  # Creates array of subscriptions from component instance and
  # publishers which accounts for subscriptions as specified and
  # calculated subscriptions for connections with "wildcard" ENV:*
  # subscriptions in manifest
  #
  # == Parameters:
  # ci::
  #   A component instance as representation as generated by elaborate
  # publishers::
  #   A hash of publishers for the set of features provided to
  #   elaborate
  #
  # == Returns:
  # subscriptions::
  #   An array of OpenShift::Connector object copies with
  #   subscriptions properly realized
  #
  def subscription_filter(ci, publishers)
    component = ci.component
    wildcards = component.subscribes.select { |connector| connector.type == "ENV:*" }
    raise "Multiple wildcard subscriptions specified in component #{component.name}" if wildcards.size > 1

    subscriptions = component.subscribes.map do |conn|
      new_conn = nil
      # Avoid copying ENV: connectors if wildcard subscription is found
      if not ( conn.name.start_with? "ENV:" and wildcards.any? )
        new_conn = OpenShift::Connector.new(conn.name)
        new_conn.from_descriptor(conn.to_descriptor)
      end
      new_conn
    end.compact

    # Add all published "ENV:" connections for subscriber with wildcard
    if wildcards.any?
      connector = wildcards[0]
      publishers.keys.each do |ptype|
        if ptype.start_with? "ENV:"
          new_conn = OpenShift::Connector.new(connector.name)
          new_conn.type = ptype
          new_conn.required = connector.required
          subscriptions << new_conn
        end
      end
    end
    subscriptions
  end

  # Computes the group instances, component instances and connections required to support a given set of features
  #
  # == Parameters:
  # feature::
  #   A list of artridge instances
  # group_overrides::
  #   A list of group-overrides which specify which components must be placed on the same group.
  #   Components can be specified as Hash{cart: <cart name> [, comp: <component name>]}
  #
  # == Returns:
  # connections::
  #   An array of connections
  # group instances::
  #   An array of hash values representing a group instances.
  def elaborate(cartridges, group_overrides=[])
    # All of the components that will be installed
    specs = component_specs_from(cartridges)

    # add overrides that are part of the application
    overrides = implicit_application_overrides(specs)

    # use a new set of group overrides
    overrides.concat(group_overrides)

    # Calculate connections and add any shared placement rules
    connections, connection_overrides = connections_from_component_specs(specs)
    overrides.concat(connection_overrides)

    groups = GroupOverride.reduce(overrides, specs).each do |o|
      # force consistent defaults on every group
      o.defaults(1, -1, self.default_gear_size, 0)
    end

    [connections, groups]
  end

  def component_specs_from(cartridges)
    # Calculate initial list based on user provided dependencies
    all = []
    added = []
    cartridges.each do |cart|
      all << cart
      added << cart
    end

    # Solve for transitive dependencies
    depth = 0
    while added.present? do
      process = added
      added = []
      process.each do |cart|
        cart.requires.each do |feature|
          next if added.any?{ |d| d.features.include?(feature) }

          cart = CartridgeCache.find_cartridge_by_base_name(feature, self)
          raise OpenShift::UnfulfilledRequirementException.new(feature) if cart.nil?
          all << cart
          added << cart
        end
      end
      if (depth += 1) > MAX_CARTRIDGE_RECURSION
        raise OpenShift::UserException.new("Too much recursion on cartridge dependency processing.")
      end
    end

    # All of the components that will be available
    specs = []
    all.each do |cart|
      cart.components.each do |component|
        specs << ComponentSpec.for_model(component, cart, self)
      end
    end
    specs
  end

  def connections_from_component_specs(specs)
    overrides = []

    #calculate connections
    publishers = {}
    connections = []
    specs.each do |spec|
      spec.component.publishes.each do |connector|
        type = connector.type
        name = connector.name
        publishers[type] = [] if publishers[type].nil?
        publishers[type] << { spec: spec, connector: name }
      end
    end

    specs.each do |spec|
      # obtain copy of connections with fully-resolved subscriptions for this ci
      subscriptions = subscription_filter(spec, publishers)
      subscriptions.each do |connector|
        stype = connector.type
        sname = connector.name

        if publishers.has_key? stype
          publishers[stype].each do |cinfo|
            connections << {
              "from_comp_inst" => cinfo[:spec],
              "to_comp_inst" =>   spec,
              "from_connector_name" => cinfo[:connector],
              "to_connector_name" =>   sname,
              "connection_type" =>     stype}
            if stype.starts_with?("FILESYSTEM") or stype.starts_with?("SHMEM")
              overrides << [cinfo[:spec], spec]
            end
          end
        end
      end
    end
    [connections, overrides]
  end


  def enforce_system_order(order, categories)
    web_carts = categories['web_framework'] || []
    service_carts = (categories['service'] || [])-web_carts
    plugin_carts = (categories['plugin'] || [])-service_carts
    web_carts.each { |w|
      (service_carts+plugin_carts).each { |sp|
        order.add_component_order([w,sp])
      }
    }
    service_carts.each { |s|
      plugin_carts.each { |p|
        order.add_component_order([s,p])
      }
    }
  end

  # Returns the configure order specified in the application descriptor or processes the configure
  # orders for each component and returns the final order (topological sort).
  # @note This is calculates separately from start/stop order as this function is usually used to
  #   compute the {PendingAppOps} while start/stop order applies to already configured components.
  #
  # == Parameters:
  # comp_specs::
  #   Array of components specs to order.
  #
  # == Returns:
  # {ComponentInstance} objects ordered by calculated configure order
  def calculate_configure_order(specs)
    configure_order = ComponentOrder.new

    existing_categories = {}
    self.component_instances.each do |instance|
      cart = instance.cartridge

      [[instance.cartridge_name], cart.categories, cart.provides].flatten.each do |cat|
        existing_categories[cat] = [] if existing_categories[cat].nil?
        existing_categories[cat] << instance
      end
    end

    comps = []
    categories = {}
    specs.each do |spec|
      cart = spec.cartridge

      comps << spec
      [cart.name, cart.categories, cart.provides].flatten.each do |cat|
        categories[cat] = [] if categories[cat].nil?
        categories[cat] << spec
      end
      configure_order.add_component_order([spec])
    end

    #use the map to build DAG for order calculation
    comps.each do |spec|
      spec.cartridge.configure_order.each do |dep_cart|
        if !categories[dep_cart] and !existing_categories[dep_cart]
          raise OpenShift::UserException.new("Cartridge '#{spec.cartridge_name}' can not be added without cartridge '#{dep_cart}'.", 185)
        end
      end
      configure_order.add_component_order(spec.cartridge.configure_order.map{ |c| categories[c] }.flatten)
    end

    # enforce system order of components (web_framework first etc)
    enforce_system_order(configure_order, categories)

    #calculate configure order using tsort
    begin
      computed_configure_order = configure_order.tsort
    rescue Exception
      raise OpenShift::UserException.new("Conflict in calculating configure order. Cartridges should adhere to system's order ('web_framework','service','plugin').", 109)
    end

    # configure order can have nil if the component is already configured
    # for eg, phpmyadmin is being added and it is the only component being passed/added
    # this could happen if mysql is already previously configured
    computed_configure_order.compact
  end

  # Returns the start/stop order specified in the application descriptor or processes the start and stop
  # orders for each component and returns the final order (topological sort).
  #
  # == Returns:
  # start_order::
  #   {ComponentInstance} objects ordered by calculated start order
  # stop_order::
  #   {ComponentInstance} objects ordered by calculated stop order
  def calculate_component_orders
    start_order = ComponentOrder.new
    stop_order = ComponentOrder.new
    comps = []
    categories = {}

    #build a map of [categories, features, cart name] => component_instance
    component_instances.each do |instance|
      cart = instance.cartridge

      comps << instance
      [[instance.cartridge_name], cart.categories, cart.provides].flatten.each do |cat|
        categories[cat] = [] if categories[cat].nil?
        categories[cat] << instance
      end
      start_order.add_component_order([instance])
      stop_order.add_component_order([instance])
    end

    #use the map to build DAG for order calculation
    comps.each do |spec|
      start_order.add_component_order(spec.cartridge.start_order.map{ |c| categories[c] }.flatten)
      stop_order.add_component_order(spec.cartridge.stop_order.map{ |c| categories[c] }.flatten)
    end

    # enforce system order of components (web_framework first etc)
    enforce_system_order(start_order, categories)
    enforce_system_order(stop_order, categories)

    #calculate start order using tsort
    begin
      computed_start_order = start_order.tsort
    rescue Exception=>e
      raise OpenShift::UserException.new("Conflict in calculating start order. Cartridges should adhere to system's order ('web_framework','service','plugin').", 109)
    end

    #calculate stop order using tsort
    begin
      computed_stop_order = stop_order.tsort
    rescue Exception=>e
      raise OpenShift::UserException.new("Conflict in calculating start order. Cartridges should adhere to system's order ('web_framework','service','plugin').", 109)
    end

    # start/stop order can have nil if the component is not present in the application
    # for eg, php is being stopped and haproxy is not present in a non-scalable application
    computed_start_order.compact!
    computed_stop_order.compact!

    [computed_start_order, computed_stop_order]
  end

<<<<<<< HEAD
  def reorder_usage_ops(pending_ops)
    op_ids = []
    begin_usage_op_ids = []
    pending_ops.each do |op|
      if op.kind_of?(TrackUsageOp) and (op.event != UsageRecord::EVENTS[:end])
        begin_usage_op_ids << op._id.to_s
      else
        op_ids << op._id.to_s
      end
    end
    pending_ops.each do |op|
      if begin_usage_op_ids.include?(op._id.to_s)
        op.prereq += op_ids
        op.prereq.uniq!
      else
        op.prereq.delete_if {|id| begin_usage_op_ids.include?(id)}
      end
    end unless begin_usage_op_ids.empty?
=======
  # Gets a feature name for the cartridge/component combination
  #
  # == Parameters:
  # cartridge_name::
  #   Name of cartridge
  # component_name::
  #   Name of component
  #
  # == Returns:
  # Feature name provided by the cartridge that includes the component
  def get_feature(cartridge_name,component_name)
    cart = CartridgeCache.find_cartridge(cartridge_name, self)
    prof = cart.get_profile_for_component component_name
    (prof.provides.length > 0 && prof.name != cart.default_profile) ? prof.provides.first : cart.provides.first
  end

  def get_components_for_feature(feature)
    cart = CartridgeCache.find_cartridge(feature, self)
    raise OpenShift::UserException.new("No cartridge found that provides #{feature}", 109) if cart.nil?
    prof = cart.profile_for_feature(feature)
    prof.components.map{ |comp| self.component_instances.find_by(cartridge_name: cart.name, component_name: comp.name) }
  end

  def gen_non_scalable_app_overrides(features)
    #find web_framework
    web_framework = {}
    features.each do |feature|
      cart = CartridgeCache.find_cartridge(feature, self)
      next unless cart.categories.include? "web_framework"
      prof = cart.profile_for_feature(feature)
      prof = prof.first if prof.is_a? Array
      comp = prof.components.first
      web_framework = {"cart"=>cart.name, "comp"=>comp.name}
    end

    group_overrides = [{"components"=>[web_framework], "max_gears"=> 1}]
    #generate group overrides to colocate all components with web_framework and limit scale to 1
    features.each do |feature|
      cart = CartridgeCache.find_cartridge(feature, self)
      next if cart.categories.include? "web_framework"
      profs = cart.profile_for_feature(feature)
      profile = (profs.is_a? Array) ? profs.first : profs
      components = profile.components
      group_overrides += components.map { |comp|
        {
          "components" => [
            web_framework,
            {"cart"=>cart.name, "comp"=>comp.name}
          ],
          "max_gears" => 1
        }
      }
    end

    group_overrides
>>>>>>> 804d2bb6
  end

  def get_all_updated_ssh_keys
    ssh_keys = []
    ssh_keys = self.app_ssh_keys.map {|k| k.serializable_hash } # the app_ssh_keys already have their name "updated"
    ssh_keys |= get_updated_ssh_keys(self.domain.system_ssh_keys)
    ssh_keys |= CloudUser.members_of(self){ |m| Ability.has_permission?(m._id, :ssh_to_gears, Application, m.role, self) }.map{ |u| get_updated_ssh_keys(u.ssh_keys) }.flatten(1)

    ssh_keys
  end

  # The ssh key names are used as part of the ssh key comments on the application's gears
  # Do not change the format of the key name, otherwise it may break key removal code on the node
  #
  # FIXME why are we not using uuids and hashes to guarantee key uniqueness on the nodes?
  #
  def get_updated_ssh_keys(keys)
    updated_keys_attrs = []
    keys.flatten.each do |key|
      key_attrs = key.serializable_hash.deep_dup
      case key.class
      when UserSshKey
        key_attrs["name"] = key.cloud_user._id.to_s + "-" + key_attrs["name"]
      when SystemSshKey
        key_attrs["name"] = "domain-" + key_attrs["name"]
      when ApplicationSshKey
        key_attrs["name"] = "application-" + key_attrs["name"]
      end
      updated_keys_attrs.push(key_attrs)
    end
    updated_keys_attrs
  end

  # Get path for checking application health
  # This method is only to maintain backwards compatibility for rest api version 1.0
  # @return [String]
  def health_check_path
    web_cart = web_cartridge
    if web_cart.nil?
      page = 'health'
    elsif web_cart.categories.include? 'php'
      page = 'health_check.php'
    elsif web_cart.categories.include? 'zend'
      page = 'health_check.php'
    elsif web_cart.categories.include? 'perl'
      page = 'health_check.pl'
    else
      page = 'health'
    end
  end

  # Get scaling limits for the application's group instance that has the web framework cartridge
  # This method is only to maintain backwards compatibility for rest api version 1.0
  # @return [Integer, Integer]
  def get_app_scaling_limits
    web_cart = web_cartridge or return [1, 1]
    component_instance = self.component_instances.find_by(cartridge_name: web_cart.name)
    group_instance = group_instances_with_overrides.detect{ |i| i.instance.all_component_instances.include? component_instance }
    [group_instance.min_gears, group_instance.max_gears]
  end

  def self.validate_user_env_variables(user_env_vars, no_delete=false)
    if user_env_vars.present?
      if !user_env_vars.is_a?(Array) or !user_env_vars[0].is_a?(Hash)
        raise OpenShift::UserException.new("Invalid environment variables: expected array of hashes", 186, "environment_variables")
      end
      keys = {}
      user_env_vars.each do |ev|
        name = ev['name']
        unless name and (ev.keys - ['name', 'value']).empty?
          raise OpenShift::UserException.new("Invalid environment variable #{ev}. Valid keys 'name'(required), 'value'", 187, "environment_variables")
        end
        raise OpenShift::UserException.new("Invalid environment variable name #{name}: specified multiple times", 188, "environment_variables") if keys[name]
        keys[name] = true
        match = /\A([a-zA-Z_][\w]*)\z/.match(name)
        raise OpenShift::UserException.new("Name can only contain letters, digits and underscore and can't begin with a digit.", 194, "name") if match.nil?
      end
      if no_delete
        set_vars, unset_vars = sanitize_user_env_variables(user_env_vars)
        raise OpenShift::UserException.new("Environment variable deletion not allowed for this operation", 193, "environment_variables") unless unset_vars.empty?
      end
    end
  end

  def self.sanitize_user_env_variables(user_env_vars)
    set_vars = []
    unset_vars = []
    if user_env_vars.present?
      # separate add/update and delete user env vars
      user_env_vars.each do |ev|
        if ev['name'] && ev['value']
          set_vars << ev
        else
          unset_vars << ev
        end
      end
    end
    return set_vars, unset_vars
  end

  def validate_certificate(ssl_certificate, private_key, pass_phrase)
    if ssl_certificate.present?
      raise OpenShift::UserException.new("Private key is required", 172, "private_key") if private_key.nil?
      #validate certificate
      begin
        ssl_cert_clean = OpenSSL::X509::Certificate.new(ssl_certificate.strip)
      rescue Exception => e
        raise OpenShift::UserException.new("Invalid certificate: #{e.message}", 174, "ssl_certificate")
      end
      #validate private key
      begin
        pass_phrase = '' if pass_phrase.nil?
        priv_key_clean = OpenSSL::PKey.read(private_key.strip, pass_phrase.strip)
      rescue Exception => e
        raise OpenShift::UserException.new("Invalid private key or pass phrase: #{e.message}", 172, "private_key")
      end
      if not ssl_cert_clean.check_private_key(priv_key_clean)
        raise OpenShift::UserException.new("Private key/certificate mismatch", 172, "private_key")
      end

      if not [OpenSSL::PKey::RSA, OpenSSL::PKey::DSA].include?(priv_key_clean.class)
        raise OpenShift::UserException.new("Key must be RSA or DSA for Apache mod_ssl",172, "private_key")
      end
    end
  end

  def deploy(hot_deploy=false, force_clean_build=false, ref=nil, artifact_url=nil)
    result_io = ResultIO.new
    Application.run_in_application_lock(self) do
      op_group = DeployOpGroup.new(hot_deploy: hot_deploy, force_clean_build: force_clean_build, ref: ref, artifact_url: artifact_url)
      self.pending_op_groups.push op_group
      self.run_jobs(result_io)
    end
    return result_io
  end

  def activate(deployment_id)
    deployment = self.deployments.find_by(deployment_id: deployment_id)
    result_io = ResultIO.new
    Application.run_in_application_lock(self) do
      op_group = ActivateOpGroup.new(deployment_id: deployment_id)
      self.pending_op_groups.push op_group
      self.run_jobs(result_io)
    end
    return result_io
  end

  def refresh_deployments()
    #TODO call node to get the latest deployments
  end

  def update_deployments(deployments)
    # validate the deployments
    deployments.each { |d| raise OpenShift::ApplicationValidationException.new(self) unless d.valid? }

    self.set(:deployments, deployments.map{|d| d.to_hash})
  end

  def update_deployments_from_result(result_io)
    if result_io.deployments
      deploys = []
      result_io.deployments.each do |d|
        deploys.push(Deployment.new(deployment_id: d[:id],
                                       created_at: Time.at(d[:created_at].to_f),
                                              ref: d[:ref],
                                             sha1: d[:sha1],
                                     artifact_url: d[:artifact_url],
                                      activations: d[:activations] ? d[:activations].map(&:to_f) : [],
                                       hot_deploy: d[:hot_deploy] || false,
                                force_clean_build: d[:force_clean_build] || false))
      end
      update_deployments(deploys)
    end
  end
end<|MERGE_RESOLUTION|>--- conflicted
+++ resolved
@@ -413,7 +413,7 @@
     keys_attrs = get_updated_ssh_keys(keys)
     Application.run_in_application_lock(self) do
       op_group = UpdateAppConfigOpGroup.new(remove_keys_attrs: keys_attrs, parent_op: parent_op, user_agent: self.user_agent)
-      self.pending_op_groups.push op_group
+      self.pending_op_groups << op_group
       result_io = ResultIO.new
       self.run_jobs(result_io)
       result_io
@@ -439,7 +439,7 @@
     end
     Application.run_in_application_lock(self) do
       op_group = UpdateAppConfigOpGroup.new(config: self.config)
-      self.pending_op_groups.push op_group
+      self.pending_op_groups << op_group
       self.save!
       result_io = ResultIO.new
       self.run_jobs(result_io)
@@ -458,7 +458,7 @@
       self.reload
 
       op_group = ReplaceAllSshKeysOpGroup.new(keys_attrs: self.get_all_updated_ssh_keys, user_agent: self.user_agent)
-      self.pending_op_groups.push op_group
+      self.pending_op_groups << op_group
       result_io = ResultIO.new
       self.run_jobs(result_io)
       result_io
@@ -473,7 +473,7 @@
   def add_env_variables(vars, parent_op=nil)
     Application.run_in_application_lock(self) do
       op_group = UpdateAppConfigOpGroup.new(add_env_vars: vars, parent_op: parent_op, user_agent: self.user_agent)
-      self.pending_op_groups.push op_group
+      self.pending_op_groups << op_group
       result_io = ResultIO.new
       self.run_jobs(result_io)
       result_io
@@ -488,7 +488,7 @@
   def remove_env_variables(vars, parent_op=nil)
     Application.run_in_application_lock(self) do
       op_group = UpdateAppConfigOpGroup.new(remove_env_vars: vars, parent_op: parent_op, user_agent: self.user_agent)
-      self.pending_op_groups.push op_group
+      self.pending_op_groups << op_group
       result_io = ResultIO.new
       self.run_jobs(result_io)
       result_io
@@ -502,7 +502,7 @@
   def patch_user_env_variables(vars)
     Application.run_in_application_lock(self) do
       op_group = PatchUserEnvVarsOpGroup.new(user_env_vars: vars, user_agent: self.user_agent)
-      self.pending_op_groups.push op_group
+      self.pending_op_groups << op_group
       result_io = ResultIO.new
       self.run_jobs(result_io)
       result_io
@@ -769,7 +769,7 @@
     Application.run_in_application_lock(self) do
       op_group = AddFeaturesOpGroup.new(features: cartridges.map(&:name), group_overrides: group_overrides, init_git_url: init_git_url,
                                         user_env_vars: user_env_vars, user_agent: self.user_agent)
-      self.pending_op_groups.push op_group
+      self.pending_op_groups << op_group
 
       # if the app is not persisted, it means its an app creation request
       # in this case, calculate the pending_ops and execute the pre-save ones
@@ -835,7 +835,7 @@
 
     Application.run_in_application_lock(self) do
       op_group = RemoveFeaturesOpGroup.new(features: cartridges.map(&:name), remove_all_features: remove_all_cartridges, user_agent: self.user_agent)
-      self.pending_op_groups.push op_group
+      self.pending_op_groups << op_group
       self.run_jobs(io)
     end
 
@@ -864,7 +864,7 @@
           if ucart.is_ci_builder?
             Application.run_in_application_lock(app) do
               op_group = RemoveFeaturesOpGroup.new(features: [ucart.name], user_agent: app.user_agent)
-              app.pending_op_groups.push op_group
+              app.pending_op_groups << op_group
               app.run_jobs(cart_io = ResultIO.new)
               if cart_io.exitcode == 0
                 cart_io.resultIO.string = "Removed #{ucart.name} from #{app.name}\n"
@@ -904,7 +904,7 @@
   def set_group_overrides(group_overrides, io=ResultIO.new)
     Application.run_in_application_lock(self) do
       op_group = AddFeaturesOpGroup.new(features: [], group_overrides: group_overrides, user_agent: self.user_agent)
-      pending_op_groups.push op_group
+      pending_op_groups << op_group
       self.save!
       self.run_jobs(io)
       io
@@ -950,7 +950,7 @@
     raise OpenShift::UserException.new("Cannot set the max gear limit to '1' if the application is HA (highly available)") if self.ha and scale_to==1
     Application.run_in_application_lock(self) do
       op_group = UpdateCompLimitsOpGroup.new(comp_spec: component_instance.to_component_spec, min: scale_from, max: scale_to, multiplier: multiplier, additional_filesystem_gb: additional_filesystem_gb, user_agent: self.user_agent)
-      pending_op_groups.push op_group
+      pending_op_groups << op_group
       self.save!
       result_io = ResultIO.new
       self.run_jobs(result_io)
@@ -975,7 +975,7 @@
 
     Application.run_in_application_lock(self) do
       op_group = ScaleOpGroup.new(group_instance_id: group_instance_id, scale_by: scale_by, user_agent: self.user_agent)
-      self.pending_op_groups.push op_group
+      self.pending_op_groups << op_group
       result_io = ResultIO.new
       self.run_jobs(result_io)
       result_io
@@ -1044,7 +1044,7 @@
       op_group = StartFeatureOpGroup.new(feature: feature, user_agent: self.user_agent)
     end
     Application.run_in_application_lock(self) do
-      self.pending_op_groups.push op_group
+      self.pending_op_groups << op_group
       self.run_jobs(result_io)
       result_io
     end
@@ -1054,7 +1054,7 @@
     Application.run_in_application_lock(self) do
       result_io = ResultIO.new
       op_group = StartCompOpGroup.new(comp_spec: ComponentSpec.new(component_name, cartridge_name).to_component_spec, user_agent: self.user_agent)
-      self.pending_op_groups.push op_group
+      self.pending_op_groups << op_group
       self.run_jobs(result_io)
       result_io
     end
@@ -1069,7 +1069,7 @@
       else
         op_group = StopFeatureOpGroup.new(feature: feature, force: force, user_agent: self.user_agent)
       end
-      self.pending_op_groups.push op_group
+      self.pending_op_groups << op_group
       self.run_jobs(result_io)
       result_io
     end
@@ -1079,7 +1079,7 @@
     Application.run_in_application_lock(self) do
       result_io = ResultIO.new
       op_group = StopCompOpGroup.new(comp_spec: ComponentSpec.new(component_name, cartridge_name).to_component_spec, force: force, user_agent: self.user_agent)
-      self.pending_op_groups.push op_group
+      self.pending_op_groups << op_group
       self.run_jobs(result_io)
       result_io
     end
@@ -1094,7 +1094,7 @@
       else
         op_group = RestartFeatureOpGroup.new(feature: feature, user_agent: self.user_agent)
       end
-      self.pending_op_groups.push op_group
+      self.pending_op_groups << op_group
       self.run_jobs(result_io)
       result_io
     end
@@ -1104,7 +1104,7 @@
     Application.run_in_application_lock(self) do
       result_io = ResultIO.new
       op_group = RestartCompOpGroup.new(comp_spec: ComponentSpec.new(component_name, cartridge_name).to_component_spec, user_agent: self.user_agent)
-      self.pending_op_groups.push op_group
+      self.pending_op_groups << op_group
       self.run_jobs(result_io)
       result_io
     end
@@ -1119,7 +1119,7 @@
       else
         op_group = ReloadFeatureConfigOpGroup.new(feature: feature, user_agent: self.user_agent)
       end
-      self.pending_op_groups.push op_group
+      self.pending_op_groups << op_group
       self.run_jobs(result_io)
       result_io
     end
@@ -1143,7 +1143,7 @@
   def reload_component_config(component_name, cartridge_name)
     Application.run_in_application_lock(self) do
       op_group = ReloadCompConfigOpGroup.new(comp_spec: ComponentSpec.new(component_name, cartridge_name).to_component_spec, user_agent: self.user_agent)
-      self.pending_op_groups.push op_group
+      self.pending_op_groups << op_group
       result_io = ResultIO.new
       self.run_jobs(result_io)
       result_io
@@ -1154,7 +1154,7 @@
     Application.run_in_application_lock(self) do
       result_io = ResultIO.new
       op_group = TidyAppOpGroup.new(user_agent: self.user_agent)
-      self.pending_op_groups.push op_group
+      self.pending_op_groups << op_group
       self.run_jobs(result_io)
       result_io
     end
@@ -1170,7 +1170,7 @@
     raise OpenShift::UserException.new("Gear for removal not specified") if gear_id.nil?
     Application.run_in_application_lock(self) do
       op_group = RemoveGearOpGroup.new(gear_id: gear_id, user_agent: self.user_agent)
-      self.pending_op_groups.push op_group
+      self.pending_op_groups << op_group
       result_io = ResultIO.new
       self.run_jobs(result_io)
       result_io
@@ -1236,10 +1236,10 @@
     Application.run_in_application_lock(self) do
       raise OpenShift::UserException.new("Alias #{server_alias} is already registered", 140, "id") if Application.where("aliases.fqdn" => server_alias).count > 0
       op_group = AddAliasOpGroup.new(fqdn: server_alias, user_agent: self.user_agent)
-      self.pending_op_groups.push op_group
+      self.pending_op_groups << op_group
       if ssl_certificate.present?
         op_group = AddSslCertOpGroup.new(fqdn: server_alias, ssl_certificate: ssl_certificate, private_key: private_key, pass_phrase: pass_phrase, user_agent: self.user_agent)
-        self.pending_op_groups.push op_group
+        self.pending_op_groups << op_group
       end
       result_io = ResultIO.new
       self.run_jobs(result_io)
@@ -1261,10 +1261,10 @@
     Application.run_in_application_lock(self) do
       if al1as.has_private_ssl_certificate
          op_group = RemoveSslCertOpGroup.new(fqdn: al1as.fqdn, user_agent: self.user_agent)
-         self.pending_op_groups.push op_group
+         self.pending_op_groups << op_group
       end
       op_group = RemoveAliasOpGroup.new(fqdn: al1as.fqdn, user_agent: self.user_agent)
-      self.pending_op_groups.push op_group
+      self.pending_op_groups << op_group
       result_io = ResultIO.new
       self.run_jobs(result_io)
       result_io
@@ -1281,12 +1281,12 @@
       #remove old certificate
       if old_alias.has_private_ssl_certificate
          op_group = RemoveSslCertOpGroup.new(fqdn: fqdn, user_agent: self.user_agent)
-         self.pending_op_groups.push op_group
+         self.pending_op_groups << op_group
       end
       #add new certificate
       if ssl_certificate.present?
         op_group = AddSslCertOpGroup.new(fqdn: fqdn, ssl_certificate: ssl_certificate, private_key: private_key, pass_phrase: pass_phrase, user_agent: self.user_agent)
-        self.pending_op_groups.push op_group
+        self.pending_op_groups << op_group
       end
 
       result_io = ResultIO.new
@@ -1389,7 +1389,7 @@
   def run_connection_hooks
     Application.run_in_application_lock(self) do
       op_group = ExecuteConnectionsOpGroup.new()
-      self.pending_op_groups.push op_group
+      self.pending_op_groups << op_group
 
       result_io = ResultIO.new
       self.run_jobs(result_io)
@@ -1528,7 +1528,7 @@
 
   def members_changed(added, removed, changed_roles)
     op_group = ChangeMembersOpGroup.new(members_added: added.presence, members_removed: removed.presence, roles_changed: changed_roles.presence, user_agent: self.user_agent)
-    self.pending_op_groups.push op_group
+    self.pending_op_groups << op_group
   end
 
   # Processes directives returned by component hooks to add/remove domain ssh keys, app ssh keys, env variables, broker keys etc
@@ -1714,30 +1714,22 @@
     gear_destroy_ops = calculate_gear_destroy_ops(group_instance._id.to_s,
                                                   group_instance.gears.map{|g| g._id.to_s},
                                                   group_instance.addtl_fs_gb)
-    pending_ops.push(*gear_destroy_ops)
+    pending_ops.concat(gear_destroy_ops)
     gear_destroy_op_ids = gear_destroy_ops.map{|op| op._id.to_s}
 
-    unsubscribe_conn_ops = []
     comp_specs.each do |comp_spec|
       comp_instance = self.find_component_instance_for(comp_spec)
-      unsubscribe_conn_ops.push(UnsubscribeConnectionsOp.new(sub_pub_info: get_unsubscribe_info(comp_instance), prereq: gear_destroy_op_ids))
-    end
-    pending_ops.push(*unsubscribe_conn_ops)
-
-    destroy_ginst_op  = DeleteGroupInstanceOp.new(group_instance_id: group_instance._id.to_s, prereq: gear_destroy_op_ids)
-    pending_ops.push(destroy_ginst_op)
-    pending_ops
+      pending_ops << UnsubscribeConnectionsOp.new(sub_pub_info: get_unsubscribe_info(comp_instance), prereq: gear_destroy_op_ids)
+    end
+
+    pending_ops << DeleteGroupInstanceOp.new(group_instance_id: group_instance._id.to_s, prereq: gear_destroy_op_ids)
   end
 
   def calculate_gear_create_ops(ginst_id, gear_ids, deploy_gear_id, comp_specs, component_ops, additional_filesystem_gb, gear_size,
                                 prereq_op=nil, is_scale_up=false, hosts_app_dns=false, init_git_url=nil, user_env_vars=nil)
-<<<<<<< HEAD
     ops = []
-=======
-    pending_ops = []
     track_usage_ops = []
 
->>>>>>> 804d2bb6
     gear_id_prereqs = {}
     maybe_notify_app_create_op = []
     app_dns_gear_id = nil
@@ -1748,7 +1740,7 @@
       # FIXME this operation should move to much later in the process (DNS must be registered before publishing this route)
       if app_dns
         notify_app_create_op = NotifyAppCreateOp.new()
-        ops.push(notify_app_create_op)
+        ops << notify_app_create_op
         maybe_notify_app_create_op = [notify_app_create_op._id.to_s]
         app_dns_gear_id = gear_id.to_s
       end
@@ -1773,31 +1765,16 @@
 
       register_dns_op = RegisterDnsOp.new(gear_id: gear_id, prereq: [create_gear_op._id.to_s])
 
-<<<<<<< HEAD
-      ops.push(init_gear_op, reserve_uid_op, create_gear_op, track_usage_op, register_dns_op)
-=======
-      pending_ops.push(init_gear_op)
-      pending_ops.push(reserve_uid_op)
-      pending_ops.push(create_gear_op)
-      pending_ops.push(register_dns_op)
->>>>>>> 804d2bb6
+      ops.push(init_gear_op, reserve_uid_op, create_gear_op, register_dns_op)
 
       if additional_filesystem_gb != 0
-        fs_op = SetAddtlFsGbOp.new(gear_id: gear_id, prereq: [create_gear_op._id.to_s],
+        ops << SetAddtlFsGbOp.new(gear_id: gear_id, prereq: [create_gear_op._id.to_s],
                                    addtl_fs_gb: additional_filesystem_gb, saved_addtl_fs_gb: 0)
-        ops.push(fs_op)
-
-<<<<<<< HEAD
-        ops << TrackUsageOp.new(user_id: self.domain.owner._id, parent_user_id: self.domain.owner.parent_user_id,
-                                app_name: self.name, gear_id: gear_id, event: UsageRecord::EVENTS[:begin],
-                                usage_type: UsageRecord::USAGE_TYPES[:addtl_fs_gb],
-                                additional_filesystem_gb: additional_filesystem_gb, prereq: [fs_op._id.to_s])
-=======
+
         track_usage_ops << TrackUsageOp.new(user_id: self.domain.owner._id, parent_user_id: self.domain.owner.parent_user_id,
-                                             app_name: self.name, gear_id: gear_id, event: UsageRecord::EVENTS[:begin],
-                                             usage_type: UsageRecord::USAGE_TYPES[:addtl_fs_gb],
-                                             additional_filesystem_gb: additional_filesystem_gb, prereq: [fs_op._id.to_s])
->>>>>>> 804d2bb6
+                                            app_name: self.name, gear_id: gear_id, event: UsageRecord::EVENTS[:begin],
+                                            usage_type: UsageRecord::USAGE_TYPES[:addtl_fs_gb],
+                                            additional_filesystem_gb: additional_filesystem_gb, prereq: [ops.last._id.to_s])
       end
 
       gear_id_prereqs[gear_id] = register_dns_op._id.to_s
@@ -1826,22 +1803,13 @@
     end
 
     prereq_op_id = prereq_op._id.to_s rescue nil
-<<<<<<< HEAD
-    add = calculate_add_component_ops(comp_specs, ginst_id, deploy_gear_id, gear_id_prereqs, component_ops, 
-                                      is_scale_up, (user_vars_op_id || prereq_op_id), init_git_url, 
+    add, usage = calculate_add_component_ops(comp_specs, ginst_id, deploy_gear_id, gear_id_prereqs, component_ops,
+                                      is_scale_up, (user_vars_op_id || prereq_op_id), init_git_url,
                                       app_dns_gear_id)
     ops.concat(add)
-
-    ops
-=======
-    ops, usage_ops = calculate_add_component_ops(comp_specs, ginst_id, deploy_gear_id, gear_id_prereqs, component_ops, 
-                                      is_scale_up, (user_vars_op_id || prereq_op_id), init_git_url, 
-                                      app_dns_gear_id)
-    pending_ops.push(*ops)
-    track_usage_ops.push(*usage_ops)
-
-    [pending_ops, track_usage_ops]
->>>>>>> 804d2bb6
+    track_usage_ops.concat(usage)
+
+    [ops, track_usage_ops]
   end
 
   def calculate_gear_destroy_ops(ginst_id, gear_ids, additional_filesystem_gb)
@@ -1889,7 +1857,7 @@
 
   def get_sparse_scaledown_gears(ginst, scale_down_factor)
     scaled_gears = ginst.gears.select { |g| g.app_dns==false }
-    sparse_components = ginst.component_instances.select { |ci| ci.is_sparse? }
+    sparse_components = ginst.component_instances.select(&:is_sparse?)
     gears = []
     if sparse_components.length > 0
       (scale_down_factor...0).each do |i|
@@ -1981,7 +1949,7 @@
         new_component_op.prereq = [prereq_id] unless prereq_id.nil?
         component_ops[comp_spec][:new_component] = new_component_op
         new_component_op_id = [new_component_op._id.to_s]
-        ops.push new_component_op
+        ops << new_component_op
       end
 
       sparse_carts_added_count = 0
@@ -1994,15 +1962,15 @@
         if cartridge.is_web_proxy?
           add_broker_auth_op = AddBrokerAuthKeyOp.new(gear_id: gear_id, prereq: new_component_op_id + [prereq_id])
           prereq_id = add_broker_auth_op._id.to_s
-          component_ops[comp_spec][:add_broker_auth_keys].push add_broker_auth_op
-          ops.push add_broker_auth_op
+          component_ops[comp_spec][:add_broker_auth_keys] << add_broker_auth_op
+          ops << add_broker_auth_op
         end
 
         git_url = nil
         git_url = init_git_url if gear_id == deploy_gear_id && cartridge.is_deployable?
         add_component_op = AddCompOp.new(gear_id: gear_id, comp_spec: comp_spec, init_git_url: git_url, prereq: new_component_op_id + [prereq_id])
-        ops.push add_component_op
-        component_ops[comp_spec][:adds].push add_component_op
+        ops << add_component_op
+        component_ops[comp_spec][:adds] << add_component_op
         usage_op_prereq = [add_component_op._id.to_s]
 
         # in case of deployable carts, the post-configure op is executed at the end
@@ -2011,42 +1979,32 @@
         post_configure_op = nil
         unless (gear_id != app_dns_gear_id) and cartridge.is_deployable?
           post_configure_op = PostConfigureCompOp.new(gear_id: gear_id, comp_spec: comp_spec, init_git_url: git_url, prereq: [add_component_op._id.to_s] + [prereq_id])
-          ops.push post_configure_op
-          component_ops[comp_spec][:post_configures].push post_configure_op
+          ops << post_configure_op
+          component_ops[comp_spec][:post_configures] << post_configure_op
           usage_op_prereq += [post_configure_op._id.to_s]
         end
 
-<<<<<<< HEAD
         if cartridge.is_premium?
-          ops << TrackUsageOp.new(user_id: self.domain.owner._id, parent_user_id: self.domain.owner.parent_user_id,
+          usage_ops << TrackUsageOp.new(user_id: self.domain.owner._id, parent_user_id: self.domain.owner.parent_user_id,
             app_name: self.name, gear_id: gear_id, event: UsageRecord::EVENTS[:begin], cart_name: cartridge.name,
             usage_type: UsageRecord::USAGE_TYPES[:premium_cart], prereq: usage_op_prereq)
         end
-=======
-        usage_ops << TrackUsageOp.new(user_id: self.domain.owner._id, parent_user_id: self.domain.owner.parent_user_id,
-          app_name: self.name, gear_id: gear_id, event: UsageRecord::EVENTS[:begin], cart_name: comp_spec["cart"],
-          usage_type: UsageRecord::USAGE_TYPES[:premium_cart], prereq: usage_op_prereq) if cartridge.is_premium?
->>>>>>> 804d2bb6
 
         if self.scalable
           expose_port_prereq = []
           if post_configure_op
-            expose_port_prereq << post_configure_op._id.to_s 
+            expose_port_prereq << post_configure_op._id.to_s
           else
             expose_port_prereq << add_component_op._id.to_s
           end
           op = ExposePortOp.new(gear_id: gear_id, comp_spec: comp_spec, prereq: expose_port_prereq + [prereq_id])
-          component_ops[comp_spec][:expose_ports].push op
-          ops.push op
-        end
-      end
-    end
-<<<<<<< HEAD
-    ops
-=======
+          component_ops[comp_spec][:expose_ports] << op
+          ops << op
+        end
+      end
+    end
 
     [ops, usage_ops]
->>>>>>> 804d2bb6
   end
 
   def calculate_remove_component_ops(comp_specs)
@@ -2057,16 +2015,16 @@
 
       if component_instance.is_plugin? || (!self.scalable && component_instance.is_embeddable?)
         component_instance.gears.each do |gear|
-          op = RemoveCompOp.new(gear_id: gear._id, comp_spec: comp_spec)
-          ops.push op
-          ops.push(TrackUsageOp.new(user_id: self.domain.owner._id, parent_user_id: self.domain.owner.parent_user_id,
-            app_name: self.name, gear_id: gear._id.to_s, event: UsageRecord::EVENTS[:end], cart_name: cartridge.name,
-            usage_type: UsageRecord::USAGE_TYPES[:premium_cart], prereq: [op._id.to_s])) if cartridge.is_premium?
-        end
-      end
-      op = DeleteCompOp.new(comp_spec: comp_spec, prereq: ops.map{|o| o._id.to_s})
-      ops.push op
-      ops.push(UnsubscribeConnectionsOp.new(sub_pub_info: get_unsubscribe_info(component_instance), prereq: [op._id.to_s]))
+          ops << RemoveCompOp.new(gear_id: gear._id, comp_spec: comp_spec)
+          if cartridge.is_premium?
+            ops << TrackUsageOp.new(user_id: self.domain.owner._id, parent_user_id: self.domain.owner.parent_user_id,
+              app_name: self.name, gear_id: gear._id.to_s, event: UsageRecord::EVENTS[:end], cart_name: cartridge.name,
+              usage_type: UsageRecord::USAGE_TYPES[:premium_cart], prereq: [ops.last._id.to_s])
+          end
+        end
+      end
+      ops << DeleteCompOp.new(comp_spec: comp_spec, prereq: ops.map{|o| o._id.to_s})
+      ops << UnsubscribeConnectionsOp.new(sub_pub_info: get_unsubscribe_info(component_instance), prereq: [ops.last._id.to_s])
     end
     ops
   end
@@ -2086,11 +2044,7 @@
     add_gears = 0
     remove_gears = 0
     pending_ops = []
-<<<<<<< HEAD
-=======
     begin_usage_ops = []
-    start_order, stop_order = calculate_component_orders
->>>>>>> 804d2bb6
 
     overrides = GroupOverride.remove_defaults_from(group_overrides, 1, -1, default_gear_size, 0)
     if overrides != self.group_overrides
@@ -2117,20 +2071,14 @@
         gear_ids[0] = self._id.to_s
       end
 
-<<<<<<< HEAD
-      ops = calculate_gear_create_ops(change.to_instance_id.to_s, gear_ids, deploy_gear_id, change.added, component_ops, additional_filesystem_gb,
+      ops, usage_ops = calculate_gear_create_ops(change.to_instance_id.to_s, gear_ids, deploy_gear_id, change.added, component_ops, additional_filesystem_gb,
                                       gear_size, prereq_op, false, app_dns, init_git_url, user_env_vars)
       pending_ops.concat(ops)
-=======
-      ops, track_usage_ops = calculate_gear_create_ops(ginst_id, gear_ids, deploy_gear_id, comp_specs, component_ops, additional_filesystem_gb,
-                                      gear_size, set_group_override_op, false, app_dns_ginst, init_git_url, user_env_vars)
-      pending_ops.push(*ops)
-      begin_usage_ops.push(*track_usage_ops)
->>>>>>> 804d2bb6
+      begin_usage_ops.concat(usage_ops)
     end
 
     moves.each do |move|
-      #ops.push(PendingAppOps.new(op_type: :move_component, args: move, flag_req_change: true))
+      #ops << PendingAppOps.new(op_type: :move_component, args: move, flag_req_change: true)
     end
 
     user_vars_op_id = nil
@@ -2164,9 +2112,9 @@
             gear_id_prereqs = {}
             group_instance.gears.each{ |g| gear_id_prereqs[g._id.to_s] = []}
 
-<<<<<<< HEAD
-            ops = calculate_add_component_ops(change.added, change.existing_instance_id.to_s, deploy_gear_id, gear_id_prereqs, component_ops, false, user_vars_op_id, nil)
+            ops, usage_ops = calculate_add_component_ops(change.added, change.existing_instance_id.to_s, deploy_gear_id, gear_id_prereqs, component_ops, false, user_vars_op_id, nil)
             pending_ops.concat(ops)
+            begin_usage_ops.concat(usage_ops)
           end
 
           changed_additional_filesystem_gb = nil
@@ -2175,66 +2123,36 @@
             new_fs = change.to.additional_filesystem_gb
             old_fs = change.from.additional_filesystem_gb
             changed_additional_filesystem_gb = new_fs
-            usage_prereq = []
-            usage_prereq = [pending_ops.last._id.to_s] if pending_ops.last
-            usage_ops = []
-            if change.from.additional_filesystem_gb > 0
-=======
-          gear_id_prereqs = {}
-          group_instance.gears.each{|g| gear_id_prereqs[g._id.to_s] = []}
-          ops, usage_ops = calculate_add_component_ops(change[:added], change[:from], deploy_gear_id, gear_id_prereqs, component_ops, false, user_vars_op_id, nil)
-          pending_ops.push(*ops)
-          begin_usage_ops.push(*usage_ops)
-
-          changed_additional_filesystem_gb = nil
-          #add/remove fs space from existing gears
-          if change[:from_scale][:additional_filesystem_gb] != change[:to_scale][:additional_filesystem_gb]
-            changed_additional_filesystem_gb = change[:to_scale][:additional_filesystem_gb]
             fs_prereq = []
-            fs_prereq = [pending_ops.last._id.to_s] if pending_ops.present?
-            end_usage_op_ids = [] 
-            if change[:from_scale][:additional_filesystem_gb] != 0
->>>>>>> 804d2bb6
+            fs_prereq = [pending_ops.last._id.to_s] if pending_ops.last
+            end_usage_op_ids = []
+
+            if old_fs != 0
               group_instance.gears.each do |gear|
-                track_usage_old_fs_op = TrackUsageOp.new(user_id: self.domain.owner._id, parent_user_id: self.domain.owner.parent_user_id,
+                pending_ops << TrackUsageOp.new(
+                  user_id: self.domain.owner._id, parent_user_id: self.domain.owner.parent_user_id,
                   app_name: self.name, gear_id: gear._id.to_s, event: UsageRecord::EVENTS[:end],
                   usage_type: UsageRecord::USAGE_TYPES[:addtl_fs_gb],
-<<<<<<< HEAD
-                  additional_filesystem_gb: old_fs, prereq: usage_prereq)
-                usage_ops.push(track_usage_old_fs_op._id.to_s)
-=======
-                  additional_filesystem_gb: change[:from_scale][:additional_filesystem_gb], prereq: fs_prereq)
-                end_usage_op_ids.push(track_usage_old_fs_op._id.to_s)
->>>>>>> 804d2bb6
-                pending_ops.push(track_usage_old_fs_op)
+                  additional_filesystem_gb: old_fs,
+                  prereq: fs_prereq)
+                end_usage_op_ids << pending_ops.last._id.to_s
               end
             end
+
             group_instance.gears.each do |gear|
-              fs_op = SetAddtlFsGbOp.new(gear_id: gear._id.to_s,
-<<<<<<< HEAD
+              pending_ops << SetAddtlFsGbOp.new(
+                  gear_id: gear._id.to_s,
                   addtl_fs_gb: new_fs,
                   saved_addtl_fs_gb: old_fs,
-                  prereq: (usage_ops.empty? ? usage_prereq : usage_ops))
-              pending_ops.push(fs_op)
-
-              if change.to.additional_filesystem_gb > 0
-                track_usage_fs_op = TrackUsageOp.new(user_id: self.domain.owner._id, parent_user_id: self.domain.owner.parent_user_id,
+                  prereq: (end_usage_op_ids.empty? ? fs_prereq : end_usage_op_ids))
+
+              if new_fs != 0
+                begin_usage_ops << TrackUsageOp.new(
+                  user_id: self.domain.owner._id, parent_user_id: self.domain.owner.parent_user_id,
                   app_name: self.name, gear_id: gear._id.to_s, event: UsageRecord::EVENTS[:begin],
                   usage_type: UsageRecord::USAGE_TYPES[:addtl_fs_gb],
-                  additional_filesystem_gb: new_fs, prereq: [fs_op._id.to_s])
-                pending_ops.push(track_usage_fs_op)
-=======
-                  addtl_fs_gb: change[:to_scale][:additional_filesystem_gb],
-                  saved_addtl_fs_gb: change[:from_scale][:additional_filesystem_gb],
-                  prereq: (end_usage_op_ids.empty? ? fs_prereq : end_usage_op_ids))
-              pending_ops.push(fs_op)
-
-              if change[:to_scale][:additional_filesystem_gb] != 0
-                begin_usage_ops.push TrackUsageOp.new(user_id: self.domain.owner._id, parent_user_id: self.domain.owner.parent_user_id,
-                  app_name: self.name, gear_id: gear._id.to_s, event: UsageRecord::EVENTS[:begin],
-                  usage_type: UsageRecord::USAGE_TYPES[:addtl_fs_gb],
-                  additional_filesystem_gb: change[:to_scale][:additional_filesystem_gb], prereq: [fs_op._id.to_s])
->>>>>>> 804d2bb6
+                  additional_filesystem_gb: new_fs,
+                  prereq: [pending_ops.last._id.to_s])
               end
             end
           end
@@ -2242,10 +2160,9 @@
           scale_change = change.gear_change
           if scale_change > 0
             add_gears += scale_change
-<<<<<<< HEAD
             gear_ids = Array.new(scale_change){ |i| Moped::BSON::ObjectId.new.to_s }
 
-            ops = calculate_gear_create_ops(
+            ops, usage_ops = calculate_gear_create_ops(
                     change.existing_instance_id.to_s,
                     gear_ids,
                     deploy_gear_id,
@@ -2256,23 +2173,9 @@
                     nil, true, false, nil,
                     user_env_vars)
             pending_ops.concat(ops)
+            begin_usage_ops.concat(usage_ops)
 
           elsif scale_change < 0
-=======
-            comp_specs = self.component_instances.where(group_instance_id: group_instance._id).map{|c| c.to_hash}
-            deploy_gear_id = group_instance.gears.find_by(app_dns: true)._id.to_s rescue nil
-            gear_ids = (1..scale_change).map {|idx| Moped::BSON::ObjectId.new.to_s}
-            additional_filesystem_gb = changed_additional_filesystem_gb || group_instance.addtl_fs_gb
-            gear_size = change[:to_scale][:gear_size] || group_instance.gear_size
-
-            ops, track_usage_ops = calculate_gear_create_ops(change[:from], gear_ids, deploy_gear_id, comp_specs, component_ops,
-                                            additional_filesystem_gb, gear_size, nil, true, false, nil, user_env_vars)
-            pending_ops.push *ops
-            begin_usage_ops.push *track_usage_ops
-          end
-
-          if scale_change < 0
->>>>>>> 804d2bb6
             remove_gears += -scale_change
             group = change.from.instance
             gears = get_sparse_scaledown_gears(group, scale_change)
@@ -2300,27 +2203,22 @@
       component_ops[config_order[idx]][:expose_ports].each { |op| op.prereq += prereq_ids }
     end
 
-<<<<<<< HEAD
     if pending_ops.present? and !(pending_ops.length == 1 and SetGroupOverridesOp === pending_ops.first)
       # FIXME: this could be arbitrarily large - would be better to set a condition that this
       # operation cannot be skipped
-=======
-    unless pending_ops.empty? or ((pending_ops.length == 1) and (pending_ops[0].class == SetGroupOverridesOp))
->>>>>>> 804d2bb6
       all_ops_ids = pending_ops.map{ |op| op._id.to_s }
       execute_connection_op = ExecuteConnectionsOp.new(prereq: all_ops_ids)
-      pending_ops.push execute_connection_op
+      pending_ops << execute_connection_op
     end
 
     # check to see if there are any deployable carts being configured
     # if so, then make sure that the post-configure op for it is executed at the end
     # also, it should not be the prerequisite for any other pending_op
-    component_ops.keys.each do |comp_spec|
-      cartridge = comp_spec.cartridge
-      if cartridge.is_deployable?
-        component_ops[comp_spec][:post_configures].each do |pcop|
+    component_ops.keys.each do |spec|
+      if spec.cartridge.is_deployable?
+        component_ops[spec][:post_configures].each do |pcop|
           pcop.prereq += [execute_connection_op._id.to_s]
-          pending_ops.each { |op| op.prereq.delete_if { |prereq_id| prereq_id == pcop._id.to_s } }
+          pending_ops.each{ |op| op.prereq.delete_if { |prereq_id| prereq_id == pcop._id.to_s } }
         end
       end
     end
@@ -2328,11 +2226,9 @@
     # update-cluster has to run after all deployable carts have been post-configured
     if scalable && pending_ops.present?
       all_ops_ids = pending_ops.map{ |op| op._id.to_s }
-      update_cluster_op = UpdateClusterOp.new(prereq: all_ops_ids)
-      pending_ops.push update_cluster_op
-    end
-
-<<<<<<< HEAD
+      pending_ops << UpdateClusterOp.new(prereq: all_ops_ids)
+    end
+
     # notify subscribers of route changes if endpoints are exposed
     # FIXME routing publish should be transactional
     # if pending_ops.present? && (ops = component_ops.inject([]){ |p,(_,v)| p.concat((v[:expose_ports] || [])) }).presence
@@ -2341,19 +2237,14 @@
     #   end
     # end
 
-    # push begin track usage ops to the end
-    reorder_usage_ops(pending_ops)
-
-=======
     # track begin usage ops after update-cluster/execute-connections op
-    unless begin_usage_ops.empty?
+    if begin_usage_ops.present?
       begin_usage_prereq = []
-      begin_usage_prereq.push pending_ops.last._id.to_s if pending_ops.present?
-      begin_usage_ops.each {|op| op.prereq += begin_usage_prereq }
-      pending_ops.push *begin_usage_ops
-    end
-    
->>>>>>> 804d2bb6
+      begin_usage_prereq << pending_ops.last._id.to_s if pending_ops.present?
+      begin_usage_ops.each{ |op| op.prereq.concat(begin_usage_prereq) }
+      pending_ops.concat(begin_usage_ops)
+    end
+
     [pending_ops, add_gears, remove_gears]
   end
 
@@ -2709,84 +2600,6 @@
     [computed_start_order, computed_stop_order]
   end
 
-<<<<<<< HEAD
-  def reorder_usage_ops(pending_ops)
-    op_ids = []
-    begin_usage_op_ids = []
-    pending_ops.each do |op|
-      if op.kind_of?(TrackUsageOp) and (op.event != UsageRecord::EVENTS[:end])
-        begin_usage_op_ids << op._id.to_s
-      else
-        op_ids << op._id.to_s
-      end
-    end
-    pending_ops.each do |op|
-      if begin_usage_op_ids.include?(op._id.to_s)
-        op.prereq += op_ids
-        op.prereq.uniq!
-      else
-        op.prereq.delete_if {|id| begin_usage_op_ids.include?(id)}
-      end
-    end unless begin_usage_op_ids.empty?
-=======
-  # Gets a feature name for the cartridge/component combination
-  #
-  # == Parameters:
-  # cartridge_name::
-  #   Name of cartridge
-  # component_name::
-  #   Name of component
-  #
-  # == Returns:
-  # Feature name provided by the cartridge that includes the component
-  def get_feature(cartridge_name,component_name)
-    cart = CartridgeCache.find_cartridge(cartridge_name, self)
-    prof = cart.get_profile_for_component component_name
-    (prof.provides.length > 0 && prof.name != cart.default_profile) ? prof.provides.first : cart.provides.first
-  end
-
-  def get_components_for_feature(feature)
-    cart = CartridgeCache.find_cartridge(feature, self)
-    raise OpenShift::UserException.new("No cartridge found that provides #{feature}", 109) if cart.nil?
-    prof = cart.profile_for_feature(feature)
-    prof.components.map{ |comp| self.component_instances.find_by(cartridge_name: cart.name, component_name: comp.name) }
-  end
-
-  def gen_non_scalable_app_overrides(features)
-    #find web_framework
-    web_framework = {}
-    features.each do |feature|
-      cart = CartridgeCache.find_cartridge(feature, self)
-      next unless cart.categories.include? "web_framework"
-      prof = cart.profile_for_feature(feature)
-      prof = prof.first if prof.is_a? Array
-      comp = prof.components.first
-      web_framework = {"cart"=>cart.name, "comp"=>comp.name}
-    end
-
-    group_overrides = [{"components"=>[web_framework], "max_gears"=> 1}]
-    #generate group overrides to colocate all components with web_framework and limit scale to 1
-    features.each do |feature|
-      cart = CartridgeCache.find_cartridge(feature, self)
-      next if cart.categories.include? "web_framework"
-      profs = cart.profile_for_feature(feature)
-      profile = (profs.is_a? Array) ? profs.first : profs
-      components = profile.components
-      group_overrides += components.map { |comp|
-        {
-          "components" => [
-            web_framework,
-            {"cart"=>cart.name, "comp"=>comp.name}
-          ],
-          "max_gears" => 1
-        }
-      }
-    end
-
-    group_overrides
->>>>>>> 804d2bb6
-  end
-
   def get_all_updated_ssh_keys
     ssh_keys = []
     ssh_keys = self.app_ssh_keys.map {|k| k.serializable_hash } # the app_ssh_keys already have their name "updated"
@@ -2915,7 +2728,7 @@
     result_io = ResultIO.new
     Application.run_in_application_lock(self) do
       op_group = DeployOpGroup.new(hot_deploy: hot_deploy, force_clean_build: force_clean_build, ref: ref, artifact_url: artifact_url)
-      self.pending_op_groups.push op_group
+      self.pending_op_groups << op_group
       self.run_jobs(result_io)
     end
     return result_io
@@ -2926,7 +2739,7 @@
     result_io = ResultIO.new
     Application.run_in_application_lock(self) do
       op_group = ActivateOpGroup.new(deployment_id: deployment_id)
-      self.pending_op_groups.push op_group
+      self.pending_op_groups << op_group
       self.run_jobs(result_io)
     end
     return result_io
