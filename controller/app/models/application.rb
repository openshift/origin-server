require 'matrix'

class Matrix
  def []=(i, j, x)
    @rows[i][j] = x
  end
end

##
# @api model
# Class to represent an OpenShift Application
# @!attribute [r] name
#   @return [String] The name of the application. The name of the application is user provided and can be mixed case
# @!attribute [r] canonical_name
#   @return [String] The down-cased name of the application
# @!attribute [r] uuid
#   @return [String] UUID that represents this application. This is usually the same as the MongoID ID field.
#     For applications that existed before the transition to MongoID, this field represents the original UUID and will differ
#     from the MongoID ID field.
# @!attribute [rw] domain_requires
#   @return [Array<String>] Array of IDs of the applications that this application is dependent on
#     If the parent application is destroyed, this application also needs to be destroyed
# @!attribute [rw] group_overrides
#   @return [Array<Array<String>>] Array of Array of components that need to be co-located
# @!attribute [rw] pending_op_groups
#   @return [Array<PendingAppOpGroup>] List of pending operations to be performed on this application
# @!attribute [r] domain
#   @return [Domain] Domain that this application is part of.
# @!attribute [rw] component_stop_order
#   @return [Array<String>] Normally configure order computed based on order specified by each component's manifest.
#     This attribute is used to overrides the configure order
# @!attribute [r] default_gear_size
#   @return [String] The default gear size to use when creating a new {GroupInstance}. This value can be overridden
#     using group overrides or in the cartridge manifest
# @!attribute [r] scalable
#   @return [Boolean] This value is true if the application is scalable
# @!attribute [r] init_git_url
#   @return [String] Stores the URL to the GIT url specified during application creation
# @!attribute [r] analytics
#   @return [Hash] Location to store analytics data relevant to the application
# @!attribute [r] component_instances
#   @return [Array<ComponentInstance>] Array of components in this application
# @!attribute [r] group_instances
#   @return [Array<GroupInstance>] Array of gear groups in the application
# @!attribute [r] app_ssh_keys
#   @return [Array<ApplicationSshKey>] Array of auto-generated SSH keys used by components of the application to connect to other gears
# @!attribute [r] aliases
#   @return [Array<String>] Array of DNS aliases registered with this application.
#     @see {Application#add_alias} and {Application#remove_alias}
# @!attribute [r] deployments
#   @return [Array<Deployment>] Array of deployment for this application
class Application
  include Mongoid::Document
  include Mongoid::Timestamps
  include MongoidAtomicUpdate
  include Membership

  # Maximum length of  a valid application name
  APP_NAME_MAX_LENGTH = 32

  # Numeric representation for unlimited scaling
  MAX_SCALE = -1
  MAX_SCALE_NUM = 1000000

  # Maximum dependency chain length can be resolved during elaborate()
  MAX_CARTRIDGE_RECURSION = 5

  # Available deployment types
  DEPLOYMENT_TYPES = ['git', 'binary']

  # This is the current regex for validations for new applications
  APP_NAME_REGEX = /\A[A-Za-z0-9]*\z/
  def self.check_name!(name)
    if name.blank? or name !~ APP_NAME_REGEX
      raise Mongoid::Errors::DocumentNotFound.new(Application, nil, [name])
    end
    name
  end

  field :name, type: String
  field :canonical_name, type: String
  field :group_overrides, type: TypedArray[GroupOverride], default: []
  embeds_many :pending_op_groups, class_name: PendingAppOpGroup.name, cascade_callbacks: true

  belongs_to :domain, inverse_of: :applications
  field :domain_namespace, type: String # denormalized canonical namespace
  belongs_to :owner, class_name: CloudUser.name, inverse_of: :owned_applications
  belongs_to :builder, class_name: Application.name, inverse_of: :built_applications
  has_many :built_applications, class_name: Application.name

  field :downloaded_cart_map, type: Hash # REMOVED, pending migration
  field :default_gear_size, type: String, default: Rails.configuration.openshift[:default_gear_size]
  field :scalable, type: Boolean, default: false
  field :ha, type: Boolean, default: false
  field :init_git_url, type: String, default: ""
  field :analytics, type: Hash, default: {}
  field :secret_token, type: String
  field :config, type: Hash, default: {'auto_deploy' => true, 'deployment_branch' => 'master', 'keep_deployments' => 1, 'deployment_type' => 'git'}
  field :meta, type: Hash

  embeds_many :component_instances, class_name: ComponentInstance.name
  embeds_many :group_instances, class_name: GroupInstance.name
  embeds_many :gears, class_name: Gear.name
  embeds_many :app_ssh_keys, class_name: ApplicationSshKey.name
  embeds_many :aliases, class_name: Alias.name
  embeds_many :deployments, class_name: Deployment.name

  has_members through: :domain, default_role: :admin

  validates :config, presence: true, application_config: true
  validates :meta, application_metadata: true

  validates :name,
    presence: {message: "Application name is required and cannot be blank."},
    format:   {with: APP_NAME_REGEX, message: "Application name must contain only alphanumeric characters (a-z, A-Z, or 0-9)."},
    length:   {maximum: APP_NAME_MAX_LENGTH, minimum: 0, message: "Application name must be a minimum of 1 and maximum of #{APP_NAME_MAX_LENGTH} characters."},
    blacklisted: {message: "Application name is not allowed.  Please choose another."}
  validate :extended_validator

  # Returns a map of field to error code for validation failures
  # * 105: Invalid application name
  def self.validation_map
    {name: 105}
  end

  index({'gears.uuid' => 1}, {:unique => true, :sparse => true})
  index({'component_instances.cartridge_id' => 1}, {:sparse => true})
  index({'pending_op_groups.created_at' => 1})
  index({'domain_id' => 1, 'canonical_name' => 1}, {:unique => true})
  create_indexes

  # non-persisted field used to store user agent of current request
  attr_accessor :user_agent
  attr_accessor :connections

  #
  # Return a count of the gears for each application identified by the current query.  Returns
  # an array of hashes including:
  #
  #   '_id': application id
  #   'domain_id': domain id
  #   'gear_sizes': hash of gear size strings to counts
  #
  def self.with_gear_counts(domains=queryable)
    apps_info = []
    Application.in(domain_id: domains.map(&:_id)).each do |app|
      gear_sizes = {}
      app.group_instances.each do |gi|
        gear_sz = gi.gear_size
        gear_sizes[gear_sz] ||= 0
        gear_sizes[gear_sz] += gi.gears.length if gi.gears.present?
      end if app.group_instances.present?
      apps_info << {"_id" => app._id, "domain_id" => app.domain_id, "gear_sizes" => gear_sizes}
    end
    apps_info
  end

  # Denormalize the domain namespace and the owner id, ensure the init_git_url is clean
  before_save prepend: true do
    if has_domain?
      self.domain_namespace = domain.canonical_namespace if domain_namespace.blank? || domain_id_changed?
      self.owner_id = domain.owner_id if owner_id.blank? || domain_id_changed?
    end
    if init_git_url_changed?
      self.init_git_url = OpenShift::Git.persistable_clone_spec(init_git_url)
    end
  end

  # Hook to prevent accidental deletion of MongoID model before all related {Gear}s are removed
  before_destroy do |app|
    raise "Please call destroy_app to delete all gears before deleting this application" if gears.count > 0
  end

  # Observer hook for extending the validation of the application in an ActiveRecord::Observer
  # @see http://api.rubyonrails.org/classes/ActiveRecord/Observer.html
  def extended_validator
    notify_observers(:validate_application)
  end

  ##
  # Helper for test cases to create the {Application}
  #
  # @param application_name [String] Name of the application
  # @param cartridges [Array<CartridgeInstance>] List of cartridge instances to add to the application
  # @param domain [Domain] The domain namespace under which this application is created
  # @param opts [Hash] Flexible array of optional parameters
  #   default_gear_size [String] The default gear size to use when creating a new {Gear} for the application
  #   scalable [Boolean] Indicates if the application should be scalable or host all cartridges on a single gear.
  #      If set to true, a "web_proxy" cartridge is automatically added to perform load-balancing for the web tier
  #   available [Boolean] Indicates if the application should be be highly available.  Implies 'scalable'
  #   result_io [ResultIO, #output] Object to log all messages and cartridge output
  #   initial_git_url [String] URL to git repository to retrieve application code
  #   user_agent [String] user agent string of browser used for this rest API request
  #   builder_id [String] the identifier of the application that is using this app as a builder
  #   user_env_vars [Array<Hash>] array of environment variables to add to this application
  # @return [Application] Application object that has been created
  # @raise [OpenShift::ApplicationValidationException] Exception to indicate a validation error
  def self.create_app(application_name, cartridges, domain, opts=nil)
    opts ||= {}

    app = Application.new(
      domain: domain,
      name: application_name,
      default_gear_size: opts[:default_gear_size].presence || Rails.application.config.openshift[:default_gear_size],
      scalable: opts[:scalable] || opts[:available],
      ha: opts[:available],
      builder_id: opts[:builder_id],
      user_agent: opts[:user_agent],
      init_git_url: opts[:initial_git_url],
    )
    app.config.each do |k, default|
      v = opts[k.to_sym]
      app.config[k] = v unless v.nil?
    end
    app.analytics['user_agent'] = opts[:user_agent]

    io = opts[:result_io] || ResultIO.new
    io.append app.add_initial_cartridges(cartridges, opts[:initial_git_url], opts[:user_env_vars])
    app
  end

  ##
  # Helper method to find an application using the application name
  # @param user [CloudUser] The owner of the application
  # @param app_name [String] The application name
  # @return [Application, nil] The application object or nil if no application matches
  #
  def self.find_by_user(user, app_name)
    Application.in(domain: user.domains.map(&:_id)).where(canonical_name: app_name.downcase).first
  end

  ##
  # Helper method to find an application that runs on a particular gear
  # @param gear_uuid [String] The UUID of the gear
  # @return [[Application,Gear]] The application and gear objects or nil array if no application matches
  def self.find_by_gear_uuid(gear_uuid)
    # obj_id = Moped::BSON::ObjectId(gear_uuid)
    obj_id = gear_uuid.to_s
    app = Application.where("gears.uuid" => obj_id).first
    return [nil, nil] if app.nil?
    gear = app.gears.select { |g| g.uuid == obj_id }.first
    return [app, gear]
  end

  ##
  # Constructor. Should not be used directly. Use {Application#create_app} instead.
  def initialize(attrs = nil, options = nil)
    super
    self.app_ssh_keys = []
    #self.pending_op_groups = []
    self.analytics ||= {}

    # the resultant string length is 4/3 times the number specified as the first argument
    # with 96 specified, the token is going to be 128 characters long
    self.secret_token = SecureRandom.urlsafe_base64(96, false)
  end

  def uuid
    _id.to_s
  end

  ##
  # Setter for application name. Sets both the name and the canonical_name for the application
  # @param app_name [String] The application name
  def name=(app_name)
    self.canonical_name = app_name.downcase
    super
  end

  ##
  # Return either the denormalized domain name or nil, since namespace is denormalized
  def domain_namespace
    attributes['domain_namespace'] or has_domain? ? domain.canonical_namespace : nil
  end

  def capabilities
    @capabilities ||= domain.owner.capabilities.deep_dup rescue (raise OpenShift::UserException, "The application cannot be changed at this time.  Contact support.")
  end

  def quarantined
    gears.any?(&:quarantined)
  end

  # def group_overrides=(other)
  #   other = GroupOverride::Array.new.concat(other) if other && !other.is_a?(GroupOverride::Array)
  #   super(other)
  # end

  ##
  # Enumerates all the Cartridges that are installed in this application.  If
  # pending is true the op group will be iterated to check for changes to the
  # list - if pending is set to an op group all earlier op groups will be iterated.
  #
  # In general, this is the primary mechanism by which the cartridges in the
  # application should be queried.
  #
  def cartridges(pending=false, &block)
    # For efficiency, generate different enumerators
    e = if pending
      EnumeratorArray.new do |y|
        removed = []
        pending = pending_op_groups.last
        pending_op_groups.reverse_each do |g|
          # skip until we find the passed group
          if pending
            next unless pending.equal?(g)
            pending = nil
          end
          case g
          when AddFeaturesOpGroup
            g.cartridges.each do |c|
              next if removed.any?{ |r| r.removes?(c) }
              y << c
            end
          when RemoveFeaturesOpGroup
            (removed ||= []) << g
          end
        end
        component_instances.each do |i|
          next if removed.any?{ |r| r.removes?(i.cartridge) }
          y << i.cartridge
        end
      end
    else
      EnumeratorArray.new do |y|
        component_instances.each do |i|
          y << i.cartridge
        end
      end
    end
    return e.each(&block) if block_given?
    e
  end

  ##
  # Return all of the existing downloaded cartridges in this app.
  #
  def downloaded_cartridges
    cartridges.reject(&:persisted?)
  end

  ##
  # Get the web framework cartridge or nil if it doesn't exist.
  # This method is only to maintain backwards compatibility for rest api version 1.0
  # @return Cartridge
  def web_cartridge
    cartridges(true).find(&:is_web_framework?)
  end

  ##
  # Return the first web framework component in this application.
  #
  def web_component_instance
    component_instances.detect(&:is_web_framework?)
  end

  ##
  # Adds the given ssh key to the application.
  # @param user_id [String] The ID of the user associated with the keys. If the user ID is nil, then the key is assumed to be a system generated key
  # @param keys [Array<SshKey>] Array of keys to add to the application.
  # @param parent_op [PendingDomainOps] object used to track this operation at a domain level
  # @return [ResultIO] Output from cartridges
  def add_ssh_keys(keys, parent_op=nil)
    return if keys.empty?
    #check user access before adding key
    add_keys = []
    keys.flatten.each do |key|
      add_keys.push(key) unless key.class == UserSshKey and key.cloud_user and !Ability.has_permission?(key.cloud_user._id, :ssh_to_gears, Application, role_for(key.cloud_user._id), self)
    end
    keys_attrs = get_updated_ssh_keys(add_keys)
    Application.run_in_application_lock(self) do
      op_group = UpdateAppConfigOpGroup.new(add_keys_attrs: keys_attrs, parent_op: parent_op, user_agent: self.user_agent)
      self.pending_op_groups.push op_group
      result_io = ResultIO.new
      self.run_jobs(result_io)
      result_io
    end
  end

  ##
  # Remove the given ssh key from the application. If multiple users share the same key, only the specified users key is removed
  # but application access will still be possible.
  # @param keys [Array<SshKey>] Array of keys to remove from the application.
  # @param parent_op [PendingDomainOps] object used to track this operation at a domain level
  # @return [ResultIO] Output from cartridges
  def remove_ssh_keys(keys, parent_op=nil)
    return if keys.empty?
    keys_attrs = get_updated_ssh_keys(keys)
    Application.run_in_application_lock(self) do
      op_group = UpdateAppConfigOpGroup.new(remove_keys_attrs: keys_attrs, parent_op: parent_op, user_agent: self.user_agent)
      self.pending_op_groups << op_group
      result_io = ResultIO.new
      self.run_jobs(result_io)
      result_io
    end
  end

  ##
  # Updates the configuration of the application.
  # @return [ResultIO] Output from cartridges
  def update_configuration
    if self.invalid?
      messages = []
      if self.errors.messages[:config]
        self.errors.messages[:config].each do |error|
          messages.push(error[:message]) if error[:message]
        end
      else
        self.errors.messages.each do |key, value|
          messages.push("#{key} #{value.join(",")}")
        end
      end
      raise OpenShift::UserException.new("Invalid application configuration: #{messages}", 1)
    end
    Application.run_in_application_lock(self) do
      op_group = UpdateAppConfigOpGroup.new(config: self.config)
      self.pending_op_groups << op_group
      self.save!
      result_io = ResultIO.new
      self.run_jobs(result_io)
      result_io
    end
  end

  ##
  # Removes all ssh keys from the application's gears and adds the given ssh keys.
  # @param user_id [String] The ID of the user associated with the keys. If the user ID is nil, then the key is assumed to be a system generated key
  # @param keys [Array<SshKey>] Array of keys to add to the application.
  # @return [ResultIO] Output from cartridges
  def fix_gear_ssh_keys
    Application.run_in_application_lock(self) do
      # reload the application to get the latest data
      self.reload

      op_group = ReplaceAllSshKeysOpGroup.new(keys_attrs: self.get_all_updated_ssh_keys, user_agent: self.user_agent)
      self.pending_op_groups << op_group
      result_io = ResultIO.new
      self.run_jobs(result_io)
      result_io
    end
  end

  ##
  # Adds environment variables to all gears on the application.
  # @param vars [Array<Hash>] List of environment variables. Each entry must contain key and value
  # @param parent_op [PendingDomainOps] object used to track this operation at a domain level
  # @return [ResultIO] Output from cartridges
  def add_env_variables(vars, parent_op=nil)
    Application.run_in_application_lock(self) do
      op_group = UpdateAppConfigOpGroup.new(add_env_vars: vars, parent_op: parent_op, user_agent: self.user_agent)
      self.pending_op_groups << op_group
      result_io = ResultIO.new
      self.run_jobs(result_io)
      result_io
    end
  end

  ##
  # Remove environment variables from all gears on the application.
  # @param vars [Array<Hash>] List of environment variables. Each entry must contain key and value
  # @param parent_op [PendingDomainOps] object used to track this operation at a domain level
  # @return [ResultIO] Output from cartridges
  def remove_env_variables(vars, parent_op=nil)
    Application.run_in_application_lock(self) do
      op_group = UpdateAppConfigOpGroup.new(remove_env_vars: vars, parent_op: parent_op, user_agent: self.user_agent)
      self.pending_op_groups << op_group
      result_io = ResultIO.new
      self.run_jobs(result_io)
      result_io
    end
  end

  ##
  # Add or Update or Delete user defined environment variables to all gears on the application.
  # @param vars [Array<Hash>] User environment variables. Each entry contains name and/or value
  # @return [ResultIO] Output from node platform
  def patch_user_env_variables(vars)
    Application.run_in_application_lock(self) do
      op_group = PatchUserEnvVarsOpGroup.new(user_env_vars: vars, user_agent: self.user_agent)
      self.pending_op_groups << op_group
      result_io = ResultIO.new
      self.run_jobs(result_io)
      result_io
    end
  end

  ##
  # List all or selected user defined environment variables in the application.
  # @param vars [Array<String>] Selected user environment variable names. Each entry must contain name
  # @return [Hash] Environment variables in the application.
  def list_user_env_variables(vars=[])
    result_io = get_app_dns_gear.list_user_env_vars(vars)
    JSON.parse(result_io.resultIO.string)
  end

  ##
  # Return an array of all of the application overrides defined by the application itself (stored on
  # the model or implied by the scalable and ha flags).
  #
  # By passing "specs" you will retrieve the overrides for the application as if the application were
  # changing.
  #
  # The array returned is a copy of the core data and can be changed without editing the application.
  #
  def implicit_application_overrides(specs=nil)
    specs ||= component_instances.map(&:to_component_spec)

    # Overides from the basic cartridge definitions.
    overrides = []
    specs.each do |spec|
      # Cartridges can contribute overrides
      spec.cartridge.group_overrides.each do |override|
        if o = GroupOverride.resolve_from(specs, override)
          overrides << o.implicit
        end
      end

      # Each component has an implicit override based on its scaling
      comp = spec.component
      overrides <<
        if comp.is_sparse?
          GroupOverride.new([spec]).implicit
        else
          GroupOverride.new([spec], comp.scaling.min, comp.scaling.max).implicit
        end
    end

    # Overrides that are implicit to applications of this type
    if self.scalable
      if self.ha
        overrides.concat(implicit_available_overrides(specs))
      end
    else
      overrides.concat(implicit_non_scalable_overrides(specs))
    end

    overrides
  end

  ##
  # An available application has an implicit override to have 2 minimum web gears,
  # and 2 sparse web proxy components on those gears.
  #
  def implicit_available_overrides(specs)
    overrides = []

    # make the web framework min scale 2
    if primary = specs.find{ |i| i.cartridge.is_web_framework? } || cartridges.find{ |i| i.cartridge.is_service? }
      overrides << GroupOverride.new([primary.dup], 2).implicit
    end

    # ensure the proxy has the appropriate min scale and multiplier
    if proxy = specs.find{ |i| i.cartridge.is_web_proxy? }
      overrides << GroupOverride.new([ComponentOverrideSpec.new(proxy.dup, 2, -1, Rails.configuration.openshift[:default_ha_multiplier] || 0).merge(proxy)]).implicit
    end
    overrides
  end

  ##
  # A non-scalable application has an implicit override for all components to be
  # located on the same gear.
  #
  def implicit_non_scalable_overrides(specs)
    [GroupOverride.new(specs.dup, nil, 1).implicit]
  end

  ##
  # Return the full list of overrides, implicit and explicit,
  # defined on this application.  These overrides are mutable.
  #
  # If specs is passed, only the override rules that apply
  # to that new list of specs (components) will be returned.
  #
  def application_overrides(specs=nil)
    specs ||= component_instances.map(&:to_component_spec)

    overrides = implicit_application_overrides(specs)

    # Overrides from the persisted application
    group_overrides.each do |override|
      if o = GroupOverride.resolve_from(specs, override)
        overrides << o
      end
    end

    overrides
  end

  ##
  # Return one override for each group instance, containing the effective rules
  # for that instance.  The instance member points to the group_instance that
  # controls the override.  All rules should be populated.
  #
  def group_instances_with_overrides
    GroupOverride.reduce_to(group_instance_overrides, application_overrides).each do |o|
      o.defaults(1, -1, self.default_gear_size, 0)
    end
  end

  def validate_cartridge_instances!(cartridges)
    if not cartridges.all?(&:valid?)
      cartridges.each{ |c| c.errors.full_messages.uniq.each{ |m| errors[:cartridge] = m } }
      raise OpenShift::ApplicationValidationException.new(self)
    end

    if !Rails.configuration.openshift[:allow_obsolete_cartridges] && (obsolete = cartridges.select(&:is_obsolete?).presence) && (self.persisted? || !self.builder_id)
      obsolete.each{ |c| self.errors[:cartridge] = "The cartridge '#{c.name}' is no longer available to be added to an application." }
      raise OpenShift::ApplicationValidationException.new(self)
    end

    true
  end

  def find_component_instance_for(spec)
    component_instances.detect{ |i| i.matches_spec?(spec) }.tap{ |instance| spec.application = self if instance } or
      raise Mongoid::Errors::DocumentNotFound.new(ComponentInstance, spec.mongoize)
  end

  ##
  # Perform common initial setup of an application, including persisting it and cleanup
  # if the creation fails.
  #
  # @param cartridges [Array<CartridgeInstance>] List of cartridge instances to add to the application
  # @param init_git_url [String] URL to git repository to retrieve application code
  # @param user_env_vars [Array<Hash>] array of environment variables to add to this application
  # @return [ResultIO] Output from cartridges
  # @raise [OpenShift::ApplicationValidationException] Exception to indicate a validation error
  def add_initial_cartridges(cartridges, init_git_url=nil, user_env_vars=nil)

    if self.scalable and not cartridges.any?{ |c| c.features.include?('web_proxy') }
      cartridges << CartridgeInstance.new(CartridgeCache.find_cartridge_by_feature('web_proxy'))
    end

    group_overrides = CartridgeInstance.overrides_for(cartridges, self)
    self.validate_cartridge_instances!(cartridges)

    add_cartridges(cartridges.map(&:cartridge), group_overrides, init_git_url, user_env_vars)

  rescue => e
    self.delete if persisted? && !(group_instances.present? || component_instances.present?)
    raise e
  end

  ##
  # Adds components to the application
  # @param cartridges [Array<Cartridge>] List of cartridges to add to the application. Each cartridge must be resolved prior to this call
  # @param group_overrides [Array] List of group overrides
  # @param init_git_url [String] URL to git repository to retrieve application code
  # @return [ResultIO] Output from cartridges
  # @raise [OpenShift::UserException] Exception raised if there is any reason the cartridge cannot be added into the Application
  def add_cartridges(cartridges, group_overrides=[], init_git_url=nil, user_env_vars=nil, io=ResultIO.new)
    ssl_endpoint = Rails.application.config.openshift[:ssl_endpoint]
    cart_name_map = {}

    cartridges.each do |cart|

      # ensure that the user isn't trying to add multiple versions of the same cartridge
      if cart_name_map.has_key?(cart.original_name)
        raise OpenShift::UserException.new("#{cart.name} cannot co-exist with #{cart_name_map[cart.original_name]} in the same application", 136, "cartridge")
      else
        cart_name_map[cart.original_name] = cart.name
      end

      if cart.components.length != 1
        raise OpenShift::UserException.new("The cartridge #{cart.name} is invalid: only one component may be defined per cartridge.", 136, "cartridge")
      end

      # check if the requested cartridge is already in the application
      component_instances.each do |ci|
        ci_cart = ci.get_cartridge
        if ci_cart.original_name == cart.original_name
          raise OpenShift::UserException.new("#{cart.name} cannot co-exist with cartridge #{ci.cartridge_name} in your application", 136, "cartridge")
        end
      end

      if cart.is_web_framework? and defined?(cart.endpoints) and cart.endpoints.respond_to?(:each)
        cart_req_ssl_endpoint = false
        cart.endpoints.each do |endpoint|
          if endpoint.options and endpoint.options["ssl_to_gear"]
            cart_req_ssl_endpoint = true
          end
        end
        if (((ssl_endpoint == "deny") and cart_req_ssl_endpoint ) or
            ((ssl_endpoint == "force") and not cart_req_ssl_endpoint))
          raise OpenShift::UserException.new("Invalid cartridge '#{cart.name}' conflicts with platform SSL_ENDPOINT setting.", 109, "cartridge")
        end
      end

      # Validate that the cartridges support scalable if necessary
      if self.scalable && !(cart.is_plugin? || cart.is_service? || cart.is_web_framework?)
        raise OpenShift::UserException.new("#{cart.name} cannot be embedded in scalable app '#{name}'.", 109, 'cartridge')
      end

      # prevent a proxy from being added to a non-scalable (single-gear) application
      if cart.is_web_proxy? and !self.scalable
        raise OpenShift::UserException.new("#{cart.name} cannot be added to existing applications. It is automatically added when you create a scaling application.", 137, 'cartridge')
      end

      if self.scalable and cart.is_web_framework?
        cart_scalable = false
        cart.components.each do |component|
           next if component.scaling.min==1 and component.scaling.max==1
           cart_scalable = true
        end
        if !cart_scalable
          raise OpenShift::UserException.new("The cartridge '#{cart.name}' does not support being made scalable.", 109, 'scalable')
        end
      end

      # Validate that this feature either does not have the domain_scope category
      # or if it does, then no other application within the domain has this feature already
      if cart.is_domain_scoped?
        if Application.where(domain_id: self.domain._id, "component_instances.cartridge_name" => cart.name).present?
          raise OpenShift::UserException.new("An application with #{cart.name} already exists within the domain. You can only have a single application with #{cart.name} within a domain.", 109, 'cartridge')
        end
      end
    end

    # Only one web_framework is allowed
    if (cartridges + component_instances).inject(0){ |c, cart| cart.is_web_framework? ? c + 1 : c } > 1
      raise OpenShift::UserException.new("You can only have one web cartridge in your application '#{name}'.", 109, 'cartridge')
    end

    # Only one web proxy is allowed
    if (cartridges + component_instances).inject(0){ |c, cart| cart.is_web_proxy? ? c + 1 : c } > 1
      raise OpenShift::UserException.new("You can only have one proxy cartridge in your application '#{name}'.", 109, 'cartridge')
    end

    Application.run_in_application_lock(self) do
<<<<<<< HEAD
      op_group = AddFeaturesOpGroup.new(
        features: cartridges.map(&:name), # For old data support
        cartridges: cartridges.map(&:specification_hash), # Replaces features
        group_overrides: group_overrides, init_git_url: init_git_url,
        user_env_vars: user_env_vars, user_agent: self.user_agent
      )
      self.pending_op_groups << op_group
=======
      # save this app before adding the op_group, if its persisted already
      # this ensures that any downloaded carts are present before the op_group with the features is added
      self.save! if self.persisted?

      op_group = AddFeaturesOpGroup.new(features: features.map(&:name), group_overrides: group_overrides, init_git_url: init_git_url,
                                        user_env_vars: user_env_vars, user_agent: self.user_agent)
      self.pending_op_groups.push op_group
>>>>>>> e294e47c

      # if the app is not persisted, it means its an app creation request
      # in this case, calculate the pending_ops and execute the pre-save ones
      # this ensures that the app document is not saved without basic embedded documents in place
      # Note: when the scheduler is implemented, these steps (except the call to run_jobs)
      # will be moved out of the lock
      begin
        op_group.elaborate(self)
        op_group.pre_execute(io)
        save!
      rescue
        op_group.unreserve_gears(op_group.num_gears_added, self)
        raise
      end unless self.persisted?

      self.run_jobs(io)
    end

    # adding this feature may have caused pending_ops to be created on the domain
    # for adding env vars and ssh keys
    # execute run_jobs on the domain to take care of those
    domain.reload
    domain.run_jobs
    io
  end

  ##
  # Removes cartridges from the application
  # @param cartridges [Array<Cartridge>] List of cartridges to remove from the application. Each feature will be resolved to the cartridge which provides it
  # @param group_overrides [Array] List of group overrides
  # @param force [Boolean] Set to true when deleting an application. It allows removal of web_proxy and ignores missing cartridges
  # @param remove_all_cartridges [Boolean] Set to true when deleting an application.
  #        It allows recomputing the list of cartridges within the application after acquiring the lock.
  #        If set to true, this ignores the cartridges argument
  # @return [ResultIO] Output from cartridges
  # @raise [OpenShift::UserException] Exception raised if there is any reason the cartridge cannot be removed from the Application
  def remove_cartridges(cartridges=nil, io=ResultIO.new)
    remove_all_cartridges = cartridges.nil?

    cartridges =
      if remove_all_cartridges
        component_ids = component_instances.map(&:_id).map(&:to_s)
        self.cartridges
      else
        component_ids = []
        cartridges.map do |cart|
          cart = CartridgeCache.find_cartridge(cart, self) if cart.is_a? String
          raise OpenShift::UserException.new("The cartridge '#{cart}' can not be found.", 109) if cart.nil?

          instances = self.component_instances.where(cartridge_name: cart.name)
          unless remove_all_cartridges
            raise OpenShift::UserException.new("'#{cart.name}' cannot be removed", 137) if (cart.is_web_proxy? and self.scalable) or cart.is_web_framework?
            raise OpenShift::UserException.new("'#{cart.name}' is not a cartridge of '#{self.name}'", 135) if instances.blank?
          end
          component_ids += instances.map(&:_id).map(&:to_s)
          cart
        end
      end

    cartridges.each{ |cart| remove_dependent_cartridges(cart, io) }

    valid_domain_jobs = ((self.domain.system_ssh_keys.any?{ |k| component_ids.include? k.component_id.to_s }) || (self.domain.env_vars.any?{ |e| component_ids.include? e['component_id'].to_s })) rescue true

    Application.run_in_application_lock(self) do
      op_group = RemoveFeaturesOpGroup.new(features: cartridges.map(&:name), remove_all_features: remove_all_cartridges, user_agent: self.user_agent)
      self.pending_op_groups << op_group
      self.run_jobs(io)
    end

    return io if !valid_domain_jobs

    # removing this cartridge may have caused pending_ops to be created on the domain
    # for removing env vars and ssh keys
    # execute run_jobs on the domain to take care of those
    domain.reload
    domain.run_jobs
    io
  end

  ##
  # Removes cartridges on other applications in this domain that may depend on this cartridge's functionality.
  #
  # Deserves a serious refactoring - instead of relying on individual cartridge categories to determine if any
  # dependent cartridges need to be removed in other applications, we should rely on linkages created between
  # cartridges and applications.
  #
  def remove_dependent_cartridges(cart, io=ResultIO.new)
    if cart.is_ci_server?
      self.domain.applications.each do |app|
        next if self == app
        app.cartridges(true) do |ucart|
          if ucart.is_ci_builder?
            Application.run_in_application_lock(app) do
              op_group = RemoveFeaturesOpGroup.new(features: [ucart.name], user_agent: app.user_agent)
              app.pending_op_groups << op_group
              app.run_jobs(cart_io = ResultIO.new)
              if cart_io.exitcode == 0
                cart_io.resultIO.string = "Removed #{ucart.name} from #{app.name}\n"
              end
              io.append(cart_io)
            end
          end
        end
      end
    end
    io
  end

  ##
  # Destroys all gears on the application.
  # @return [ResultIO] Output from cartridges
  def destroy_app(io=ResultIO.new)
    remove_dependent_applications(io)
    remove_cartridges(nil, io)
    notify_observers(:after_destroy)
    io
  end

  ##
  # Destroys all applications that depend on this application
  #
  def remove_dependent_applications(io=ResultIO.new)
    Application.where(domain_id: domain_id, builder_id: _id).each{ |app| app.destroy_app(io) }
    io
  end

  ##
  # Update the application's group overrides such that a scalable application becomes HA
  # This broadly means setting the 'min' of web_proxy sparse cart to 2
  def make_ha
    raise OpenShift::UserException.new("This feature ('High Availability') is currently disabled. Enable it in OpenShift's config options.") if not Rails.configuration.openshift[:allow_ha_applications]
    raise OpenShift::UserException.new("'High Availability' is not an allowed feature for the account ('#{self.domain.owner.login}')") if not self.domain.owner.ha
    raise OpenShift::UserException.new("Only scalable applications can be made 'HA'") if not self.scalable
    raise OpenShift::UserException.new("Application is already HA") if self.ha

    component_instance = self.component_instances.detect{ |i| i.cartridge.is_web_proxy? } or
      raise OpenShift::UserException.new("Cannot make the application HA because there is no web cartridge.")
    raise OpenShift::UserException.new("Cannot make the application HA because the web cartridge's max gear limit is '1'") if component_instance.group_instance.group_override.max_gears==1

    Application.run_in_application_lock(self) do
      pending_op_groups << MakeAppHaOpGroup.new(user_agent: self.user_agent)
      self.save!
      result_io = ResultIO.new
      self.run_jobs(result_io)
      result_io
    end
  end

  ##
  # Create and add group overrides to update scaling and filesystem limits for a the {GroupInstance} hosting a {ComponentInstance}
  # @param component_instance [ComponentInstance] The component instance to use when creating the override definition
  # @param scale_from [Integer] Minimum scale for the component
  # @param scale_to [Integer] Maximum scale for the component
  # @param additional_filesystem_gb [Integer] Gb of disk storage required beyond is default in the gear size
  # @return [ResultIO] Output from cartridges
  # @raise [OpenShift::UserException] Exception raised if request cannot be completed
  def update_component_limits(component_instance, scale_from, scale_to, additional_filesystem_gb, multiplier=nil)
    if additional_filesystem_gb && additional_filesystem_gb != 0
      max_storage = self.domain.owner.max_storage
      raise OpenShift::UserException.new("You are not allowed to request additional gear storage", 164) if max_storage == 0
      raise OpenShift::UserException.new("You have requested more additional gear storage than you are allowed (max: #{max_storage} GB)", 166) if additional_filesystem_gb > max_storage
    end
    raise OpenShift::UserException.new("Cannot set the max gear limit to '1' if the application is HA (highly available)") if self.ha and scale_to==1
    Application.run_in_application_lock(self) do
      op_group = UpdateCompLimitsOpGroup.new(comp_spec: component_instance.to_component_spec, min: scale_from, max: scale_to, multiplier: multiplier, additional_filesystem_gb: additional_filesystem_gb, user_agent: self.user_agent)
      pending_op_groups << op_group
      self.save!
      result_io = ResultIO.new
      self.run_jobs(result_io)
      result_io
    end
  end

  ##
  # Trigger a scale up or scale down of a {GroupInstance}
  # @param group_instance_id [String] ID of the {GroupInstance}
  # @param scale_by [Integer] Number of gears to scale add/remove from the {GroupInstance}.
  #   A positive value will trigger a scale up and a negative value a scale down
  # @return [ResultIO] Output from cartridges
  # @raise [OpenShift::UserException] Exception raised if request cannot be completed
  def scale_by(group_instance_id, scale_by)
    raise OpenShift::UserException.new("Application #{self.name} is not scalable") if !self.scalable

    override = group_instances_with_overrides.detect{ |i| i.instance._id === group_instance_id}
    current = override.instance.gears.length
    raise OpenShift::UserException.new("Cannot scale down below gear limit of #{override.min_gears}.", 168) if (current+scale_by) < override.min_gears
    raise OpenShift::UserException.new("Cannot scale up above maximum gear limit of #{override.max_gears}.", 168) if (scale_by > 0) && (current+scale_by) > override.max_gears && override.max_gears != -1

    Application.run_in_application_lock(self) do
      op_group = ScaleOpGroup.new(group_instance_id: group_instance_id, scale_by: scale_by, user_agent: self.user_agent)
      self.pending_op_groups << op_group
      result_io = ResultIO.new
      self.run_jobs(result_io)
      result_io
    end
  end

  ##
  # Returns the fully qualified DNS name for an application gear (unless specified, the primary)
  # @return [String]
  def fqdn(gear_name = nil)
    "#{gear_name || canonical_name}-#{domain_namespace}.#{Rails.configuration.openshift[:domain_suffix]}"
  end

  ##
  # Returns the SSH URI for an application gear (unless specified, the primary)
  # @return [String]
  def ssh_uri(gear_uuid=nil)
    if gear_uuid # specific gear_uuid requested
      if gears.where(uuid: gear_uuid).count > 0
        gear = gears.find_by(uuid: gear_uuid)
        return "#{gear_uuid}@#{fqdn(gear.name)}"
      end
    elsif gears.where(app_dns: true).count > 0
      # get the gear_uuid of head gear
      gear = gears.find_by(app_dns: true)
      return "#{gear.uuid}@#{fqdn}"
    end
    ""
  end

  ##
  # Retrieves the gear state for all gears within the application.
  # @return [Hash<String, String>] Map of {Gear} ID to state
  def get_gear_states(timeout=nil)
    gear_states, result_io = Gear.get_gear_states(self.gears, timeout)
    [gear_states, result_io]
  end

  ##
  # Returns the application descriptor as a Hash. The descriptor contains all the metadata
  # necessary to describe the application.
  # @requires [Hash]
  def to_descriptor
    h = {
      "Name" => self.name,
      "Requires" => self.cartridges(true).map(&:name)
    }

    h["Start-Order"] = @start_order if @start_order.present?
    h["Stop-Order"] = @stop_order if @stop_order.present?
    h["Group-Overrides"] = self.group_overrides unless self.group_overrides.empty?

    h
  end

  ##
  # Start an application of feature
  # @param feature [String, #optional] Optional feature name to start. If nil, it will trigger start on all features in the application
  # @return [ResultIO] Output from cartridges
  def start(feature=nil)
    result_io = ResultIO.new
    op_group = nil
    if feature.nil?
      op_group = StartAppOpGroup.new(user_agent: self.user_agent)
    else
      op_group = StartFeatureOpGroup.new(feature: feature, user_agent: self.user_agent)
    end
    Application.run_in_application_lock(self) do
      self.pending_op_groups << op_group
      self.run_jobs(result_io)
      result_io
    end
  end

  def start_component(component_name, cartridge_name)
    Application.run_in_application_lock(self) do
      result_io = ResultIO.new
      op_group = StartCompOpGroup.new(comp_spec: ComponentSpec.new(component_name, cartridge_name).to_component_spec, user_agent: self.user_agent)
      self.pending_op_groups << op_group
      self.run_jobs(result_io)
      result_io
    end
  end

  def stop(feature=nil, force=false)
    Application.run_in_application_lock(self) do
      result_io = ResultIO.new
      op_group = nil
      if feature.nil?
        op_group = StopAppOpGroup.new(force: force, user_agent: self.user_agent)
      else
        op_group = StopFeatureOpGroup.new(feature: feature, force: force, user_agent: self.user_agent)
      end
      self.pending_op_groups << op_group
      self.run_jobs(result_io)
      result_io
    end
  end

  def stop_component(component_name, cartridge_name, force=false)
    Application.run_in_application_lock(self) do
      result_io = ResultIO.new
      op_group = StopCompOpGroup.new(comp_spec: ComponentSpec.new(component_name, cartridge_name).to_component_spec, force: force, user_agent: self.user_agent)
      self.pending_op_groups << op_group
      self.run_jobs(result_io)
      result_io
    end
  end

  def restart(feature=nil)
    Application.run_in_application_lock(self) do
      result_io = ResultIO.new
      op_group = nil
      if feature.nil?
        op_group = RestartAppOpGroup.new(user_agent: self.user_agent)
      else
        op_group = RestartFeatureOpGroup.new(feature: feature, user_agent: self.user_agent)
      end
      self.pending_op_groups << op_group
      self.run_jobs(result_io)
      result_io
    end
  end

  def restart_component(component_name, cartridge_name)
    Application.run_in_application_lock(self) do
      result_io = ResultIO.new
      op_group = RestartCompOpGroup.new(comp_spec: ComponentSpec.new(component_name, cartridge_name).to_component_spec, user_agent: self.user_agent)
      self.pending_op_groups << op_group
      self.run_jobs(result_io)
      result_io
    end
  end

  def reload_config(feature=nil)
    Application.run_in_application_lock(self) do
      result_io = ResultIO.new
      op_group = nil
      if feature.nil?
        op_group = ReloadAppConfigOpGroup.new(user_agent: self.user_agent)
      else
        op_group = ReloadFeatureConfigOpGroup.new(feature: feature, user_agent: self.user_agent)
      end
      self.pending_op_groups << op_group
      self.run_jobs(result_io)
      result_io
    end
  end

  def threaddump
    threaddump_available = false
    result_io = ResultIO.new
    component_instances.each do |component_instance|
      if component_instance.supports_action?("threaddump")
        threaddump_available = true
        GroupInstance.run_on_gears(component_instance.gears, result_io, false) do |gear, r|
          r.append gear.threaddump(component_instance)
        end
      end
    end
    raise OpenShift::UserException.new("The threaddump command is not available for this application", 180) if !threaddump_available
    result_io
  end

  def reload_component_config(component_name, cartridge_name)
    Application.run_in_application_lock(self) do
      op_group = ReloadCompConfigOpGroup.new(comp_spec: ComponentSpec.new(component_name, cartridge_name).to_component_spec, user_agent: self.user_agent)
      self.pending_op_groups << op_group
      result_io = ResultIO.new
      self.run_jobs(result_io)
      result_io
    end
  end

  def tidy
    Application.run_in_application_lock(self) do
      result_io = ResultIO.new
      op_group = TidyAppOpGroup.new(user_agent: self.user_agent)
      self.pending_op_groups << op_group
      self.run_jobs(result_io)
      result_io
    end
  end

  def show_port
    #TODO
    raise "noimpl"
  end

  def remove_gear(gear_id)
    raise OpenShift::UserException.new("Application #{self.name} is not scalable") if !self.scalable
    raise OpenShift::UserException.new("Gear for removal not specified") if gear_id.nil?
    Application.run_in_application_lock(self) do
      op_group = RemoveGearOpGroup.new(gear_id: gear_id, user_agent: self.user_agent)
      self.pending_op_groups << op_group
      result_io = ResultIO.new
      self.run_jobs(result_io)
      result_io
    end
  end

  # NO LONGER USED: Remove
  def status(feature=nil)
    result_io = ResultIO.new
    self.component_instances.each do |instance|
      next if feature && instance.cartridge_name != feature
      GroupInstance.run_on_gears(instance.gears, result_io, false) do |gear, r|
        next if not gear.has_component?(instance)
        r.append gear.status(instance)
      end
    end
    result_io
  end

  def component_status(component_instance)
    result_io = ResultIO.new
    status_messages = []
    GroupInstance.run_on_gears(component_instance.gears, result_io, false) do |gear, r|
      gear_output = gear.status(component_instance)
      status_messages += [{"gear_id" => gear._id.to_s, "message" => gear_output.resultIO.string}]
      r.append gear_output
    end
    status_messages
  end

  # Register a DNS alias for the application.
  #
  # == Parameters:
  # fqdn::
  #   Fully qualified domain name of the alias to associate with this application
  # ssl_certificate:: SSL certificate to add
  # private_key::Private key for the SSL certificate
  # pass_phrase::Optional passphrase for the private key
  #
  # == Returns:
  # {PendingAppOps} object which tracks the progress of the operation.
  #
  # == Raises:
  # OpenShift::UserException if the alias is already been associated with an application.
  def add_alias(fqdn, ssl_certificate=nil, private_key=nil, pass_phrase="")
    # Server aliases validate as DNS host names in accordance with RFC
    # 1123 and RFC 952.  Additionally, OpenShift does not allow an
    # Alias to be an IP address or a host in the service domain.
    # Since DNS is case insensitive, all names are downcased for
    # indexing/compares.
    server_alias = validate_alias(fqdn) or
      raise OpenShift::UserException.new("The specified alias is not allowed: '#{fqdn}'", 105, "id")
    validate_certificate(ssl_certificate, private_key, pass_phrase)

    Application.run_in_application_lock(self) do
      raise OpenShift::UserException.new("Alias #{server_alias} is already registered", 140, "id") if Application.where("aliases.fqdn" => server_alias).count > 0
      op_group = AddAliasOpGroup.new(fqdn: server_alias, user_agent: self.user_agent)
      self.pending_op_groups << op_group
      if ssl_certificate.present?
        op_group = AddSslCertOpGroup.new(fqdn: server_alias, ssl_certificate: ssl_certificate, private_key: private_key, pass_phrase: pass_phrase, user_agent: self.user_agent)
        self.pending_op_groups << op_group
      end
      result_io = ResultIO.new
      self.run_jobs(result_io)
      result_io
    end
  end

  def validate_alias(fqdn)
    return false if fqdn.nil? || fqdn.length > 255 || fqdn.length == 0
    fqdn.downcase!
    return false if fqdn =~ /^\d+\.\d+\.\d+\.\d+$/
    return false if fqdn =~ /\A[\S]+(\.(json|xml|yml|yaml|html|xhtml))\z/
    return false if not fqdn =~ /\A[a-z0-9]+([\.]?[\-a-z0-9]+)+\z/
    if fqdn.end_with?(cloud_domain = Rails.configuration.openshift[:domain_suffix])
      return false if ! Rails.configuration.openshift[:allow_alias_in_domain]
      # still exclude those that could conflict with app names.
      return false if fqdn.chomp(cloud_domain) =~ /\A\w+-\w+\.\z/
    end
    return fqdn
  end

  # Removes a DNS alias for the application.
  #
  # == Parameters:
  # fqdn::
  #   Fully qualified domain name of the alias to remove from this application
  #
  # == Returns:
  # {PendingAppOps} object which tracks the progress of the operation.
  def remove_alias(fqdn)
    fqdn = fqdn.downcase if fqdn
    al1as = aliases.find_by(fqdn: fqdn)
    Application.run_in_application_lock(self) do
      if al1as.has_private_ssl_certificate
         op_group = RemoveSslCertOpGroup.new(fqdn: al1as.fqdn, user_agent: self.user_agent)
         self.pending_op_groups << op_group
      end
      op_group = RemoveAliasOpGroup.new(fqdn: al1as.fqdn, user_agent: self.user_agent)
      self.pending_op_groups << op_group
      result_io = ResultIO.new
      self.run_jobs(result_io)
      result_io
    end
  end

  def update_alias(fqdn, ssl_certificate=nil, private_key=nil, pass_phrase="")

    validate_certificate(ssl_certificate, private_key, pass_phrase)

    fqdn = fqdn.downcase if fqdn
    old_alias = aliases.find_by(fqdn: fqdn)
    Application.run_in_application_lock(self) do
      #remove old certificate
      if old_alias.has_private_ssl_certificate
         op_group = RemoveSslCertOpGroup.new(fqdn: fqdn, user_agent: self.user_agent)
         self.pending_op_groups << op_group
      end
      #add new certificate
      if ssl_certificate.present?
        op_group = AddSslCertOpGroup.new(fqdn: fqdn, ssl_certificate: ssl_certificate, private_key: private_key, pass_phrase: pass_phrase, user_agent: self.user_agent)
        self.pending_op_groups << op_group
      end

      result_io = ResultIO.new
      self.run_jobs(result_io)
      result_io
    end
  end

  def get_web_framework_gears
    [].tap do |gears|
      component_instances.each do |ci|
        ci.gears.each do |gear|
          unless gear.removed
            gears << gear if ci.is_web_framework?
          end
        end
      end
    end.flatten.uniq
  end

  def get_web_proxy_gears
    [].tap do |gears|
      component_instances.each do |ci|
        ci.gears.each do |gear|
          unless gear.removed
            gears << gear if ci.is_web_proxy?
          end
        end
      end
    end.flatten.uniq
  end

  # Updates the gear registry on all proxy gears and invokes each proxy cartridge's
  # update-cluster control method so it can update its configuration as well.
  #
  # options may contain rollback:true to indicate this is a rollback
  def update_cluster(options={})
    web_proxy_gears = get_web_proxy_gears
    return if web_proxy_gears.empty?

    web_framework_gears = get_web_framework_gears

    # we don't want to have all the proxies down at the same time, so do the
    # first one by itself, wait for it to finish, and then do the rest in
    # parallel
    first_proxy = web_proxy_gears.first

    options[:proxy_gears] = web_proxy_gears
    options[:web_gears] = web_framework_gears

    first_proxy.update_cluster(options.merge(sync_new_gears:true))

    if web_proxy_gears.size > 1
      # do the rest
      handle = RemoteJob.create_parallel_job

      web_proxy_gears[1..-1].each do |gear|
        job = gear.get_update_cluster_job(options)
        RemoteJob.add_parallel_job(handle, "", gear, job)
      end

      # TODO consider doing multiple batches of jobs in parallel, instead of 1 big
      # parallel job
      RemoteJob.execute_parallel_jobs(handle)

      RemoteJob.get_parallel_run_results(handle) do |tag, gear_id, output, status|
        if status != 0
          Rails.logger.error "Update cluster failed:: tag: #{tag}, gear_id: #{gear_id},"\
                             "output: #{output}, status: #{status}"
        end
      end
    end
  end

  # Enables or disables a target gear in all proxies
  #
  # options:
  #  :action - :enable or :disable
  #  :gear_uuid - target gear uuid to enable/disable
  #  :persist - if true, update the proxy configuration on disk
  def update_proxy_status(options)
    web_proxy_gears = get_web_proxy_gears
    return if web_proxy_gears.empty?

    handle = RemoteJob.create_parallel_job
    web_proxy_gears.each do |gear|
      RemoteJob.add_parallel_job(handle, "", gear, gear.get_update_proxy_status_job(options))
    end

    RemoteJob.execute_parallel_jobs(handle)

    RemoteJob.get_parallel_run_results(handle) do |tag, gear_id, output, status|
      if status != 0
        Rails.logger.error "Update proxy status failed:: tag: #{tag}, gear_id: #{gear_id},"\
                           "output: #{output}, status: #{status}"
      end
    end
  end

  def run_connection_hooks
    Application.run_in_application_lock(self) do
      op_group = ExecuteConnectionsOpGroup.new()
      self.pending_op_groups << op_group

      result_io = ResultIO.new
      self.run_jobs(result_io)
      result_io
    end
  end

  def set_connections(connections)
    conns = []
    self.connections = [] unless connections.present?
    connections.each do |conn_info|
      from = self.find_component_instance_for(conn_info["from_comp_inst"])
      to = self.find_component_instance_for(conn_info["to_comp_inst"])
      conns.push(ConnectionInstance.new(from._id, to._id,
            conn_info["from_connector_name"], conn_info["to_connector_name"], conn_info["connection_type"]))
    end
    self.connections = conns
  end

  ##
  # Generate a Hash of unsubscribe information (must be serializable to mongo directly)
  #
  def get_unsubscribe_info(comp_inst)
    old_connections, _, _ = elaborate(self.cartridges << comp_inst.cartridge)
    sub_pub_hash = {}
    if self.scalable and old_connections
      old_connections.each do |conn|
        if comp_inst.matches_spec?(conn["from_comp_inst"])
          sub_pub_hash[conn["to_comp_inst"].path] = [conn["to_comp_inst"].mongoize, conn["from_comp_inst"].mongoize]
        end
      end
    end
    sub_pub_hash
  end

  def execute_connections
    if self.scalable
      connections, _, _ = elaborate(self.cartridges, self.group_overrides)
      set_connections(connections)

      Rails.logger.debug "Running publishers"
      handle = RemoteJob.create_parallel_job
      #publishers
      self.connections.each do |conn|
        pub_inst = self.component_instances.find(conn.from_comp_inst_id)
        tag = conn._id.to_s

        pub_inst.gears.each do |gear|
          input_args = [gear.name, self.domain_namespace, gear.uuid]
          unless gear.removed
            job = gear.get_execute_connector_job(pub_inst, conn.from_connector_name, conn.connection_type, input_args)
            RemoteJob.add_parallel_job(handle, tag, gear, job)
          end
        end
      end
      pub_out = {}
      RemoteJob.execute_parallel_jobs(handle)
      RemoteJob.get_parallel_run_results(handle) do |tag, gear_id, output, status|
        conn_type = self.connections.find { |c| c._id.to_s == tag}.connection_type
        if status==0
          if conn_type.start_with?("ENV:")
            pub_out[tag] = {} if pub_out[tag].nil?
            pub_out[tag][gear_id] = output
          else
            pub_out[tag] = [] if pub_out[tag].nil?
            pub_out[tag].push("'#{gear_id}'='#{output}'")
          end
        end
      end
      Rails.logger.debug "Running subscribers"
      #subscribers
      handle = RemoteJob.create_parallel_job
      self.connections.each do |conn|
        pub_inst = self.component_instances.find(conn.from_comp_inst_id)
        sub_inst = self.component_instances.find(conn.to_comp_inst_id)
        tag = ""

        unless pub_out[conn._id.to_s].nil?
          if conn.connection_type.start_with?("ENV:")
            input_to_subscriber = pub_out[conn._id.to_s]
          else
            input_to_subscriber = Shellwords::shellescape(pub_out[conn._id.to_s].join(' '))
          end

          Rails.logger.debug "Output of publisher - '#{pub_out}'"
          sub_inst.gears.each do |gear|
            input_args = [gear.name, self.domain_namespace, gear.uuid, input_to_subscriber]
            unless gear.removed
              job = gear.get_execute_connector_job(sub_inst, conn.to_connector_name, conn.connection_type, input_args, pub_inst.cartridge_name)
              RemoteJob.add_parallel_job(handle, tag, gear, job)
            end
          end
        end
      end
      RemoteJob.execute_parallel_jobs(handle)
      Rails.logger.debug "Connections done"
    end
  end

  #private

  ##
  # Retrieve the gear with application dns.
  # @return [Gear] gear object
  def get_app_dns_gear
    if gears.where(app_dns: true).count > 0
      return gears.find_by(app_dns: true)
    end
    raise OpenShift::UserException.new("Gear containing application dns not found")
  end

  def deregister_routing_dns
    ha_dns_prefix = Rails.configuration.openshift[:ha_dns_prefix]
    ha_dns_suffix = Rails.configuration.openshift[:ha_dns_suffix]
    dns = OpenShift::DnsService.instance
    begin
      dns.deregister_application("#{ha_dns_prefix}#{self.name}", "#{self.domain.namespace}#{ha_dns_suffix}")
      dns.publish
    ensure
      dns.close
    end
  end

  def register_routing_dns
    ha_dns_prefix = Rails.configuration.openshift[:ha_dns_prefix]
    ha_dns_suffix = Rails.configuration.openshift[:ha_dns_suffix]
    target_hostname = Rails.configuration.openshift[:router_hostname]
    dns = OpenShift::DnsService.instance
    begin
      dns.register_application("#{ha_dns_prefix}#{self.name}", "#{self.domain.namespace}#{ha_dns_suffix}", target_hostname)
      dns.publish
    ensure
      dns.close
    end
  end

  def members_changed(added, removed, changed_roles)
    op_group = ChangeMembersOpGroup.new(members_added: added.presence, members_removed: removed.presence, roles_changed: changed_roles.presence, user_agent: self.user_agent)
    self.pending_op_groups << op_group
  end

  # Processes directives returned by component hooks to add/remove domain ssh keys, app ssh keys, env variables, broker keys etc
  # @note {#run_jobs} must be called in order to perform the updates
  #
  # == Parameters:
  # result_io::
  #   {ResultIO} object with directives from cartridge hooks
  def process_commands(result_io, component_id=nil, gear=nil)
    commands = result_io.cart_commands
    add_ssh_keys = []

    remove_env_vars = []

    domain_keys_to_add = []

    domain_env_vars_to_add = []

    commands.each do |command_item|
      case command_item[:command]
      when "SYSTEM_SSH_KEY_ADD"
        domain_keys_to_add.push(SystemSshKey.new(name: self.name, type: "ssh-rsa", content: command_item[:args][0], component_id: component_id))
      when "APP_SSH_KEY_ADD"
        id = (gear.nil?) ? component_id : gear._id
        add_ssh_keys << ApplicationSshKey.new(name: command_item[:args][0], type: "ssh-rsa", content: command_item[:args][1], created_at: Time.now, component_id: id)
      when "APP_ENV_VAR_REMOVE"
        remove_env_vars.push({"key" => command_item[:args][0]})
      when "ENV_VAR_ADD"
        domain_env_vars_to_add.push({"key" => command_item[:args][0], "value" => command_item[:args][1], "component_id" => component_id})
      when "BROKER_KEY_ADD"
        op_group = AddBrokerAuthKeyOpGroup.new(user_agent: self.user_agent)
        Application.where(_id: self._id).update_all({ "$push" => { pending_op_groups: op_group.as_document } })
      when "NOTIFY_ENDPOINT_CREATE"
        if gear
          pi = PortInterface.create_port_interface(gear, component_id, *command_item[:args])
          gear.port_interfaces.push(pi)
          pi.publish_endpoint(self)
        end
      when "NOTIFY_ENDPOINT_DELETE"
        if gear
          public_ip, public_port = command_item[:args]
          if pi = PortInterface.find_port_interface(gear, public_ip, public_port)
            pi.unpublish_endpoint(self, public_ip)
            gear.port_interfaces.delete(pi)
          end
        end
      end
    end

    if add_ssh_keys.length > 0
      keys_attrs = get_updated_ssh_keys(add_ssh_keys)
      op_group = UpdateAppConfigOpGroup.new(add_keys_attrs: keys_attrs, user_agent: self.user_agent)
      Application.where(_id: self._id).update_all({ "$push" => { pending_op_groups: op_group.as_document }, "$pushAll" => { app_ssh_keys: keys_attrs }})
    end
    if remove_env_vars.length > 0
      op_group = UpdateAppConfigOpGroup.new(remove_env_vars: remove_env_vars)
      Application.where(_id: self._id).update_all({ "$push" => { pending_op_groups: op_group.as_document }})
    end

    # Have to remember to run_jobs for the other apps involved at some point
    # run_jobs is called on the domain after all processing is done from add_cartridges and remove_cartridges
    domain.add_system_ssh_keys(domain_keys_to_add) if !domain_keys_to_add.empty?
    domain.add_env_variables(domain_env_vars_to_add) if !domain_env_vars_to_add.empty?
    nil
  end

  # Runs all pending jobs and stops at the first failure.
  #
  # IMPORTANT: Callers should take the application lock prior to calling run_jobs
  #
  # IMPORTANT: When changing jobs, be sure to leave old jobs runnable so that pending_ops
  #   that are inserted during a running upgrade can continue to complete.
  #
  # == Returns:
  # True on success or False if no pending jobs.
  def run_jobs(result_io=nil)
    result_io = ResultIO.new if result_io.nil?
    self.reload
    op_group = nil
    while self.pending_op_groups.count > 0
      rollback_pending = false
      op_group = self.pending_op_groups.first
      self.user_agent = op_group.user_agent

      begin
        op_group.elaborate(self) if op_group.pending_ops.count == 0

        if op_group.pending_ops.where(:state => :rolledback).count > 0
          rollback_pending = true
          raise Exception.new("Op group is already being rolled back.")
        end

        op_group.execute(result_io)
        op_group.unreserve_gears(op_group.num_gears_removed, self)
        op_group.delete
      rescue Exception => e_orig
        Rails.logger.error "Encountered error during execute '#{e_orig.message}'"
        # don't log the error stacktrace if this exception was raised just to trigger a rollback
<<<<<<< HEAD
        Rails.logger.debug e_orig.backtrace.join("\n") unless rollback_pending
=======
        Rails.logger.debug e_orig.backtrace.inspect unless rollback_pending
>>>>>>> e294e47c

        #rollback
        begin
          # reload the application before a rollback
          self.reload
          op_group.execute_rollback(result_io)
          op_group.delete
          num_gears_recovered = op_group.num_gears_added - op_group.num_gears_created + op_group.num_gears_rolled_back + op_group.num_gears_destroyed
          op_group.unreserve_gears(num_gears_recovered, self)
        rescue Mongoid::Errors::DocumentNotFound
          # ignore if the application is already deleted
        rescue Exception => e_rollback
          Rails.logger.error "Error during rollback"
          Rails.logger.error e_rollback.message
          Rails.logger.error e_rollback.backtrace.join("\n")

          # if the original exception was raised just to trigger a rollback
          # then the rollback exception is the only thing of value and hence return/raise it
          raise e_rollback if rollback_pending
        end

        # raise the original exception if it was the actual exception that led to the rollback
        unless rollback_pending
          if e_orig.respond_to? 'resultIO' and e_orig.resultIO
            e_orig.resultIO.append result_io unless e_orig.resultIO == result_io
          end
          raise e_orig
        end
      end

      begin
        self.reload
      rescue Mongoid::Errors::DocumentNotFound
        # ignore the exception, if the application has been deleted
        # the app could be deleted based on the user's app deletion request
        # or it could be the result of a rollback of an app creation request

        # just break out of the loop
        break
      end
    end

    true
  end

  def with_lock(&block)
    self.class.run_in_application_lock(self, &block)
  end

  def self.run_in_application_lock(application, &block)
    got_lock = false
    num_retries = 10
    wait = 5
    while(num_retries > 0 and !got_lock)
      if(Lock.lock_application(application))
        got_lock = true
      else
        num_retries -= 1
        sleep(wait)
      end
    end
    if got_lock
      begin
        block.arity == 1 ? block.call(application) : yield
      ensure
        Lock.unlock_application(application)
      end
    else
      raise OpenShift::LockUnavailableException.new("Unable to perform action. Another operation is already running.", 171)
    end
  end

  def update_requirements(cartridges, replacements, overrides, init_git_url=nil, user_env_vars=nil)
    current = group_instances_with_overrides
    connections, updated = elaborate(cartridges, overrides)
    upgrades = compute_upgrades(replacements)
    changes, moves = compute_diffs(current, updated, upgrades)
    if moves.present?
      raise OpenShift::UserException.new("Moving cartridges from one gear group to another is not supported.")
    end
    calculate_ops(changes, moves, connections, updated, init_git_url, user_env_vars)
  end

  def calculate_remove_group_instance_ops(comp_specs, group_instance, additional_filesystem_gb)
    pending_ops = []
    gear_destroy_ops = calculate_gear_destroy_ops(group_instance._id.to_s,
                                                  group_instance.gears.map{|g| g._id.to_s},
<<<<<<< HEAD
                                                  additional_filesystem_gb)
    pending_ops.concat(gear_destroy_ops)
    gear_destroy_op_ids = gear_destroy_ops.map{ |op| op._id.to_s }
=======
                                                  group_instance.addtl_fs_gb)
    pending_ops.push(*gear_destroy_ops)
    gear_destroy_op_ids = gear_destroy_ops.map{|op| op._id.to_s}
>>>>>>> e294e47c

    comp_specs.each do |comp_spec|
      comp_instance = self.find_component_instance_for(comp_spec)
      pending_ops << UnsubscribeConnectionsOp.new(sub_pub_info: get_unsubscribe_info(comp_instance), prereq: gear_destroy_op_ids)
    end

    pending_ops << DeleteGroupInstanceOp.new(group_instance_id: group_instance._id.to_s, prereq: gear_destroy_op_ids)
  end

  def calculate_gear_create_ops(ginst_id, gear_ids, deploy_gear_id, comp_specs, component_ops, additional_filesystem_gb, gear_size,
                                prereq_op=nil, is_scale_up=false, hosts_app_dns=false, init_git_url=nil, user_env_vars=nil)
    ops = []
    track_usage_ops = []

    gear_id_prereqs = {}
    maybe_notify_app_create_op = []
    app_dns_gear_id = nil
    gear_ids.each do |gear_id|
      host_singletons = (gear_id == deploy_gear_id)
      app_dns = (host_singletons && hosts_app_dns)

      # FIXME this operation should move to much later in the process (DNS must be registered before publishing this route)
      if app_dns
        notify_app_create_op = NotifyAppCreateOp.new()
        ops << notify_app_create_op
        maybe_notify_app_create_op = [notify_app_create_op._id.to_s]
        app_dns_gear_id = gear_id.to_s
      end

      init_gear_op = InitGearOp.new(group_instance_id: ginst_id, gear_id: gear_id,
<<<<<<< HEAD
                                    gear_size: gear_size, addtl_fs_gb: additional_filesystem_gb,
=======
>>>>>>> e294e47c
                                    comp_specs: comp_specs, host_singletons: host_singletons,
                                    app_dns: app_dns, pre_save: (not self.persisted?))
      init_gear_op.prereq << prereq_op._id.to_s unless prereq_op.nil?

      reserve_uid_op = ReserveGearUidOp.new(gear_id: gear_id, gear_size: gear_size, prereq: maybe_notify_app_create_op + [init_gear_op._id.to_s])

      create_gear_op = CreateGearOp.new(gear_id: gear_id, prereq: [reserve_uid_op._id.to_s], retry_rollback_op: reserve_uid_op._id.to_s)
      # this flag is passed to the node to indicate that an sshkey is required to be generated for this gear
      # currently the sshkey is being generated on the app dns gear if the application is scalable
      # we are assuming that haproxy will also be added to this gear
      create_gear_op.sshkey_required = app_dns && self.scalable

      track_usage_ops << TrackUsageOp.new(user_id: self.domain.owner._id, parent_user_id:
                           self.domain.owner.parent_user_id, app_name: self.name, gear_id: gear_id,
                           event: UsageRecord::EVENTS[:begin], usage_type: UsageRecord::USAGE_TYPES[:gear_usage],
                           gear_size: gear_size, prereq: [create_gear_op._id.to_s])

      register_dns_op = RegisterDnsOp.new(gear_id: gear_id, prereq: [create_gear_op._id.to_s])

      ops.push(init_gear_op, reserve_uid_op, create_gear_op, register_dns_op)

      if additional_filesystem_gb != 0
        # FIXME move into CreateGearOp
        ops << SetAddtlFsGbOp.new(gear_id: gear_id, prereq: [create_gear_op._id.to_s],
                                  addtl_fs_gb: additional_filesystem_gb, saved_addtl_fs_gb: 0)

        track_usage_ops << TrackUsageOp.new(user_id: self.domain.owner._id, parent_user_id: self.domain.owner.parent_user_id,
                                            app_name: self.name, gear_id: gear_id, event: UsageRecord::EVENTS[:begin],
                                            usage_type: UsageRecord::USAGE_TYPES[:addtl_fs_gb],
                                            additional_filesystem_gb: additional_filesystem_gb, prereq: [ops.last._id.to_s])
      end

      gear_id_prereqs[gear_id] = register_dns_op._id.to_s
    end

    env_vars = self.domain.env_vars

    gear_id_prereqs.each_key do |gear_id|
      prereq = gear_id_prereqs[gear_id].nil? ? [] : [gear_id_prereqs[gear_id]]
      ops << UpdateAppConfigOp.new(gear_id: gear_id, prereq: prereq, recalculate_sshkeys: true, add_env_vars: env_vars, config: (self.config || {}))
    end

    # Add broker auth for non scalable apps
    if app_dns_gear_id && !scalable
      prereq = gear_id_prereqs[app_dns_gear_id].nil? ? [] : [gear_id_prereqs[app_dns_gear_id]]
      ops << AddBrokerAuthKeyOp.new(gear_id: app_dns_gear_id, prereq: prereq)
    end

    # Add and/or push user env vars when this is not an app create or user_env_vars are specified
    user_vars_op_id = nil
    # FIXME this condition should be stronger (only fired when env vars are specified OR other gears already exist)
    if maybe_notify_app_create_op.empty? || user_env_vars.present?
      op = PatchUserEnvVarsOp.new(user_env_vars: user_env_vars, push_vars: true, prereq: [ops.last._id.to_s])
      ops << op
      user_vars_op_id = op._id.to_s
    end

    prereq_op_id = prereq_op._id.to_s rescue nil
<<<<<<< HEAD
    add, usage = calculate_add_component_ops(comp_specs, ginst_id, deploy_gear_id, gear_id_prereqs, component_ops,
=======
    ops, usage_ops = calculate_add_component_ops(comp_specs, ginst_id, deploy_gear_id, gear_id_prereqs, component_ops,
>>>>>>> e294e47c
                                      is_scale_up, (user_vars_op_id || prereq_op_id), init_git_url,
                                      app_dns_gear_id)
    ops.concat(add)
    track_usage_ops.concat(usage)

    [ops, track_usage_ops]
  end

  def calculate_gear_destroy_ops(ginst_id, gear_ids, additional_filesystem_gb)
    pending_ops = []
    delete_gear_op = nil
    deleting_app = false
    gear_ids.each do |gear_id|
      deleting_app = true if self.gears.find(gear_id).app_dns
      destroy_gear_op = DestroyGearOp.new(gear_id: gear_id)
      deregister_dns_op = DeregisterDnsOp.new(gear_id: gear_id, prereq: [destroy_gear_op._id.to_s])
      unreserve_uid_op = UnreserveGearUidOp.new(gear_id: gear_id, prereq: [deregister_dns_op._id.to_s])
      delete_gear_op = DeleteGearOp.new(gear_id: gear_id, prereq: [unreserve_uid_op._id.to_s])
      track_usage_op = TrackUsageOp.new(user_id: self.domain.owner._id, parent_user_id: self.domain.owner.parent_user_id,
                          app_name: self.name, gear_id: gear_id, event: UsageRecord::EVENTS[:end],
                          usage_type: UsageRecord::USAGE_TYPES[:gear_usage],
                          prereq: [delete_gear_op._id.to_s])

      pending_ops.push(destroy_gear_op, deregister_dns_op, unreserve_uid_op, delete_gear_op, track_usage_op)

      if additional_filesystem_gb != 0
        pending_ops <<  TrackUsageOp.new(user_id: self.domain.owner._id, parent_user_id: self.domain.owner.parent_user_id,
          app_name: self.name, gear_id: gear_id, event: UsageRecord::EVENTS[:end], usage_type: UsageRecord::USAGE_TYPES[:addtl_fs_gb],
          additional_filesystem_gb: additional_filesystem_gb,
          prereq: [delete_gear_op._id.to_s])
      end
    end
<<<<<<< HEAD

    self.group_instances.find(ginst_id).all_component_instances.each do |instance|
      if instance.cartridge.is_premium?
        gear_ids.each do |gear_id|
          pending_ops << TrackUsageOp.new(user_id: self.domain.owner._id, parent_user_id: self.domain.owner.parent_user_id,
            app_name: self.name, gear_id: gear_id, event: UsageRecord::EVENTS[:end], cart_name: instance.cartridge_name,
            usage_type: UsageRecord::USAGE_TYPES[:premium_cart],
            prereq: [delete_gear_op._id.to_s])
        end
      end
=======
    comp_specs = self.group_instances.find(ginst_id).all_component_instances.map{ |c| c.to_hash }
    comp_specs.each do |comp_spec|
      cartridge = CartridgeCache.find_cartridge(comp_spec["cart"], self)
      gear_ids.each do |gear_id|
        pending_ops.push(TrackUsageOp.new(user_id: self.domain.owner._id, parent_user_id: self.domain.owner.parent_user_id,
          app_name: self.name, gear_id: gear_id, event: UsageRecord::EVENTS[:end], cart_name: comp_spec["cart"],
          usage_type: UsageRecord::USAGE_TYPES[:premium_cart],
          prereq: [delete_gear_op._id.to_s]))
      end if cartridge.is_premium?
>>>>>>> e294e47c
    end

    if deleting_app
      pending_ops << NotifyAppDeleteOp.new(prereq: [pending_ops.last._id.to_s])
    end

    pending_ops
  end

  def get_sparse_scaledown_gears(ginst, scale_down_factor)
    scaled_gears = ginst.gears.select { |g| g.app_dns==false }
    sparse_components = ginst.component_instances.select(&:is_sparse?)
    gears = []
    if sparse_components.length > 0
      (scale_down_factor...0).each do |i|
        # iterate through sparse components to see which ones need a definite scale-down
        relevant_sparse_components = sparse_components.select do |ci|
          min = ci.min rescue ci.get_component.scaling.min
          multiplier = ci.multiplier rescue ci.get_component.scaling.multiplier
          cur_sparse_gears = (ci.gears - gears)
          cur_total_gears = (gi.gears - gears)
          status = false
          if cur_sparse_gears <= min or multiplier<=0
            status = false
          else
            status = cur_total_gears/(cur_sparse_gears*1.0)>multiplier ? false : true
          end
          status
        end
        # each of relevant_sparse_components want a gear removed that has them contained in the gear
        # if its empty, then remove a gear which does not have any of sparse_components in them (non-sparse gears)
        if relevant_sparse_components.length > 0
          relevant_sparse_comp_ids = relevant_sparse_components.map { |sp_ci| ci._id }
          gear = scaled_gears.find do |g|
             (relevant_sparse_comp_ids - g.sparse_carts).empty?
          end
        else
          gear = scaled_gears.find { |g| g.sparse_carts.empty? }
        end
        if gear.nil?
          # this may mean that some sparse_component's min limit is being violated
          gear = scaled_gears.last
        end
        gears << gear
        scaled_gears.delete(gear)
      end
    else
      gears = scaled_gears[(scaled_gears.length + scale_down_factor)..-1]
    end
    return gears
  end

  def add_sparse_cart?(index, sparse_carts_added_count, spec, is_scale_up)
    gears = sparse_carts_added_count
    total = index + 1
    if is_scale_up && (ci = self.find_component_instance_for(spec) rescue nil)
      gears += ci.gears.length
      total += ci.group_instance.gears.length
    end

    comp = spec.component
    unless comp.is_sparse?
      if spec.respond_to?(:max_gears)
        if total > spec.max_gears && gi.max_gears > 0
          return false
        end
      elsif total > comp.scaling.max && comp.scaling.max != -1
        return false
      end
      return true
    end

    multiplier = spec.multiplier rescue comp.scaling.multiplier
    min = spec.min_gears rescue comp.scaling.min
    max = spec.max_gears rescue comp.scaling.max

    # check on min first
    return true if gears < min

    # if min is met, but multiplier is infinite, return false
    return false if multiplier <= 0

    # for max, and cases where multiplier has been changed in apps mid-life
    should_be_sparse_cart_count = [total/multiplier, (max==-1 ? (total/multiplier) : max)].min
    return true if gears < should_be_sparse_cart_count

    false
  end

  def calculate_add_component_ops(comp_specs, group_instance_id, deploy_gear_id, gear_id_prereqs, component_ops, is_scale_up, prereq_id, init_git_url=nil, app_dns_gear_id=nil)
    ops = []
    usage_ops = []

    comp_specs.each do |comp_spec|
      component_ops[comp_spec] = {new_component: nil, adds: [], post_configures: [], expose_ports: [], add_broker_auth_keys: []} if component_ops[comp_spec].nil?
      cartridge = comp_spec.cartridge

      new_component_op_id = []
      if self.group_instances.where(_id: group_instance_id).exists? and (not is_scale_up)
        new_component_op = NewCompOp.new(
          group_instance_id: group_instance_id,
          comp_spec: comp_spec,
          cartridge_vendor: cartridge.cartridge_vendor,
          version: cartridge.version,
        )
        new_component_op.prereq = [prereq_id] unless prereq_id.nil?
        component_ops[comp_spec][:new_component] = new_component_op
        new_component_op_id = [new_component_op._id.to_s]
        ops << new_component_op
      end

      sparse_carts_added_count = 0
      gear_id_prereqs.each_with_index do |prereq, index|
        gear_id, prereq_id = prereq
        next if not add_sparse_cart?(index, sparse_carts_added_count, comp_spec, is_scale_up)
        sparse_carts_added_count += 1

        # Ensure that all web_proxies get broker auth
        if cartridge.is_web_proxy?
          add_broker_auth_op = AddBrokerAuthKeyOp.new(gear_id: gear_id, prereq: new_component_op_id + [prereq_id])
          prereq_id = add_broker_auth_op._id.to_s
          component_ops[comp_spec][:add_broker_auth_keys] << add_broker_auth_op
          ops << add_broker_auth_op
        end

        git_url = nil
        git_url = init_git_url if gear_id == deploy_gear_id && cartridge.is_deployable?
        add_component_op = AddCompOp.new(gear_id: gear_id, comp_spec: comp_spec, init_git_url: git_url, prereq: new_component_op_id + [prereq_id])
        ops << add_component_op
        component_ops[comp_spec][:adds] << add_component_op
        usage_op_prereq = [add_component_op._id.to_s]

        # in case of deployable carts, the post-configure op is executed at the end
        # to ensure this, it is removed from the prerequisite list for any other pending_op
        # to avoid issues, pending_ops should not depend ONLY on post-configure op to manage execution order
        post_configure_op = nil
        unless (gear_id != app_dns_gear_id) and cartridge.is_deployable?
          post_configure_op = PostConfigureCompOp.new(gear_id: gear_id, comp_spec: comp_spec, init_git_url: git_url, prereq: [add_component_op._id.to_s] + [prereq_id])
          ops << post_configure_op
          component_ops[comp_spec][:post_configures] << post_configure_op
          usage_op_prereq += [post_configure_op._id.to_s]
        end

        if cartridge.is_premium?
          usage_ops << TrackUsageOp.new(user_id: self.domain.owner._id, parent_user_id: self.domain.owner.parent_user_id,
            app_name: self.name, gear_id: gear_id, event: UsageRecord::EVENTS[:begin], cart_name: cartridge.name,
            usage_type: UsageRecord::USAGE_TYPES[:premium_cart], prereq: usage_op_prereq)
        end

        if self.scalable
          expose_port_prereq = []
          if post_configure_op
            expose_port_prereq << post_configure_op._id.to_s
          else
            expose_port_prereq << add_component_op._id.to_s
          end
          op = ExposePortOp.new(gear_id: gear_id, comp_spec: comp_spec, prereq: expose_port_prereq + [prereq_id])
          component_ops[comp_spec][:expose_ports] << op
          ops << op
        end
      end
    end

    [ops, usage_ops]
  end

  def calculate_remove_component_ops(comp_specs)
    ops = []
    comp_specs.each do |comp_spec|
      component_instance = find_component_instance_for(comp_spec)
      cartridge = comp_spec.cartridge

      if component_instance.is_plugin? || (!self.scalable && component_instance.is_embeddable?)
        component_instance.gears.each do |gear|
          ops << RemoveCompOp.new(gear_id: gear._id, comp_spec: comp_spec)
          if cartridge.is_premium?
            ops << TrackUsageOp.new(user_id: self.domain.owner._id, parent_user_id: self.domain.owner.parent_user_id,
              app_name: self.name, gear_id: gear._id.to_s, event: UsageRecord::EVENTS[:end], cart_name: cartridge.name,
              usage_type: UsageRecord::USAGE_TYPES[:premium_cart], prereq: [ops.last._id.to_s])
          end
        end
      end
      ops << DeleteCompOp.new(comp_spec: comp_spec, prereq: ops.map{|o| o._id.to_s})
      ops << UnsubscribeConnectionsOp.new(sub_pub_info: get_unsubscribe_info(component_instance), prereq: [ops.last._id.to_s])
    end
    ops
  end

  # Given a set of changes, moves and connections, calculates all the operations required to update the application.
  #
  # == Parameters:
  # changes::
  #   Changes needed to the current_group_instances to make it match the new_group_instances. (Includes all adds/removes). (Output of {#compute_diffs} or {#scale_by})
  #
  # moves::
  #   A list of components which need to move from one group instance to another. (Output of {#compute_diffs})
  #
  # connections::
  #   An array of connections. (Output of {#elaborate})
  def calculate_ops(changes, moves=[], connections=nil, group_overrides=nil, init_git_url=nil, user_env_vars=nil)
    add_gears = 0
    remove_gears = 0
    pending_ops = []
    begin_usage_ops = []

<<<<<<< HEAD
    overrides = GroupOverride.remove_defaults_from(group_overrides, 1, -1, default_gear_size, 0)
    if overrides != self.group_overrides
      pending_ops << SetGroupOverridesOp.new(group_overrides: overrides,
                                             saved_group_overrides: self.group_overrides,
                                             pre_save: !self.persisted?)
      prereq_op = pending_ops.last
=======
    unless group_overrides.nil?
      set_group_override_op = SetGroupOverridesOp.new(group_overrides: group_overrides,
                                                      saved_group_overrides: self.group_overrides,
                                                      pre_save: (not self.persisted?))
      pending_ops.push set_group_override_op
>>>>>>> e294e47c
    end

    deploy_gear_id = nil
    component_ops = {}

    # Create group instances and gears in preparation for move or add component operations
    changes.select(&:new?).each do |change|
      next if change.gear_change < 1
      add_gears += change.gear_change

      gear_size = change.to.gear_size
      additional_filesystem_gb = change.to.additional_filesystem_gb

      gear_ids = Array.new(change.gear_change){ |i| Moped::BSON::ObjectId.new.to_s }
      app_dns = change.will_have_app_dns?(self)
      deploy_gear_id = if app_dns
        gear_ids[0] = self._id.to_s
      end

      ops, usage_ops = calculate_gear_create_ops(change.to_instance_id.to_s, gear_ids, deploy_gear_id, change.added, component_ops, additional_filesystem_gb,
                                      gear_size, prereq_op, false, app_dns, init_git_url, user_env_vars)
      pending_ops.concat(ops)
      begin_usage_ops.concat(usage_ops)
    end

    moves.each do |move|
      #ops << PendingAppOps.new(op_type: :move_component, args: move, flag_req_change: true)
    end

    if user_env_vars.present? && changes.any?{ |c| c.existing? && c.added? }
      pending_ops << PatchUserEnvVarsOp.new(user_env_vars: user_env_vars)
    end

    if upgrades = changes.inject([]){ |a, c| a.concat(c.upgraded); a }.presence
      pending_ops << UpdateCompIds.new(
        comp_specs: upgrades.map(&:last),
        saved_comp_specs: upgrades.map(&:first),
        prereq: [(pending_ops.last._id.to_s rescue nil)].compact.presence
      )
    end

    prereq_op_id = pending_ops.last._id.to_s rescue nil

    changes.each do |change|
      if change.existing?
        group_instance = change.from.instance

        if change.delete?
          remove_gears += -change.gear_change
          additional_filesystem_gb = change.from.additional_filesystem_gb
          group_instance_remove_ops = calculate_remove_group_instance_ops(change.removed, group_instance, additional_filesystem_gb)
          pending_ops.concat(group_instance_remove_ops)

        else
          deploy_gear_id =
            if app_dns_gear = group_instance.application_dns_gear
              app_dns_gear._id.to_s
            end

          if change.removed?
            ops = calculate_remove_component_ops(change.removed)
            pending_ops.concat(ops)
          end

          if change.added?
            gear_id_prereqs = {}
            group_instance.gears.each{ |g| gear_id_prereqs[g._id.to_s] = []}

            ops, usage_ops = calculate_add_component_ops(change.added, change.existing_instance_id.to_s, deploy_gear_id, gear_id_prereqs, component_ops, false, prereq_op_id, nil)
            pending_ops.concat(ops)
            begin_usage_ops.concat(usage_ops)
          end

          changed_additional_filesystem_gb = nil
          #add/remove fs space from existing gears
          if change.additional_filesystem_change != 0
            new_fs = change.to.additional_filesystem_gb
            old_fs = change.from.additional_filesystem_gb
            changed_additional_filesystem_gb = new_fs
            fs_prereq = []
<<<<<<< HEAD
            fs_prereq = [pending_ops.last._id.to_s] if pending_ops.last
            end_usage_op_ids = []

            if old_fs != 0
=======
            fs_prereq = [pending_ops.last._id.to_s] if pending_ops.present?
            end_usage_op_ids = []
            if change[:from_scale][:additional_filesystem_gb] != 0
>>>>>>> e294e47c
              group_instance.gears.each do |gear|
                pending_ops << TrackUsageOp.new(
                  user_id: self.domain.owner._id, parent_user_id: self.domain.owner.parent_user_id,
                  app_name: self.name, gear_id: gear._id.to_s, event: UsageRecord::EVENTS[:end],
                  usage_type: UsageRecord::USAGE_TYPES[:addtl_fs_gb],
                  additional_filesystem_gb: old_fs,
                  prereq: fs_prereq)
                end_usage_op_ids << pending_ops.last._id.to_s
              end
            end

            pending_ops << ChangeAddtlFsGbOp.new(
              group_instance_id: group_instance._id,
              addtl_fs_gb: new_fs,
              saved_addtl_fs_gb: old_fs,
              prereq: (end_usage_op_ids.empty? ? fs_prereq : end_usage_op_ids),
            )
            change_op_id = pending_ops.last._id.to_s

            group_instance.gears.each do |gear|
              pending_ops << SetAddtlFsGbOp.new(
                  gear_id: gear._id.to_s,
                  addtl_fs_gb: new_fs,
                  saved_addtl_fs_gb: old_fs,
                  prereq: [change_op_id])

              if new_fs != 0
                begin_usage_ops << TrackUsageOp.new(
                  user_id: self.domain.owner._id, parent_user_id: self.domain.owner.parent_user_id,
                  app_name: self.name, gear_id: gear._id.to_s, event: UsageRecord::EVENTS[:begin],
                  usage_type: UsageRecord::USAGE_TYPES[:addtl_fs_gb],
                  additional_filesystem_gb: new_fs,
                  prereq: [pending_ops.last._id.to_s])
              end
            end
          end

          scale_change = change.gear_change
          if scale_change > 0
            add_gears += scale_change
            gear_ids = Array.new(scale_change){ |i| Moped::BSON::ObjectId.new.to_s }

            ops, usage_ops = calculate_gear_create_ops(
                    change.existing_instance_id.to_s,
                    gear_ids,
                    deploy_gear_id,
                    change.to.components,
                    component_ops,
                    change.to.additional_filesystem_gb,
                    change.to.gear_size,
                    nil, true, false, nil,
                    user_env_vars)
            pending_ops.concat(ops)
            begin_usage_ops.concat(usage_ops)

          elsif scale_change < 0
            remove_gears += -scale_change
            group = change.from.instance
            gears = get_sparse_scaledown_gears(group, scale_change)
            remove_ids = gears.map{ |g| g._id.to_s }
            ops = calculate_gear_destroy_ops(change.existing_instance_id.to_s, remove_ids, change.from.additional_filesystem_gb)
            pending_ops.concat(ops)
          end
        end
      end
    end

    config_order = calculate_configure_order(component_ops.keys)
    config_order.each_index do |idx|
      next if idx == 0
      prereq_ids = []
      prereq_ids += component_ops[config_order[idx-1]][:add_broker_auth_keys].map{|op| op._id.to_s}
      prereq_ids += component_ops[config_order[idx-1]][:adds].map{|op| op._id.to_s}
      prereq_ids += component_ops[config_order[idx-1]][:post_configures].map{|op| op._id.to_s}
      prereq_ids += component_ops[config_order[idx-1]][:expose_ports].map {|op| op._id.to_s }

      component_ops[config_order[idx]][:new_component].prereq += prereq_ids unless component_ops[config_order[idx]][:new_component].nil?
      component_ops[config_order[idx]][:add_broker_auth_keys].each { |op| op.prereq += prereq_ids }
      component_ops[config_order[idx]][:adds].each { |op| op.prereq += prereq_ids }
      component_ops[config_order[idx]][:post_configures].each { |op| op.prereq += prereq_ids }
      component_ops[config_order[idx]][:expose_ports].each { |op| op.prereq += prereq_ids }
    end

    if pending_ops.present? and !(pending_ops.length == 1 and SetGroupOverridesOp === pending_ops.first)
      # FIXME: this could be arbitrarily large - would be better to set a condition that this
      # operation cannot be skipped
      all_ops_ids = pending_ops.map{ |op| op._id.to_s }
      execute_connection_op = ExecuteConnectionsOp.new(prereq: all_ops_ids)
      pending_ops << execute_connection_op
    end

    # check to see if there are any deployable carts being configured
    # if so, then make sure that the post-configure op for it is executed at the end
    # also, it should not be the prerequisite for any other pending_op
    component_ops.keys.each do |spec|
      if spec.cartridge.is_deployable?
        component_ops[spec][:post_configures].each do |pcop|
          pcop.prereq += [execute_connection_op._id.to_s]
          pending_ops.each{ |op| op.prereq.delete_if { |prereq_id| prereq_id == pcop._id.to_s } }
        end
      end
    end

    # update-cluster has to run after all deployable carts have been post-configured
    if scalable && pending_ops.present?
      all_ops_ids = pending_ops.map{ |op| op._id.to_s }
      pending_ops << UpdateClusterOp.new(prereq: all_ops_ids)
    end

    # notify subscribers of route changes if endpoints are exposed
    # FIXME routing publish should be transactional
    # if pending_ops.present? && (ops = component_ops.inject([]){ |p,(_,v)| p.concat((v[:expose_ports] || [])) }).presence
    #   ops.each do |op|
    #     pending_ops << PublishRoutingInfoOp.new(gear_id: op.gear_id, prereq: [op._id.to_s])
    #   end
    # end

    # track begin usage ops after update-cluster/execute-connections op
    if begin_usage_ops.present?
      begin_usage_prereq = []
      begin_usage_prereq << pending_ops.last._id.to_s if pending_ops.present?
      begin_usage_ops.each{ |op| op.prereq.concat(begin_usage_prereq) }
      pending_ops.concat(begin_usage_ops)
    end

    [pending_ops, add_gears, remove_gears]
  end

  # Computes the changes (moves, additions, deletions) required to move from the current set of group instances/components to
  # a new set.
  #
  # == Parameters:
  # current_group_instances::
  #   Group instance list containing information about current group instances. Expected format:
  #     [ {component_instances: [{cart: <cart name>, comp: <comp name>}...], _id: <uuid>, scale: {min: <min scale>, max: <max scale>, current: <current scale>}}...]
  # new_group_instances::
  #   New set of group instances as computed by the elaborate function
  #
  # == Returns:
  # changes::
  #   Changes needed to the current_group_instances to make it match the new_group_instances. (Includes all adds/removes)
  # moves::
  #   A list of components which need to move from one group instance to another
  def compute_diffs(existing, added, upgrades)
    total = existing.length + added.length - 1
    costs = Matrix.build(total+1, total+1){0}
    #compute cost of moves
    (0..total).each do |from|
      (0..total).each do |to|
        costs[from,to] =
          if f = existing[from]
            if t = added[to]
              updated = f.components.map{ |c| upgrades[c] || c }
              (t.components-updated).length + (updated-t.components).length
            else
              f.components.length
            end
          else
            (t = added[to]) ? t.components.length : 0
          end
      end
    end

    changes = []
    (0..total).each do |from|
      to = costs.row_vectors[from].to_a.index(costs.row_vectors[from].min)
      f = existing[from]
      t = added[to]
      if (f && f.components.present?) || (t && t.components.present?)
        changes << GroupChange.new(f, t, upgrades.slice(*f))
      end

      (0..total).each {|i| costs[i,to] = 1000 }
    end

    moves = GroupChange.moves(changes)

    [changes, moves]
  end

  # Creates array of subscriptions from component instance and
  # publishers which accounts for subscriptions as specified and
  # calculated subscriptions for connections with "wildcard" ENV:*
  # subscriptions in manifest
  #
  # == Parameters:
  # ci::
  #   A component instance as representation as generated by elaborate
  # publishers::
  #   A hash of publishers for the set of features provided to
  #   elaborate
  #
  # == Returns:
  # subscriptions::
  #   An array of OpenShift::Connector object copies with
  #   subscriptions properly realized
  #
  def subscription_filter(ci, publishers)
    component = ci.component
    wildcards = component.subscribes.select { |connector| connector.type == "ENV:*" }
    raise "Multiple wildcard subscriptions specified in component #{component.name}" if wildcards.size > 1

    subscriptions = component.subscribes.map do |conn|
      new_conn = nil
      # Avoid copying ENV: connectors if wildcard subscription is found
      if not ( conn.name.start_with? "ENV:" and wildcards.any? )
        new_conn = OpenShift::Connector.new(conn.name)
        new_conn.from_descriptor(conn.to_descriptor)
      end
      new_conn
    end.compact

    # Add all published "ENV:" connections for subscriber with wildcard
    if wildcards.any?
      connector = wildcards[0]
      publishers.keys.each do |ptype|
        if ptype.start_with? "ENV:"
          new_conn = OpenShift::Connector.new(connector.name)
          new_conn.type = ptype
          new_conn.required = connector.required
          subscriptions << new_conn
        end
      end
    end
    subscriptions
  end

  # Computes the group instances, component instances and connections required to support a given set of features
  #
  # == Parameters:
  # feature::
  #   A list of artridge instances
  # group_overrides::
  #   A list of group-overrides which specify which components must be placed on the same group.
  #   Components can be specified as Hash{cart: <cart name> [, comp: <component name>]}
  #
  # == Returns:
  # connections::
  #   An array of connections
  # group instances::
  #   An array of hash values representing a group instances.
  def elaborate(cartridges, group_overrides=[])
    # All of the components that will be installed
    specs = component_specs_from(cartridges)

    # add overrides that are part of the application
    overrides = implicit_application_overrides(specs)

    # use a new set of group overrides
    overrides.concat(group_overrides)

    # Calculate connections and add any shared placement rules
    connections, connection_overrides = connections_from_component_specs(specs)
    overrides.concat(connection_overrides)

    groups = GroupOverride.reduce(overrides, specs).each do |o|
      # force consistent defaults on every group
      o.defaults(1, -1, self.default_gear_size, 0)
    end

    [connections, groups]
  end

  def component_specs_from(cartridges)
    # Calculate initial list based on user provided dependencies
    all = []
    added = []
    cartridges.each do |cart|
      all << cart
      added << cart
    end

    # Solve for transitive dependencies
    depth = 0
    while added.present? do
      process = added
      added = []
      process.each do |cart|
        cart.requires.each do |required|
          located = nil
          Array(required).each do |feature|
            if added.any?{ |d| d.features.include?(feature) || d.names.include?(feature) }
              located = true
              break
            end
            if located = CartridgeCache.find_cartridge_by_base_name(feature, self)
              all << located
              added << located
              break
            end
          end
          raise OpenShift::UnfulfilledRequirementException.new(required, cart.name) unless located
        end
      end
      if (depth += 1) > MAX_CARTRIDGE_RECURSION
        raise OpenShift::UserException.new("Too much recursion on cartridge dependency processing.")
      end
    end

    # All of the components that will be available
    specs = []
    all.each do |cart|
      cart.components.each do |component|
        specs << ComponentSpec.for_model(component, cart, self)
      end
    end
    specs
  end

  def connections_from_component_specs(specs)
    overrides = []

    #calculate connections
    publishers = {}
    connections = []
    specs.each do |spec|
      spec.component.publishes.each do |connector|
        type = connector.type
        name = connector.name
        publishers[type] = [] if publishers[type].nil?
        publishers[type] << { spec: spec, connector: name }
      end
    end

    specs.each do |spec|
      # obtain copy of connections with fully-resolved subscriptions for this ci
      subscriptions = subscription_filter(spec, publishers)
      subscriptions.each do |connector|
        stype = connector.type
        sname = connector.name

        if publishers.has_key? stype
          publishers[stype].each do |cinfo|
            connections << {
              "from_comp_inst" => cinfo[:spec],
              "to_comp_inst" =>   spec,
              "from_connector_name" => cinfo[:connector],
              "to_connector_name" =>   sname,
              "connection_type" =>     stype}
            if stype.starts_with?("FILESYSTEM") or stype.starts_with?("SHMEM")
              overrides << [cinfo[:spec], spec]
            end
          end
        end
      end
    end
    [connections, overrides]
  end


  def enforce_system_order(order, categories)
    web_carts = categories['web_framework'] || []
    service_carts = (categories['service'] || [])-web_carts
    plugin_carts = (categories['plugin'] || [])-service_carts
    web_carts.each { |w|
      (service_carts+plugin_carts).each { |sp|
        order.add_component_order([w,sp])
      }
    }
    service_carts.each { |s|
      plugin_carts.each { |p|
        order.add_component_order([s,p])
      }
    }
  end

  # Returns the configure order specified in the application descriptor or processes the configure
  # orders for each component and returns the final order (topological sort).
  # @note This is calculates separately from start/stop order as this function is usually used to
  #   compute the {PendingAppOps} while start/stop order applies to already configured components.
  #
  # == Parameters:
  # comp_specs::
  #   Array of components specs to order.
  #
  # == Returns:
  # {ComponentInstance} objects ordered by calculated configure order
  def calculate_configure_order(specs)
    configure_order = ComponentOrder.new

    existing_categories = {}
    self.component_instances.each do |instance|
      cart = instance.cartridge

      [[instance.cartridge_name], cart.categories, cart.provides].flatten.each do |cat|
        existing_categories[cat] = [] if existing_categories[cat].nil?
        existing_categories[cat] << instance
      end
    end

    comps = []
    categories = {}
    specs.each do |spec|
      cart = spec.cartridge

      comps << spec
      [cart.name, cart.categories, cart.provides].flatten.each do |cat|
        categories[cat] = [] if categories[cat].nil?
        categories[cat] << spec
      end
      configure_order.add_component_order([spec])
    end

    #use the map to build DAG for order calculation
    comps.each do |spec|
      spec.cartridge.configure_order.each do |dep_cart|
        if !categories[dep_cart] and !existing_categories[dep_cart]
          raise OpenShift::UserException.new("Cartridge '#{spec.cartridge_name}' can not be added without cartridge '#{dep_cart}'.", 185)
        end
      end
      configure_order.add_component_order(spec.cartridge.configure_order.map{ |c| categories[c] }.flatten)
    end

    # enforce system order of components (web_framework first etc)
    enforce_system_order(configure_order, categories)

    #calculate configure order using tsort
    begin
      computed_configure_order = configure_order.tsort
    rescue Exception
      raise OpenShift::UserException.new("Conflict in calculating configure order. Cartridges should adhere to system's order ('web_framework','service','plugin').", 109)
    end

    # configure order can have nil if the component is already configured
    # for eg, phpmyadmin is being added and it is the only component being passed/added
    # this could happen if mysql is already previously configured
    computed_configure_order.compact
  end

  # Returns the start/stop order specified in the application descriptor or processes the start and stop
  # orders for each component and returns the final order (topological sort).
  #
  # == Returns:
  # start_order::
  #   {ComponentInstance} objects ordered by calculated start order
  # stop_order::
  #   {ComponentInstance} objects ordered by calculated stop order
  def calculate_component_orders
    start_order = ComponentOrder.new
    stop_order = ComponentOrder.new
    comps = []
    categories = {}

    #build a map of [categories, features, cart name] => component_instance
    component_instances.each do |instance|
      cart = instance.cartridge

      comps << instance
      [[instance.cartridge_name], cart.categories, cart.provides].flatten.each do |cat|
        categories[cat] = [] if categories[cat].nil?
        categories[cat] << instance
      end
      start_order.add_component_order([instance])
      stop_order.add_component_order([instance])
    end

    #use the map to build DAG for order calculation
    comps.each do |spec|
      start_order.add_component_order(spec.cartridge.start_order.map{ |c| categories[c] }.flatten)
      stop_order.add_component_order(spec.cartridge.stop_order.map{ |c| categories[c] }.flatten)
    end

    # enforce system order of components (web_framework first etc)
    enforce_system_order(start_order, categories)
    enforce_system_order(stop_order, categories)

    #calculate start order using tsort
    begin
      computed_start_order = start_order.tsort
    rescue Exception=>e
      raise OpenShift::UserException.new("Conflict in calculating start order. Cartridges should adhere to system's order ('web_framework','service','plugin').", 109)
    end

    #calculate stop order using tsort
    begin
      computed_stop_order = stop_order.tsort
    rescue Exception=>e
      raise OpenShift::UserException.new("Conflict in calculating start order. Cartridges should adhere to system's order ('web_framework','service','plugin').", 109)
    end

    # start/stop order can have nil if the component is not present in the application
    # for eg, php is being stopped and haproxy is not present in a non-scalable application
    computed_start_order.compact!
    computed_stop_order.compact!

    [computed_start_order, computed_stop_order]
  end

  def get_all_updated_ssh_keys
    ssh_keys = []
    ssh_keys = self.app_ssh_keys.map {|k| k.serializable_hash } # the app_ssh_keys already have their name "updated"
    ssh_keys |= get_updated_ssh_keys(self.domain.system_ssh_keys)
    ssh_keys |= CloudUser.members_of(self){ |m| Ability.has_permission?(m._id, :ssh_to_gears, Application, m.role, self) }.map{ |u| get_updated_ssh_keys(u.ssh_keys) }.flatten(1)

    ssh_keys
  end

  # The ssh key names are used as part of the ssh key comments on the application's gears
  # Do not change the format of the key name, otherwise it may break key removal code on the node
  #
  # FIXME why are we not using uuids and hashes to guarantee key uniqueness on the nodes?
  #
  def get_updated_ssh_keys(keys)
    updated_keys_attrs = []
    keys.flatten.each do |key|
      key_attrs = key.serializable_hash.deep_dup
      case key.class
      when UserSshKey
        key_attrs["name"] = key.cloud_user._id.to_s + "-" + key_attrs["name"]
      when SystemSshKey
        key_attrs["name"] = "domain-" + key_attrs["name"]
      when ApplicationSshKey
        key_attrs["name"] = "application-" + key_attrs["name"]
      end
      updated_keys_attrs.push(key_attrs)
    end
    updated_keys_attrs
  end

  # Get path for checking application health
  # This method is only to maintain backwards compatibility for rest api version 1.0
  # @return [String]
  def health_check_path
    web_cart = web_cartridge
    if web_cart.nil?
      page = 'health'
    elsif web_cart.categories.include? 'php'
      page = 'health_check.php'
    elsif web_cart.categories.include? 'zend'
      page = 'health_check.php'
    elsif web_cart.categories.include? 'perl'
      page = 'health_check.pl'
    else
      page = 'health'
    end
  end

  # Get scaling limits for the application's group instance that has the web framework cartridge
  # This method is only to maintain backwards compatibility for rest api version 1.0
  # @return [Integer, Integer]
  def get_app_scaling_limits
    web_cart = web_cartridge or return [1, 1]
    component_instance = self.component_instances.find_by(cartridge_name: web_cart.name)
    group_instance = group_instances_with_overrides.detect{ |i| i.instance.all_component_instances.include? component_instance }
    [group_instance.min_gears, group_instance.max_gears]
  end

  def self.validate_user_env_variables(user_env_vars, no_delete=false)
    if user_env_vars.present?
      if !user_env_vars.is_a?(Array) or !user_env_vars[0].is_a?(Hash)
        raise OpenShift::UserException.new("Invalid environment variables: expected array of hashes", 186, "environment_variables")
      end
      keys = {}
      user_env_vars.each do |ev|
        name = ev['name']
        unless name and (ev.keys - ['name', 'value']).empty?
          raise OpenShift::UserException.new("Invalid environment variable #{ev}. Valid keys 'name'(required), 'value'", 187, "environment_variables")
        end
        raise OpenShift::UserException.new("Invalid environment variable name #{name}: specified multiple times", 188, "environment_variables") if keys[name]
        keys[name] = true
        match = /\A([a-zA-Z_][\w]*)\z/.match(name)
        raise OpenShift::UserException.new("Name can only contain letters, digits and underscore and can't begin with a digit.", 194, "name") if match.nil?
      end
      if no_delete
        set_vars, unset_vars = sanitize_user_env_variables(user_env_vars)
        raise OpenShift::UserException.new("Environment variable deletion not allowed for this operation", 193, "environment_variables") unless unset_vars.empty?
      end
    end
  end

  def self.sanitize_user_env_variables(user_env_vars)
    set_vars = []
    unset_vars = []
    if user_env_vars.present?
      # separate add/update and delete user env vars
      user_env_vars.each do |ev|
        if ev['name'] && ev['value']
          set_vars << ev
        else
          unset_vars << ev
        end
      end
    end
    return set_vars, unset_vars
  end

  def validate_certificate(ssl_certificate, private_key, pass_phrase)
    if ssl_certificate.present?
      raise OpenShift::UserException.new("Private key is required", 172, "private_key") if private_key.nil?
      #validate certificate
      begin
        ssl_cert_clean = OpenSSL::X509::Certificate.new(ssl_certificate.strip)
      rescue Exception => e
        raise OpenShift::UserException.new("Invalid certificate: #{e.message}", 174, "ssl_certificate")
      end
      #validate private key
      begin
        pass_phrase = '' if pass_phrase.nil?
        priv_key_clean = OpenSSL::PKey.read(private_key.strip, pass_phrase.strip)
      rescue Exception => e
        raise OpenShift::UserException.new("Invalid private key or pass phrase: #{e.message}", 172, "private_key")
      end
      if not ssl_cert_clean.check_private_key(priv_key_clean)
        raise OpenShift::UserException.new("Private key/certificate mismatch", 172, "private_key")
      end

      if not [OpenSSL::PKey::RSA, OpenSSL::PKey::DSA].include?(priv_key_clean.class)
        raise OpenShift::UserException.new("Key must be RSA or DSA for Apache mod_ssl",172, "private_key")
      end
    end
  end

  def deploy(hot_deploy=false, force_clean_build=false, ref=nil, artifact_url=nil)
    result_io = ResultIO.new
    Application.run_in_application_lock(self) do
      op_group = DeployOpGroup.new(hot_deploy: hot_deploy, force_clean_build: force_clean_build, ref: ref, artifact_url: artifact_url)
      self.pending_op_groups << op_group
      self.run_jobs(result_io)
    end
    return result_io
  end

  def activate(deployment_id)
    deployment = self.deployments.find_by(deployment_id: deployment_id)
    result_io = ResultIO.new
    Application.run_in_application_lock(self) do
      op_group = ActivateOpGroup.new(deployment_id: deployment_id)
      self.pending_op_groups << op_group
      self.run_jobs(result_io)
    end
    return result_io
  end

  def refresh_deployments()
    #TODO call node to get the latest deployments
  end

  def update_deployments(deployments)
    # validate the deployments
    deployments.each { |d| raise OpenShift::ApplicationValidationException.new(self) unless d.valid? }

    self.set(:deployments, deployments.map{|d| d.to_hash})
  end

  def update_deployments_from_result(result_io)
    if result_io.deployments
      deploys = []
      result_io.deployments.each do |d|
        deploys.push(Deployment.new(deployment_id: d[:id],
                                       created_at: Time.at(d[:created_at].to_f),
                                              ref: d[:ref],
                                             sha1: d[:sha1],
                                     artifact_url: d[:artifact_url],
                                      activations: d[:activations] ? d[:activations].map(&:to_f) : [],
                                       hot_deploy: d[:hot_deploy] || false,
                                force_clean_build: d[:force_clean_build] || false))
      end
      update_deployments(deploys)
    end
  end

  private
    ##
    # Return all of the group overrides persisted on the application. These
    # overrides are mutable.  Use application_overrides when you need to
    # see the effective overrides.
    #
    # Does not reflect any persisted settings on the instances - so will not have
    # additional_filesystem_gb or gear_size set.
    #
    def group_instance_overrides
      group_instances.map{ |g| GroupOverride.for_instance(g) }
    end

    def compute_upgrades(replacements)
      return {} if replacements.blank?
      replacements.inject({}) do |h, (f, t)|
        raise OpenShift::UserException.new("Cartridges with more than one component cannot be replaced.") if f.components.length != 1
        raise OpenShift::UserException.new("Replacing #{f.name} with #{t.name} is not supported because they have different configurations.") if t.components.length != 1
        h[ComponentSpec.for_model(f.components.first, f)] = ComponentSpec.for_model(t.components.first, t)
        h
      end
    end
end<|MERGE_RESOLUTION|>--- conflicted
+++ resolved
@@ -727,7 +727,6 @@
     end
 
     Application.run_in_application_lock(self) do
-<<<<<<< HEAD
       op_group = AddFeaturesOpGroup.new(
         features: cartridges.map(&:name), # For old data support
         cartridges: cartridges.map(&:specification_hash), # Replaces features
@@ -735,15 +734,6 @@
         user_env_vars: user_env_vars, user_agent: self.user_agent
       )
       self.pending_op_groups << op_group
-=======
-      # save this app before adding the op_group, if its persisted already
-      # this ensures that any downloaded carts are present before the op_group with the features is added
-      self.save! if self.persisted?
-
-      op_group = AddFeaturesOpGroup.new(features: features.map(&:name), group_overrides: group_overrides, init_git_url: init_git_url,
-                                        user_env_vars: user_env_vars, user_agent: self.user_agent)
-      self.pending_op_groups.push op_group
->>>>>>> e294e47c
 
       # if the app is not persisted, it means its an app creation request
       # in this case, calculate the pending_ops and execute the pre-save ones
@@ -1592,11 +1582,7 @@
       rescue Exception => e_orig
         Rails.logger.error "Encountered error during execute '#{e_orig.message}'"
         # don't log the error stacktrace if this exception was raised just to trigger a rollback
-<<<<<<< HEAD
-        Rails.logger.debug e_orig.backtrace.join("\n") unless rollback_pending
-=======
         Rails.logger.debug e_orig.backtrace.inspect unless rollback_pending
->>>>>>> e294e47c
 
         #rollback
         begin
@@ -1684,15 +1670,9 @@
     pending_ops = []
     gear_destroy_ops = calculate_gear_destroy_ops(group_instance._id.to_s,
                                                   group_instance.gears.map{|g| g._id.to_s},
-<<<<<<< HEAD
                                                   additional_filesystem_gb)
     pending_ops.concat(gear_destroy_ops)
     gear_destroy_op_ids = gear_destroy_ops.map{ |op| op._id.to_s }
-=======
-                                                  group_instance.addtl_fs_gb)
-    pending_ops.push(*gear_destroy_ops)
-    gear_destroy_op_ids = gear_destroy_ops.map{|op| op._id.to_s}
->>>>>>> e294e47c
 
     comp_specs.each do |comp_spec|
       comp_instance = self.find_component_instance_for(comp_spec)
@@ -1723,10 +1703,7 @@
       end
 
       init_gear_op = InitGearOp.new(group_instance_id: ginst_id, gear_id: gear_id,
-<<<<<<< HEAD
                                     gear_size: gear_size, addtl_fs_gb: additional_filesystem_gb,
-=======
->>>>>>> e294e47c
                                     comp_specs: comp_specs, host_singletons: host_singletons,
                                     app_dns: app_dns, pre_save: (not self.persisted?))
       init_gear_op.prereq << prereq_op._id.to_s unless prereq_op.nil?
@@ -1785,13 +1762,9 @@
     end
 
     prereq_op_id = prereq_op._id.to_s rescue nil
-<<<<<<< HEAD
     add, usage = calculate_add_component_ops(comp_specs, ginst_id, deploy_gear_id, gear_id_prereqs, component_ops,
-=======
-    ops, usage_ops = calculate_add_component_ops(comp_specs, ginst_id, deploy_gear_id, gear_id_prereqs, component_ops,
->>>>>>> e294e47c
-                                      is_scale_up, (user_vars_op_id || prereq_op_id), init_git_url,
-                                      app_dns_gear_id)
+                                             is_scale_up, (user_vars_op_id || prereq_op_id), init_git_url,
+                                             app_dns_gear_id)
     ops.concat(add)
     track_usage_ops.concat(usage)
 
@@ -1822,7 +1795,6 @@
           prereq: [delete_gear_op._id.to_s])
       end
     end
-<<<<<<< HEAD
 
     self.group_instances.find(ginst_id).all_component_instances.each do |instance|
       if instance.cartridge.is_premium?
@@ -1833,17 +1805,6 @@
             prereq: [delete_gear_op._id.to_s])
         end
       end
-=======
-    comp_specs = self.group_instances.find(ginst_id).all_component_instances.map{ |c| c.to_hash }
-    comp_specs.each do |comp_spec|
-      cartridge = CartridgeCache.find_cartridge(comp_spec["cart"], self)
-      gear_ids.each do |gear_id|
-        pending_ops.push(TrackUsageOp.new(user_id: self.domain.owner._id, parent_user_id: self.domain.owner.parent_user_id,
-          app_name: self.name, gear_id: gear_id, event: UsageRecord::EVENTS[:end], cart_name: comp_spec["cart"],
-          usage_type: UsageRecord::USAGE_TYPES[:premium_cart],
-          prereq: [delete_gear_op._id.to_s]))
-      end if cartridge.is_premium?
->>>>>>> e294e47c
     end
 
     if deleting_app
@@ -2049,20 +2010,12 @@
     pending_ops = []
     begin_usage_ops = []
 
-<<<<<<< HEAD
     overrides = GroupOverride.remove_defaults_from(group_overrides, 1, -1, default_gear_size, 0)
     if overrides != self.group_overrides
       pending_ops << SetGroupOverridesOp.new(group_overrides: overrides,
                                              saved_group_overrides: self.group_overrides,
                                              pre_save: !self.persisted?)
       prereq_op = pending_ops.last
-=======
-    unless group_overrides.nil?
-      set_group_override_op = SetGroupOverridesOp.new(group_overrides: group_overrides,
-                                                      saved_group_overrides: self.group_overrides,
-                                                      pre_save: (not self.persisted?))
-      pending_ops.push set_group_override_op
->>>>>>> e294e47c
     end
 
     deploy_gear_id = nil
@@ -2143,16 +2096,10 @@
             old_fs = change.from.additional_filesystem_gb
             changed_additional_filesystem_gb = new_fs
             fs_prereq = []
-<<<<<<< HEAD
             fs_prereq = [pending_ops.last._id.to_s] if pending_ops.last
             end_usage_op_ids = []
 
             if old_fs != 0
-=======
-            fs_prereq = [pending_ops.last._id.to_s] if pending_ops.present?
-            end_usage_op_ids = []
-            if change[:from_scale][:additional_filesystem_gb] != 0
->>>>>>> e294e47c
               group_instance.gears.each do |gear|
                 pending_ops << TrackUsageOp.new(
                   user_id: self.domain.owner._id, parent_user_id: self.domain.owner.parent_user_id,
