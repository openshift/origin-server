--- conflicted
+++ resolved
@@ -165,11 +165,7 @@
   end
 
   after_save do |app|
-<<<<<<< HEAD
     app.instance_variable_set(:@downloaded_cartridges, nil)
-=======
-    app.instance_variable_set(:@downloaded_cartridge_instances, nil)
->>>>>>> 60f79292
   end
 
   # Hook to prevent accidental deletion of MongoID model before all related {Gear}s are removed
@@ -278,7 +274,6 @@
     @capabilities ||= domain.owner.capabilities.deep_dup rescue (raise OpenShift::UserException, "The application cannot be changed at this time.  Contact support.")
   end
 
-<<<<<<< HEAD
   def quarantined
     gears.any?(&:quarantined)
   end
@@ -352,14 +347,6 @@
 
   def downloaded_cartridges
     @downloaded_cartridges ||= begin
-=======
-  def cartridge_instances
-    @cartridge_instances ||= {}
-  end
-
-  def downloaded_cartridge_instances
-    @downloaded_cartridge_instances ||= begin
->>>>>>> 60f79292
       self.downloaded_cart_map.inject({}) do |h, (_, data)|
         cart = CartridgeCache.cartridge_from_data(data)
         Rails.logger.error("Duplicate downloaded cartridge exists for application '#{self.name}'! Overwriting..") if h.has_key? cart.name
@@ -369,7 +356,6 @@
     end
   end
 
-<<<<<<< HEAD
   def cartridge_instances
     @cartridge_instances ||= {}
   end
@@ -377,11 +363,6 @@
   def track_downloaded_cartridge(cart)
     return self unless cart.manifest_url.present?
     @downloaded_cartridges[cart.name] = cart if @downloaded_cartridges
-=======
-  def track_downloaded_cartridge(cart)
-    return self unless cart.manifest_text.present?
-    @downloaded_cartridge_instances[cart.name] = cart if @downloaded_cartridge_instances
->>>>>>> 60f79292
     Rails.logger.error("Duplicate downloaded cartridge exists for application '#{self.name}'! Overwriting..") if downloaded_cart_map.has_key? cart.name
     downloaded_cart_map[cart.name] = {
         "versioned_name" => cart.full_identifier,
@@ -392,13 +373,6 @@
     self
   end
 
-<<<<<<< HEAD
-=======
-  def quarantined
-    gears.any?(&:quarantined)
-  end
-
->>>>>>> 60f79292
   ##
   # Adds the given ssh key to the application.
   # @param user_id [String] The ID of the user associated with the keys. If the user ID is nil, then the key is assumed to be a system generated key
@@ -420,7 +394,6 @@
       self.run_jobs(result_io)
       result_io
     end
-    
   end
 
   ##
@@ -688,52 +661,9 @@
     raise e
   end
 
-  def validate_cartridge_instances!(cartridges)
-    if not cartridges.all?(&:valid?)
-      cartridges.each{ |c| c.errors.full_messages.uniq.each{ |m| errors[:cartridge] = m } }
-      raise OpenShift::ApplicationValidationException.new(self)
-    end
-
-    if !Rails.configuration.openshift[:allow_obsolete_cartridges] && (obsolete = cartridges.select(&:is_obsolete?).presence) && (self.persisted? || !self.builder_id)
-      obsolete.each{ |c| self.errors[:cartridge] = "The cartridge '#{c.name}' is no longer available to be added to an application." }
-      raise OpenShift::ApplicationValidationException.new(self)
-    end
-
-    true
-  end
-
-  ##
-  # Perform common initial setup of an application, including persisting it and cleanup
-  # if the creation fails.
-  #
-  # @param cartridges [Array<CartridgeInstance>] List of cartridge instances to add to the application
-  # @param init_git_url [String] URL to git repository to retrieve application code
-  # @param user_env_vars [Array<Hash>] array of environment variables to add to this application
-  # @return [ResultIO] Output from cartridges
-  # @raise [OpenShift::ApplicationValidationException] Exception to indicate a validation error
-  def add_initial_cartridges(cartridges, init_git_url=nil, user_env_vars=nil)
-
-    if self.scalable and not cartridges.any?{ |c| c.features.include?('web_proxy') }
-      cartridges << CartridgeInstance.new(CartridgeCache.find_cartridge('web_proxy'))
-    end
-
-    group_overrides = CartridgeInstance.overrides_for(cartridges, self)
-    self.validate_cartridge_instances!(cartridges)
-
-    add_features(cartridges.map(&:cartridge), group_overrides, init_git_url, user_env_vars)
-
-  rescue => e
-    self.delete if persisted? && !(group_instances.present? || component_instances.present?)
-    raise e
-  end
-
   ##
   # Adds components to the application
-<<<<<<< HEAD
   # @param cartridges [Array<Cartridge>] List of cartridges to add to the application. Each cartridge must be resolved prior to this call
-=======
-  # @param features [Array<Cartridge>] List of features to add to the application. Each cartridge must be resolved prior to this call
->>>>>>> 60f79292
   # @param group_overrides [Array] List of group overrides
   # @param init_git_url [String] URL to git repository to retrieve application code
   # @return [ResultIO] Output from cartridges
@@ -742,11 +672,7 @@
     ssl_endpoint = Rails.application.config.openshift[:ssl_endpoint]
     cart_name_map = {}
 
-<<<<<<< HEAD
     cartridges.each do |cart|
-=======
-    features.each do |cart|
->>>>>>> 60f79292
 
       # ensure that the user isn't trying to add multiple versions of the same cartridge
       if cart_name_map.has_key?(cart.original_name)
@@ -755,11 +681,7 @@
         cart_name_map[cart.original_name] = cart.name
       end
 
-<<<<<<< HEAD
       # check if the requested cartridge is already in the application
-=======
-      # check if the requested feature is provided by any existing/embedded application cartridge
->>>>>>> 60f79292
       component_instances.each do |ci|
         ci_cart = ci.get_cartridge
         if ci_cart.original_name == cart.original_name
@@ -791,10 +713,6 @@
       end
 
       if self.scalable and cart.is_web_framework?
-<<<<<<< HEAD
-=======
-        prof = cart.profile_for_feature(cart.name)
->>>>>>> 60f79292
         cart_scalable = false
         cart.components.each do |component|
            next if component.scaling.min==1 and component.scaling.max==1
@@ -815,43 +733,24 @@
     end
 
     # Only one web_framework is allowed
-<<<<<<< HEAD
     if (cartridges + component_instances).inject(0){ |c, cart| cart.is_web_framework? ? c + 1 : c } > 1
-=======
-    if (features + component_instances).inject(0){ |c, cart| cart.is_web_framework? ? c + 1 : c } > 1
->>>>>>> 60f79292
       raise OpenShift::UserException.new("You can only have one web cartridge in your application '#{name}'.", 109, 'cartridge')
     end
 
     # Only one web proxy is allowed
-<<<<<<< HEAD
     if (cartridges + component_instances).inject(0){ |c, cart| cart.is_web_proxy? ? c + 1 : c } > 1
       raise OpenShift::UserException.new("You can only have one proxy cartridge in your application '#{name}'.", 109, 'cartridge')
     end
 
     # ensure cartridges are available to the cache and that downloaded cartridegs are stored
     cartridges.inject(cartridge_instances) do |h, cart|
-=======
-    if (features + component_instances).inject(0){ |c, cart| cart.is_web_proxy? ? c + 1 : c } > 1
-      raise OpenShift::UserException.new("You can only have one proxy cartridge in your application '#{name}'.", 109, 'cartridge')
-    end
-
-    # ensure features are available to the cache and that downloaded cartridegs are stored
-    features.inject(cartridge_instances) do |h, cart|
->>>>>>> 60f79292
       track_downloaded_cartridge(cart)
       h[cart.name] = cart
       h
     end
 
-<<<<<<< HEAD
     Application.run_in_application_lock(self) do
       op_group = AddFeaturesOpGroup.new(features: cartridges.map(&:name), group_overrides: group_overrides, init_git_url: init_git_url,
-=======
-    result_io = ResultIO.new
-    Application.run_in_application_lock(self) do
-      op_group = AddFeaturesOpGroup.new(features: features.map(&:name), group_overrides: group_overrides, init_git_url: init_git_url,
->>>>>>> 60f79292
                                         user_env_vars: user_env_vars, user_agent: self.user_agent)
       self.pending_op_groups.push op_group
 
@@ -2368,25 +2267,7 @@
         changes << GroupChange.new(f, t)
       end
 
-<<<<<<< HEAD
       (0..total).each {|i| costs[i,to] = 1000 }
-=======
-  def merge_group_overrides(first, second)
-    return_go = { }
-
-    first_has_web_framework = false
-    first["components"].each do |components|
-      c = CartridgeCache.find_cartridge(components['cart'], self)
-      if c.is_web_framework?
-        first_has_web_framework = true
-        break
-      end
-    end
-    if first_has_web_framework
-      return_go["components"] = merge_comp_specs(first["components"], second["components"]) #(first["components"] + second["components"]).uniq
-    else
-      return_go["components"] = merge_comp_specs(second["components"], first["components"]) #(second["components"] + first["components"]).uniq
->>>>>>> 60f79292
     end
 
     moves = GroupChange.moves(changes)
@@ -2626,11 +2507,7 @@
     #calculate configure order using tsort
     begin
       computed_configure_order = configure_order.tsort
-<<<<<<< HEAD
     rescue Exception
-=======
-    rescue Exception=>e
->>>>>>> 60f79292
       raise OpenShift::UserException.new("Conflict in calculating configure order. Cartridges should adhere to system's order ('web_framework','service','plugin').", 109)
     end
 
