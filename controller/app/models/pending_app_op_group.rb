--- conflicted
+++ resolved
@@ -62,35 +62,7 @@
       self.pending_ops = op_group.pending_ops
     end
 
-<<<<<<< HEAD
-  def reorder_usage_ops
-    # if pending_ops.where(:state.ne => :completed, :_type => "TrackUsageOp").count > 0
-    #   op_ids = []
-    #   track_usage_op_ids = []
-    #   pending_ops.each do |op|
-    #     if op.kind_of?(TrackUsageOp)
-    #       track_usage_op_ids << op._id.to_s
-    #     else
-    #       op_ids << op._id.to_s
-    #     end
-    #   end
-    #   pending_ops.each do |op|
-    #     if op.kind_of?(TrackUsageOp)
-    #       op.prereq += op_ids
-    #       op.prereq.uniq!
-    #     else
-    #       op.prereq.delete_if {|id| track_usage_op_ids.include?(id)}
-    #     end
-    #   end
-    #   # in order to facilitate execution of pre-save ops, 
-    #   # we check whether the application is persisted to mongo
-    #   if application.persisted?
-    #     Application.where({ "_id" => application._id, "pending_op_groups._id" => self._id }).update({"$set" => { "pending_op_groups.$.pending_ops" => pending_ops.as_document }})
-    #   end
-    # end
-=======
-    pending_ops.where(:state.ne => :completed, :pre_save => true).select{|op| pending_ops.where(:_id.in => op.prereq, :state.ne => :completed).count == 0}
->>>>>>> 69f4d9dd
+    pending_ops.where(:state.ne => :completed, :pre_save => true).select{ |op| pending_ops.where(:_id.in => op.prereq, :state.ne => :completed).count == 0 }
   end
 
   # The pre_execute method does not handle parallel executions
