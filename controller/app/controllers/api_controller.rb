--- conflicted
+++ resolved
@@ -18,7 +18,6 @@
   # @return [RestReply<Array<Link>>] Array of links for the rest of the REST API.
   def show
     blacklisted_words = OpenShift::ApplicationContainerProxy.get_blacklisted
-<<<<<<< HEAD
 
     links = {
       "API" => Link.new("API entry point", "GET", URI::join(get_url, "api")),
@@ -32,7 +31,7 @@
         Param.new(":name", "string", "Unique name of the domain", nil, [])
       ]),
       "ADD_DOMAIN" => Link.new("Create new domain", "POST", URI::join(get_url, "domains"), [
-        Param.new("id", "string", "Name of the domain",nil,blacklisted_words)
+        Param.new(requested_api_version <= 1.5 ? "id" : "name", "string", "Name of the domain",nil,blacklisted_words)
       ]),
       "SHOW_APPLICATION_BY_DOMAIN"  => Link.new("Retrieve an application by its name and domain", "GET", URI::join(get_url, "domain/:domain_name/application/:name"), [
         Param.new(":domain_name", "string", "Unique name of the domain", nil, []),
@@ -40,6 +39,11 @@
       ]),      
       "LIST_CARTRIDGES" => Link.new("List cartridges", "GET", URI::join(get_url, "cartridges")),
     }
+
+    links.merge!({
+      "LIST_APPLICATIONS" => Link.new("List application", "GET", URI::join(get_url, "applications"))
+    }) if requested_api_version >= 1.5
+      
     
     links.merge!({
       "LIST_AUTHORIZATIONS" => Link.new("List authorizations", "GET", URI::join(get_url, "user/authorizations")),
@@ -60,19 +64,8 @@
         "LIST_QUICKSTARTS"   => Link.new("List quickstarts", "GET", URI::join(get_url, "quickstarts")),
         "SHOW_QUICKSTART"    => Link.new("Retrieve quickstart with :id", "GET", URI::join(get_url, "quickstart/:id"), [
           Param.new(":id", "string", "Unique identifier of the quickstart", nil, [])
-=======
-    unless nolinks
-      links = {
-        "API" => Link.new("API entry point", "GET", URI::join(get_url, "api")),
-        "GET_ENVIRONMENT" => Link.new("Get environment information", "GET", URI::join(get_url, "environment")),
-        "GET_USER" => Link.new("Get user information", "GET", URI::join(get_url, "user")),      
-        "LIST_DOMAINS" => Link.new("List domains", "GET", URI::join(get_url, "domains")),
-        "ADD_DOMAIN" => Link.new("Create new domain", "POST", URI::join(get_url, "domains"), [
-          Param.new(requested_api_version <= 1.5 ? "id" : "name", "string", "Name of the domain",nil,blacklisted_words)
->>>>>>> 9e549ef9
         ]),
       }
-<<<<<<< HEAD
       links.merge! quickstart_links
     else
       base_url = URI.join(get_url, base_url.gsub(/\{host\}/, request.host)).to_s
@@ -80,17 +73,6 @@
         "LIST_QUICKSTARTS"   => Link.new("List quickstarts", "GET", URI::join(base_url, "v1/quickstarts/promoted.json")),
         "SHOW_QUICKSTART"    => Link.new("Retrieve quickstart with :id", "GET", URI::join(base_url, "v1/quickstarts/:id"), [
           Param.new(":id", "string", "Unique identifier of the quickstart", nil, [])
-=======
-        
-      links.merge!({
-        "LIST_APPLICATIONS" => Link.new("List application", "GET", URI::join(get_url, "applications"))
-      }) unless requested_api_version <= 1.5
-      
-      links.merge!({
-        "LIST_AUTHORIZATIONS" => Link.new("List authorizations", "GET", URI::join(get_url, "user/authorizations")),
-        "SHOW_AUTHORIZATION"  => Link.new("Retrieve authorization :id", "GET", URI::join(get_url, "user/authorization/:id"), [
-          Param.new(":id", "string", "Unique identifier of the authorization", nil, [])
->>>>>>> 9e549ef9
         ]),
         "SEARCH_QUICKSTARTS" => Link.new("Search quickstarts", "GET", URI::join(base_url, "v1/quickstarts.json"), [
           Param.new("search", "string", "The search term to use for the quickstart", nil, [])
