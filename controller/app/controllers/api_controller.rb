--- conflicted
+++ resolved
@@ -39,13 +39,8 @@
         Param.new(":name", "string", "Name of the application", nil, []),
       ]),
       "LIST_CARTRIDGES" => Link.new("List cartridges", "GET", URI::join(get_url, "cartridges")),
-<<<<<<< HEAD
-      "SHOW_CARTRIDGE_BY_NAME" => Link.new("Retrieve a cartridge by name", "GET", URI::join(get_url, "cartridge/:name"), [
-        Param.new(":name", "string", "Name of the cartridge", nil, []),
-=======
       "SHOW_CARTRIDGE"  => Link.new("Retrieve a cartridge by name", "GET", URI::join(get_url, "cartridge/:id"), [
         Param.new(":id", "string", "Name of the cartridge", nil, [])
->>>>>>> d097ff46
       ]),
     }
 
