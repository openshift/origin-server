class EmbCartController < BaseController
  include RestModelHelper
  before_filter :get_application
  action_log_tag_resource :app_cartridge

  def index
    cartridges = get_application_rest_cartridges(@application)
    render_success(:ok, "cartridges", cartridges, "Listing cartridges for application #{@application.name} under domain #{@application.domain_namespace}")
  end

  def show
    id = ComponentInstance.check_name!(params[:id].presence)
    status_messages = if_included(:status_messages, true)

    instance = @application.component_instances.find_by(cartridge_name: id)

    cartridge = get_embedded_rest_cartridge(@application, instance, @application.group_instances_with_scale, @application.group_overrides, status_messages)
    render_success(:ok, "cartridge", cartridge, "Showing cartridge #{id} for application #{@application.name} under domain #{@application.domain_namespace}")
  end

  def create
    if @application.quarantined
      return render_upgrade_in_progress
    end

    authorize! :create_cartridge, @application

    user_env_vars = params[:environment_variables].presence
    Application.validate_user_env_variables(user_env_vars, true)

    specs = []
    if params[:cartridges].is_a?(Array)
      specs += params[:cartridges].map{ |p| p.is_a?(Hash) ? p : {name: String(p).presence}}
    elsif params[:cartridge].is_a? Hash
      specs << params[:cartridge]
    elsif params[:cartridge].is_a? String
      specs << params.merge(name: params[:cartridge]) # DEPRECATED
    else
      specs << params
    end
    CartridgeInstance.check_cartridge_specifications!(specs)
    return render_error(:unprocessable_entity, "Error in parameters. Cannot determine cartridge. Use 'cartridge'/'name'/'url'", 109) unless specs.all?{ |f| f[:name] or f[:url] }
    #return render_error(:unprocessable_entity, "Only one cartridge may be added at a time.", 109) unless specs.length == 1

<<<<<<< HEAD
    @application.domain.validate_gear_sizes!(specs.map{ |f| f[:gear_size] }.compact.uniq, "gear_size")
=======
    @application.domain.check_gear_sizes!(specs.map{ |f| f[:gear_size] }.compact.uniq, "gear_size")
>>>>>>> 60f79292

    cartridges = CartridgeCache.find_and_download_cartridges(specs)
    group_overrides = CartridgeInstance.overrides_for(cartridges, @application)
    @application.validate_cartridge_instances!(cartridges)
<<<<<<< HEAD

    result = @application.add_cartridges(cartridges.map(&:cartridge), group_overrides, nil, user_env_vars)

    rest = cartridges.map do |cart|
      component_instance = @application.component_instances.where(cartridge_name: cart.name).first
      get_embedded_rest_cartridge(@application, component_instance, @application.group_instances_with_scale, @application.group_overrides)
    end

    if rest.length > 1
      render_success(:created, "cartridges", rest, "Added #{cartridges.map(&:name).to_sentence} to application #{@application.name}", result)
    else
      render_success(:created, "cartridge",rest.first, "Added #{cartridges.first.name} to application #{@application.name}", result)
    end

  rescue OpenShift::GearLimitReachedException => ex
    render_error(:unprocessable_entity, "Unable to add cartridge: #{ex.message}", 104)

=======

    result = @application.add_features(cartridges.map(&:cartridge), group_overrides, nil, user_env_vars)

    rest = cartridges.map do |cart|
      component_instance = @application.component_instances.where(cartridge_name: cart.name).first
      get_embedded_rest_cartridge(@application, component_instance, @application.group_instances_with_scale, @application.group_overrides)
    end

    if rest.length > 1
      render_success(:created, "cartridges", rest, "Added #{cartridges.map(&:name).to_sentence} to application #{@application.name}", result)
    else
      render_success(:created, "cartridge",rest.first, "Added #{cartridges.first.name} to application #{@application.name}", result)
    end

  rescue OpenShift::GearLimitReachedException => ex
    render_error(:unprocessable_entity, "Unable to add cartridge: #{ex.message}", 104)

>>>>>>> 60f79292
  rescue OpenShift::UserException => ex
    ex.field = nil if ex.field == "cartridge"
    raise
  end

  def destroy
    if @application.quarantined
      return render_upgrade_in_progress
    end

    authorize! :destroy_cartridge, @application

    id = ComponentInstance.check_name!(params[:id].presence)
    instance = @application.component_instances.find_by(cartridge_name: id)
    result = @application.remove_cartridges([instance.cartridge_name])

    status = requested_api_version <= 1.4 ? :no_content : :ok
    render_success(status, nil, nil, "Removed #{id} from application #{@application.name}", result)
  end

  def update
    id = ComponentInstance.check_name!(params[:id].presence)

    scales_from = Integer(params[:scales_from].presence) rescue nil
    scales_to = Integer(params[:scales_to].presence) rescue nil
    additional_storage = params[:additional_gear_storage].presence

    if scales_from.nil? and scales_to.nil? and additional_storage.nil?
      return render_error(:unprocessable_entity, "No update parameters specified.  Valid update parameters are: scales_from, scales_to, additional_gear_storage", 168)
    end

    authorize!(:scale_cartridge, @application) unless scales_from.nil? and scales_to.nil?
    authorize!(:change_gear_quota, @application) unless additional_storage.nil?

    begin
      additional_storage = Integer(additional_storage) if additional_storage
    rescue
      return render_error(:unprocessable_entity, "Invalid storage value provided.", 165, "additional_storage")
    end

    if !@application.scalable and ((scales_from and scales_from != 1) or (scales_to and scales_to != 1 and scales_to != -1))
      return render_error(:unprocessable_entity, "Application '#{@application.name}' is not scalable", 100, "name")
    end

    if scales_from and scales_from < 1
      return render_error(:unprocessable_entity, "Invalid scales_from factor #{scales_from} provided", 168, "scales_from")
    end

    if scales_to and (scales_to == 0 or scales_to < -1)
      return render_error(:unprocessable_entity, "Invalid scales_to factor #{scales_to} provided", 168, "scales_to")
    end

    if scales_to and scales_from and scales_to >= 1 and scales_to < scales_from
      return render_error(:unprocessable_entity, "Invalid scales_(from|to) factor provided", 168, "scales_to")
    end

    if @application.quarantined && (scales_from || scales_to)
      return render_upgrade_in_progress
    end

    instance = @application.component_instances.find_by(cartridge_name: id)
    if instance.is_sparse?
      if scales_to and scales_to != 1
        return render_error(:unprocessable_entity, "The cartridge #{id} cannot be scaled.", 168, "PATCH_APP_CARTRIDGE", "scales_to")
      elsif scales_from and scales_from != 1
        return render_error(:unprocessable_entity, "The cartridge #{id} cannot be scaled.", 168, "PATCH_APP_CARTRIDGE", "scales_from")
      end
    end

    group_instance = @application.group_instances_with_scale.find{ |go| go.all_component_instances.include? instance }

    if scales_to and scales_from.nil? and scales_to >= 1 and scales_to < group_instance.min
      return render_error(:unprocessable_entity, "The scales_to factor currently provided cannot be lower than the scales_from factor previously provided. Please specify both scales_(from|to) factors together to override.", 168, "scales_to")
    end

    if scales_from and scales_to.nil? and group_instance.max >= 1 and group_instance.max < scales_from
      return render_error(:unprocessable_entity, "The scales_from factor currently provided cannot be higher than the scales_to factor previously provided. Please specify both scales_(from|to) factors together to override.", 168, "scales_from")
    end

    result = @application.update_component_limits(instance, scales_from, scales_to, additional_storage)

    instance = @application.component_instances.find_by(cartridge_name: id)
    cartridge = get_embedded_rest_cartridge(@application, instance, @application.group_instances_with_scale, @application.group_overrides)

    render_success(:ok, "cartridge", cartridge, "Showing cartridge #{id} for application #{@application.name} under domain #{@application.domain_namespace}", result)
  end
end<|MERGE_RESOLUTION|>--- conflicted
+++ resolved
@@ -42,16 +42,11 @@
     return render_error(:unprocessable_entity, "Error in parameters. Cannot determine cartridge. Use 'cartridge'/'name'/'url'", 109) unless specs.all?{ |f| f[:name] or f[:url] }
     #return render_error(:unprocessable_entity, "Only one cartridge may be added at a time.", 109) unless specs.length == 1
 
-<<<<<<< HEAD
     @application.domain.validate_gear_sizes!(specs.map{ |f| f[:gear_size] }.compact.uniq, "gear_size")
-=======
-    @application.domain.check_gear_sizes!(specs.map{ |f| f[:gear_size] }.compact.uniq, "gear_size")
->>>>>>> 60f79292
 
     cartridges = CartridgeCache.find_and_download_cartridges(specs)
     group_overrides = CartridgeInstance.overrides_for(cartridges, @application)
     @application.validate_cartridge_instances!(cartridges)
-<<<<<<< HEAD
 
     result = @application.add_cartridges(cartridges.map(&:cartridge), group_overrides, nil, user_env_vars)
 
@@ -68,26 +63,6 @@
 
   rescue OpenShift::GearLimitReachedException => ex
     render_error(:unprocessable_entity, "Unable to add cartridge: #{ex.message}", 104)
-
-=======
-
-    result = @application.add_features(cartridges.map(&:cartridge), group_overrides, nil, user_env_vars)
-
-    rest = cartridges.map do |cart|
-      component_instance = @application.component_instances.where(cartridge_name: cart.name).first
-      get_embedded_rest_cartridge(@application, component_instance, @application.group_instances_with_scale, @application.group_overrides)
-    end
-
-    if rest.length > 1
-      render_success(:created, "cartridges", rest, "Added #{cartridges.map(&:name).to_sentence} to application #{@application.name}", result)
-    else
-      render_success(:created, "cartridge",rest.first, "Added #{cartridges.first.name} to application #{@application.name}", result)
-    end
-
-  rescue OpenShift::GearLimitReachedException => ex
-    render_error(:unprocessable_entity, "Unable to add cartridge: #{ex.message}", 104)
-
->>>>>>> 60f79292
   rescue OpenShift::UserException => ex
     ex.field = nil if ex.field == "cartridge"
     raise
