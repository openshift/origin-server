# @api REST
class DomainsController < BaseController
  include RestModelHelper
  before_filter :get_domain, :only => [:show, :destroy]
  # Retuns list of domains for the current user
  # 
  # URL: /domains
  #
  # Action: GET
  # 
  # @return [RestReply<Array<RestDomain>>] List of domains
  def index
    rest_domains = Array.new
    Rails.logger.debug "Getting domains for user #{@cloud_user.login}"
    domains = Domain.where(owner: @cloud_user)
    domains.each do |domain|
      rest_domains.push get_rest_domain(domain)
    end
    render_success(:ok, "domains", rest_domains)
  end

  # Retuns domain for the current user that match the given parameters.
  # 
  # URL: /domains/:id
  #
  # Action: GET
  # 
  # @param [String] id The namespace of the domain
  # @return [RestReply<RestDomain>] The requested domain
  def show
    render_success(:ok, "domain", get_rest_domain(@domain), "Found domain #{@domain.namespace}")
  end

  # Create a new domain for the user
  # 
  # URL: /domains
  #
  # Action: POST
  #
  # @param [String] id The namespace for the domain
  # 
  # @return [RestReply<RestDomain>] The new domain
  def create
    namespace = params[:id].downcase if params[:id].presence
    Rails.logger.debug "Creating domain with namespace #{namespace}"

    return render_error(:unprocessable_entity, "Namespace is required and cannot be blank.",
                        106, "id") if !namespace or namespace.empty?

    domain = Domain.new(namespace: namespace, owner: @cloud_user)
    if not domain.valid?
      Rails.logger.error "Domain is not valid"
      messages = get_error_messages(domain, {"namespace" => "id"})
      return render_error(:unprocessable_entity, nil, nil, nil, nil, messages)
    end

    if Domain.where(canonical_namespace: namespace).count > 0 
      return render_error(:unprocessable_entity, "Namespace '#{namespace}' is already in use. Please choose another.", 103, "id")
    end

    if Domain.where(owner: @cloud_user).count > 0
      return render_error(:conflict, "There is already a namespace associated with this user", 103, "id")
    end

    @domain_name = domain.namespace

    domain.save

    render_success(:created, "domain", get_rest_domain(domain), "Created domain with namespace #{namespace}")
  end

  # Create a new domain for the user
  # 
  # URL: /domains/:existing_id
  #
  # Action: PUT
  #
  # @param [String] id The new namespace for the domain
  # @param [String] existing_id The current namespace for the domain
  # 
  # @return [RestReply<RestDomain>] The updated domain
  def update
    id = params[:existing_id].downcase if params[:existing_id].presence
    new_namespace = params[:id].downcase if params[:id].presence
    
    return render_error(:unprocessable_entity, "Namespace is required and cannot be blank.",106, "id") if !new_namespace or new_namespace.empty?

    domain = Domain.find_by(owner: @cloud_user, canonical_namespace: Domain.check_name!(id))
    existing_namespace = domain.namespace
    @domain_name = domain.namespace

    # set the new namespace for validation 
    domain.namespace = new_namespace
    if not domain.valid?
      messages = get_error_messages(domain, {"namespace" => "id"})
      return render_error(:unprocessable_entity, nil, nil, nil, nil, messages)
    end
    
    #reset the old namespace for use in update_namespace
    domain.namespace = existing_namespace
    
    @domain_name = domain.namespace
    Rails.logger.debug "Updating domain #{domain.namespace} to #{new_namespace}"

    result = domain.update_namespace(new_namespace)
    domain.save
    
    render_success(:ok, "domain", get_rest_domain(domain), "Updated domain #{id} to #{new_namespace}", result)
  end

  # Delete a domain for the user. Requires that domain be empty unless 'force' parameter is set.
  # 
  # URL: /domains/:id
  #
  # Action: DELETE
  #
  # @param [Boolean] force If true, broker will destroy all application within the domain and then destroy the domain
  def destroy
    id = params[:id].downcase if params[:id].presence
    force = get_bool(params[:force])
    if force
      apps = Application.where(domain_id: @domain._id)
      while apps.count > 0
        apps.each do |app|
          app.destroy_app
        end
        apps = Application.where(domain_id: @domain._id)
      end
    elsif Application.where(domain_id: @domain._id).count > 0
      if requested_api_version <= 1.3
        return render_error(:bad_request, "Domain contains applications. Delete applications first or set force to true.", 128)
      else
        return render_error(:unprocessable_entity, "Domain contains applications. Delete applications first or set force to true.", 128)
      end
    end

<<<<<<< HEAD
    # reload the domain so that MongoId does not see any applications
    @domain.with(consistency: :strong).reload
    result = @domain.delete
    status = requested_api_version <= 1.4 ? :no_content : :ok
    render_success(status, nil, nil, "Domain #{id} deleted.", result)
=======
    begin
      # reload the domain so that MongoId does not see any applications
      @domain.reload
      result = @domain.delete
      status = requested_api_version <= 1.4 ? :no_content : :ok
      render_success(status, nil, nil, "Domain #{id} deleted.", result)
    rescue Exception => e
      return render_exception(e) 
    end
>>>>>>> c715ac4a
  end
end<|MERGE_RESOLUTION|>--- conflicted
+++ resolved
@@ -134,22 +134,10 @@
       end
     end
 
-<<<<<<< HEAD
     # reload the domain so that MongoId does not see any applications
-    @domain.with(consistency: :strong).reload
+    @domain.reload
     result = @domain.delete
     status = requested_api_version <= 1.4 ? :no_content : :ok
     render_success(status, nil, nil, "Domain #{id} deleted.", result)
-=======
-    begin
-      # reload the domain so that MongoId does not see any applications
-      @domain.reload
-      result = @domain.delete
-      status = requested_api_version <= 1.4 ? :no_content : :ok
-      render_success(status, nil, nil, "Domain #{id} deleted.", result)
-    rescue Exception => e
-      return render_exception(e) 
-    end
->>>>>>> c715ac4a
   end
 end