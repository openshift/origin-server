--- conflicted
+++ resolved
@@ -21,11 +21,7 @@
 # @!attribute [r] suffix
 #   @return [String] DNS suffix under which the application is created. Eg: rhcloud.com
 class RestDomain < OpenShift::Model
-<<<<<<< HEAD
-  attr_accessor :id, :suffix, :creation_time, :links
-=======
-  attr_accessor :name, :suffix, :links
->>>>>>> 9e549ef9
+  attr_accessor :name, :suffix, :creation_time, :links
   
   def initialize(domain, owner, url, nolinks=false)
     self.name = domain.namespace
