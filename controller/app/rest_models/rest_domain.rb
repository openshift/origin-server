##
# @api REST
# Describes an Domain (namespace)
# @version 1.1
# @see RestApplication
# @see RestDomain10
#
# Example:
#   ```
#   <domain>
#     <id>localns</id>
#     <suffix>example.com</suffix>
#     <links>
#        ...
#     </links>
#   </domain>
#   ```
#
# @!attribute [r] id
#   @return [String] namespace for this domain
# @!attribute [r] suffix
#   @return [String] DNS suffix under which the application is created. Eg: rhcloud.com
class RestDomain < OpenShift::Model
  attr_accessor :name, :suffix, :members, :allowed_gear_sizes, :creation_time, :links

  def initialize(domain, url, nolinks=false)
    self.name = domain.namespace
    self.suffix = Rails.application.config.openshift[:domain_suffix]
    self.creation_time = domain.created_at
    self.members = domain.members.map{ |m| RestMember.new(m, domain.owner_id == m._id, url, nolinks) }
    self.allowed_gear_sizes = domain.allowed_gear_sizes

    if not domain.application_count.nil?
      @application_count = domain.application_count
      @gear_counts = domain.gear_counts || {}
      @available_gears = domain.available_gears
<<<<<<< HEAD
=======
      @max_storage_per_gear = domain.max_storage_per_gear
>>>>>>> ccec1090
    end

    unless nolinks
      blacklisted_words = OpenShift::ApplicationContainerProxy.get_blacklisted
      carts = CartridgeCache.cartridge_names("web_framework")

      self.links = {
        "GET" => Link.new("Get domain", "GET", URI::join(url, "domain/#{name}")),
        "ADD_APPLICATION" => Link.new("Create new application", "POST", URI::join(url, "domain/#{name}/applications"),
          [Param.new("name", "string", "Name of the application",nil,blacklisted_words)],
          [OptionalParam.new("cartridges", "array", "Array of one or more cartridge names", carts),
          OptionalParam.new("scale", "boolean", "Mark application as scalable", [true, false], false),
          OptionalParam.new("gear_size", "string", "The size of the gear", allowed_gear_sizes, allowed_gear_sizes[0]),
          OptionalParam.new("initial_git_url", "string", "A URL to a Git source code repository that will be the basis for this application.", ['', OpenShift::Git::EMPTY_CLONE_SPEC]),
          (OptionalParam.new("cartridges[][url]", "string", "A URL to a downloadable cartridge. You may specify an multiple urls via {'cartridges' : [{'url':'http://...'}, ...]}") if Rails.application.config.openshift[:download_cartridges_enabled]),
          OptionalParam.new("environment_variables", "array", "Add or Update application environment variables, e.g.:[{'name':'FOO', 'value':'123'}, {'name':'BAR', 'value':'abc'}]")
        ].compact),
        "LIST_APPLICATIONS" => Link.new("List applications for a domain", "GET", URI::join(url, "domain/#{name}/applications")),
        "LIST_MEMBERS" => Link.new("List members of this domain", "GET", URI::join(url, "domain/#{name}/members")),
        "UPDATE_MEMBERS" => Link.new("Add or remove one or more members to this domain.", "PATCH", URI::join(url, "domain/#{name}/members"),
          [Param.new("role", "string", "The role the user should have on the domain", Role.all)],
          [OptionalParam.new("id", "string", "Unique identifier of the user"),
          OptionalParam.new("login", "string", "The user's login attribute")]
        ),
        "LEAVE" => Link.new("Remove yourself as a member of the domain", "DELETE", URI::join(url, "domain/#{name}/members/self")),
        "UPDATE" => Link.new("Update domain", "PUT", URI::join(url, "domain/#{name}"),
          [Param.new("name", "string", "Name of the domain")],
          [OptionalParam.new("allowed_gear_sizes", "array", "Array of zero or more gear sizes allowed on this domain", OpenShift::ApplicationContainerProxy.valid_gear_sizes)],
        ),
        "DELETE" => Link.new("Delete domain", "DELETE", URI::join(url, "domain/#{name}"),nil,[
          OptionalParam.new("force", "boolean", "Force delete domain.  i.e. delete any applications under this domain", [true, false], false)
        ])
      }
    end
  end

  def to_xml(options={})
    options[:tag_name] = "domain"
    super(options)
  end
end<|MERGE_RESOLUTION|>--- conflicted
+++ resolved
@@ -34,10 +34,7 @@
       @application_count = domain.application_count
       @gear_counts = domain.gear_counts || {}
       @available_gears = domain.available_gears
-<<<<<<< HEAD
-=======
       @max_storage_per_gear = domain.max_storage_per_gear
->>>>>>> ccec1090
     end
 
     unless nolinks
