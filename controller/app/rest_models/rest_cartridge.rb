--- conflicted
+++ resolved
@@ -88,7 +88,7 @@
 class RestCartridge < OpenShift::Model
   attr_accessor :type, :name, :version, :license, :license_url, :tags, :website,
     :help_topics, :properties, :display_name, :description, :scales_from, :scales_to,
-    :supported_scales_to, :supported_scales_from, :current_scale, :scales_with, :usage_rates, :obsolete
+    :supported_scales_to, :supported_scales_from, :current_scale, :scales_with, :usage_rates
 
   def initialize(cart)
     self.name = cart.name
@@ -111,11 +111,7 @@
     end
     self.help_topics = cart.help_topics
     self.usage_rates = cart.usage_rates
-<<<<<<< HEAD
     @obsolete = true if cart.is_obsolete?
-=======
-    self.obsolete = cart.is_obsolete?
->>>>>>> 60f79292
     @url = cart.manifest_url if cart.manifest_url.present?
   end
 
